--- conflicted
+++ resolved
@@ -1457,18 +1457,14 @@
  * @param {Number} startDate Start of the date window (millis since epoch)
  * @param {Number} endDate End of the date window (millis since epoch)
  * @param self
- * @param {function} formatter: Optional formatter to use for each tick value
+ * @param {function} attribute accessor function.
  * @return {Array.<Object>} Array of {label, value} tuples.
  * @public
  */
-<<<<<<< HEAD
 Dygraph.numericTicks = function(minV, maxV, self, attr) {
   // This is a bit of a hack to allow per-axis attributes.
   if (!attr) attr = self.attr_;
 
-=======
-Dygraph.numericTicks = function(minV, maxV, self, formatter) {
->>>>>>> 2b2a2f1c
   // Basic idea:
   // Try labels every 1, 2, 5, 10, 20, 50, 100, etc.
   // Calculate the resulting tick spacing (i.e. this.height_ / nTicks).
@@ -1670,20 +1666,12 @@
       this.boundaryIds_[i-1] = [0, series.length-1];
     }
 
-<<<<<<< HEAD
     var seriesExtremes = this.extremeValues_(series);
     extremes[seriesName] = seriesExtremes;
     var thisMinY = seriesExtremes[0];
     var thisMaxY = seriesExtremes[1];
-    if (minY === null || thisMinY < minY) minY = thisMinY;
-    if (maxY === null || thisMaxY > maxY) maxY = thisMaxY;
-=======
-    var extremes = this.extremeValues_(series);
-    var thisMinY = extremes[0];
-    var thisMaxY = extremes[1];
     if (minY === null || (thisMinY != null && thisMinY < minY)) minY = thisMinY;
     if (maxY === null || (thisMaxY != null && thisMaxY > maxY)) maxY = thisMaxY;
->>>>>>> 2b2a2f1c
 
     if (bars) {
       for (var j=0; j<series.length; j++) {
@@ -1718,7 +1706,6 @@
     this.layout_.addDataset(this.attr_("labels")[i], datasets[i]);
   }
 
-<<<<<<< HEAD
   var out = this.computeYaxes_(extremes);
   var axes = out[0];
   var seriesToAxisMap = out[1];
@@ -1726,40 +1713,6 @@
   this.layout_.updateOptions( { yAxes: axes,
                                 seriesToAxisMap: seriesToAxisMap
                               } );
-=======
-  // Use some heuristics to come up with a good maxY value, unless it's been
-  // set explicitly by the user.
-  if (this.valueRange_ != null) {
-    this.addYTicks_(this.valueRange_[0], this.valueRange_[1]);
-    this.displayedYRange_ = this.valueRange_;
-  } else {
-    // This affects the calculation of span, below.
-    if (this.attr_("includeZero") && minY > 0) {
-      minY = 0;
-    }
-
-    // Add some padding and round up to an integer to be human-friendly.
-    var span = maxY - minY;
-    // special case: if we have no sense of scale, use +/-10% of the sole value.
-    if (span == 0) { span = maxY; }
-    var maxAxisY = maxY + 0.1 * span;
-    var minAxisY = minY - 0.1 * span;
-
-    // Try to include zero and make it minAxisY (or maxAxisY) if it makes sense.
-    if (!this.attr_("avoidMinZero")) {
-      if (minAxisY < 0 && minY >= 0) minAxisY = 0;
-      if (maxAxisY > 0 && maxY <= 0) maxAxisY = 0;
-    }
-
-    if (this.attr_("includeZero")) {
-      if (maxY < 0) maxAxisY = 0;
-      if (minY > 0) minAxisY = 0;
-    }
-
-    this.addYTicks_(minAxisY, maxAxisY);
-    this.displayedYRange_ = [minAxisY, maxAxisY];
-  }
->>>>>>> 2b2a2f1c
 
   this.addXTicks_();
 

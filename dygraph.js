// Copyright 2006 Dan Vanderkam (danvdk@gmail.com)
// All Rights Reserved.

/**
 * @fileoverview Creates an interactive, zoomable graph based on a CSV file or
 * string. Dygraph can handle multiple series with or without error bars. The
 * date/value ranges will be automatically set. Dygraph uses the
 * &lt;canvas&gt; tag, so it only works in FF1.5+.
 * @author danvdk@gmail.com (Dan Vanderkam)

  Usage:
   <div id="graphdiv" style="width:800px; height:500px;"></div>
   <script type="text/javascript">
     new Dygraph(document.getElementById("graphdiv"),
                 "datafile.csv",  // CSV file with headers
                 { }); // options
   </script>

 The CSV file is of the form

   Date,SeriesA,SeriesB,SeriesC
   YYYYMMDD,A1,B1,C1
   YYYYMMDD,A2,B2,C2

 If the 'errorBars' option is set in the constructor, the input should be of
 the form
   Date,SeriesA,SeriesB,...
   YYYYMMDD,A1,sigmaA1,B1,sigmaB1,...
   YYYYMMDD,A2,sigmaA2,B2,sigmaB2,...

 If the 'fractions' option is set, the input should be of the form:

   Date,SeriesA,SeriesB,...
   YYYYMMDD,A1/B1,A2/B2,...
   YYYYMMDD,A1/B1,A2/B2,...

 And error bars will be calculated automatically using a binomial distribution.

 For further documentation and examples, see http://dygraphs.com/

 */

/**
 * An interactive, zoomable graph
 * @param {String | Function} file A file containing CSV data or a function that
 * returns this data. The expected format for each line is
 * YYYYMMDD,val1,val2,... or, if attrs.errorBars is set,
 * YYYYMMDD,val1,stddev1,val2,stddev2,...
 * @param {Object} attrs Various other attributes, e.g. errorBars determines
 * whether the input data contains error ranges.
 */
Dygraph = function(div, data, opts) {
  if (arguments.length > 0) {
    if (arguments.length == 4) {
      // Old versions of dygraphs took in the series labels as a constructor
      // parameter. This doesn't make sense anymore, but it's easy to continue
      // to support this usage.
      this.warn("Using deprecated four-argument dygraph constructor");
      this.__old_init__(div, data, arguments[2], arguments[3]);
    } else {
      this.__init__(div, data, opts);
    }
  }
};

Dygraph.NAME = "Dygraph";
Dygraph.VERSION = "1.2";
Dygraph.__repr__ = function() {
  return "[" + this.NAME + " " + this.VERSION + "]";
};
Dygraph.toString = function() {
  return this.__repr__();
};

/**
 * Formatting to use for an integer number.
 *
 * @param {Number} x The number to format
 * @param {Number} unused_precision The precision to use, ignored.
 * @return {String} A string formatted like %g in printf.  The max generated
 *                  string length should be precision + 6 (e.g 1.123e+300).
 */
Dygraph.intFormat = function(x, unused_precision) {
  return x.toString();
}

/**
 * Number formatting function which mimicks the behavior of %g in printf, i.e.
 * either exponential or fixed format (without trailing 0s) is used depending on
 * the length of the generated string.  The advantage of this format is that
 * there is a predictable upper bound on the resulting string length,
 * significant figures are not dropped, and normal numbers are not displayed in
 * exponential notation.
 *
 * NOTE: JavaScript's native toPrecision() is NOT a drop-in replacement for %g.
 * It creates strings which are too long for absolute values between 10^-4 and
 * 10^-6.  See tests/number-format.html for output examples.
 *
 * @param {Number} x The number to format
 * @param {Number} opt_precision The precision to use, default 2.
 * @return {String} A string formatted like %g in printf.  The max generated
 *                  string length should be precision + 6 (e.g 1.123e+300).
 */
Dygraph.floatFormat = function(x, opt_precision) {
  // Avoid invalid precision values; [1, 21] is the valid range.
  var p = Math.min(Math.max(1, opt_precision || 2), 21);

  // This is deceptively simple.  The actual algorithm comes from:
  //
  // Max allowed length = p + 4
  // where 4 comes from 'e+n' and '.'.
  //
  // Length of fixed format = 2 + y + p
  // where 2 comes from '0.' and y = # of leading zeroes.
  //
  // Equating the two and solving for y yields y = 2, or 0.00xxxx which is
  // 1.0e-3.
  //
  // Since the behavior of toPrecision() is identical for larger numbers, we
  // don't have to worry about the other bound.
  //
  // Finally, the argument for toExponential() is the number of trailing digits,
  // so we take off 1 for the value before the '.'.
  return (Math.abs(x) < 1.0e-3 && x != 0.0) ?
      x.toExponential(p - 1) : x.toPrecision(p);
};

// Various default values
Dygraph.DEFAULT_ROLL_PERIOD = 1;
Dygraph.DEFAULT_WIDTH = 480;
Dygraph.DEFAULT_HEIGHT = 320;
Dygraph.AXIS_LINE_WIDTH = 0.3;

Dygraph.LOG_SCALE = 10;
Dygraph.LN_TEN = Math.log(Dygraph.LOG_SCALE);
Dygraph.log10 = function(x) {
  return Math.log(x) / Dygraph.LN_TEN;
}

// Default attribute values.
Dygraph.DEFAULT_ATTRS = {
  highlightCircleSize: 3,
  pixelsPerXLabel: 60,
  pixelsPerYLabel: 30,

  labelsDivWidth: 250,
  labelsDivStyles: {
    // TODO(danvk): move defaults from createStatusMessage_ here.
  },
  labelsSeparateLines: false,
  labelsShowZeroValues: true,
  labelsKMB: false,
  labelsKMG2: false,
  showLabelsOnHighlight: true,

  yValueFormatter: function(x, opt_precision) {
    var s = Dygraph.floatFormat(x, opt_precision);
    var s2 = Dygraph.intFormat(x);
    return s.length < s2.length ? s : s2;
  },

  strokeWidth: 1.0,

  axisTickSize: 3,
  axisLabelFontSize: 14,
  xAxisLabelWidth: 50,
  yAxisLabelWidth: 50,
  xAxisLabelFormatter: Dygraph.dateAxisFormatter,
  rightGap: 5,

  showRoller: false,
  xValueFormatter: Dygraph.dateString_,
  xValueParser: Dygraph.dateParser,
  xTicker: Dygraph.dateTicker,

  delimiter: ',',

  sigma: 2.0,
  errorBars: false,
  fractions: false,
  wilsonInterval: true,  // only relevant if fractions is true
  customBars: false,
  fillGraph: false,
  fillAlpha: 0.15,
  connectSeparatedPoints: false,

  stackedGraph: false,
  hideOverlayOnMouseOut: true,

  // TODO(danvk): support 'onmouseover' and 'never', and remove synonyms.
  legend: 'onmouseover',  // the only relevant value at the moment is 'always'.

  stepPlot: false,
  avoidMinZero: false,

  // Sizes of the various chart labels.
  titleHeight: 28,
  xLabelHeight: 18,
  yLabelWidth: 18,

  interactionModel: null  // will be set to Dygraph.defaultInteractionModel.
};

// Various logging levels.
Dygraph.DEBUG = 1;
Dygraph.INFO = 2;
Dygraph.WARNING = 3;
Dygraph.ERROR = 3;

// Directions for panning and zooming. Use bit operations when combined
// values are possible.
Dygraph.HORIZONTAL = 1;
Dygraph.VERTICAL = 2;

// Used for initializing annotation CSS rules only once.
Dygraph.addedAnnotationCSS = false;

Dygraph.prototype.__old_init__ = function(div, file, labels, attrs) {
  // Labels is no longer a constructor parameter, since it's typically set
  // directly from the data source. It also conains a name for the x-axis,
  // which the previous constructor form did not.
  if (labels != null) {
    var new_labels = ["Date"];
    for (var i = 0; i < labels.length; i++) new_labels.push(labels[i]);
    Dygraph.update(attrs, { 'labels': new_labels });
  }
  this.__init__(div, file, attrs);
};

/**
 * Initializes the Dygraph. This creates a new DIV and constructs the PlotKit
 * and context &lt;canvas&gt; inside of it. See the constructor for details.
 * on the parameters.
 * @param {Element} div the Element to render the graph into.
 * @param {String | Function} file Source data
 * @param {Object} attrs Miscellaneous other options
 * @private
 */
Dygraph.prototype.__init__ = function(div, file, attrs) {
  // Hack for IE: if we're using excanvas and the document hasn't finished
  // loading yet (and hence may not have initialized whatever it needs to
  // initialize), then keep calling this routine periodically until it has.
  if (/MSIE/.test(navigator.userAgent) && !window.opera &&
      typeof(G_vmlCanvasManager) != 'undefined' &&
      document.readyState != 'complete') {
    var self = this;
    setTimeout(function() { self.__init__(div, file, attrs) }, 100);
  }

  // Support two-argument constructor
  if (attrs == null) { attrs = {}; }

  // Copy the important bits into the object
  // TODO(danvk): most of these should just stay in the attrs_ dictionary.
  this.maindiv_ = div;
  this.file_ = file;
  this.rollPeriod_ = attrs.rollPeriod || Dygraph.DEFAULT_ROLL_PERIOD;
  this.previousVerticalX_ = -1;
  this.fractions_ = attrs.fractions || false;
  this.dateWindow_ = attrs.dateWindow || null;

  this.wilsonInterval_ = attrs.wilsonInterval || true;
  this.is_initial_draw_ = true;
  this.annotations_ = [];

  // Zoomed indicators - These indicate when the graph has been zoomed and on what axis.
  this.zoomed_x_ = false;
  this.zoomed_y_ = false;

  // Number of digits to use when labeling the x (if numeric) and y axis
  // ticks.
  this.numXDigits_ = 2;
  this.numYDigits_ = 2;

  // When labeling x (if numeric) or y values in the legend, there are
  // numDigits + numExtraDigits of precision used.  For axes labels with N
  // digits of precision, the data should be displayed with at least N+1 digits
  // of precision. The reason for this is to divide each interval between
  // successive ticks into tenths (for 1) or hundredths (for 2), etc.  For
  // example, if the labels are [0, 1, 2], we want data to be displayed as
  // 0.1, 1.3, etc.
  this.numExtraDigits_ = 1;

  // Clear the div. This ensure that, if multiple dygraphs are passed the same
  // div, then only one will be drawn.
  div.innerHTML = "";

  // If the div isn't already sized then inherit from our attrs or
  // give it a default size.
  if (div.style.width == '') {
    div.style.width = (attrs.width || Dygraph.DEFAULT_WIDTH) + "px";
  }
  if (div.style.height == '') {
    div.style.height = (attrs.height || Dygraph.DEFAULT_HEIGHT) + "px";
  }
  this.width_ = parseInt(div.style.width, 10);
  this.height_ = parseInt(div.style.height, 10);
  // The div might have been specified as percent of the current window size,
  // convert that to an appropriate number of pixels.
  if (div.style.width.indexOf("%") == div.style.width.length - 1) {
    this.width_ = div.offsetWidth;
  }
  if (div.style.height.indexOf("%") == div.style.height.length - 1) {
    this.height_ = div.offsetHeight;
  }

  if (this.width_ == 0) {
    this.error("dygraph has zero width. Please specify a width in pixels.");
  }
  if (this.height_ == 0) {
    this.error("dygraph has zero height. Please specify a height in pixels.");
  }

  // TODO(danvk): set fillGraph to be part of attrs_ here, not user_attrs_.
  if (attrs['stackedGraph']) {
    attrs['fillGraph'] = true;
    // TODO(nikhilk): Add any other stackedGraph checks here.
  }

  // Dygraphs has many options, some of which interact with one another.
  // To keep track of everything, we maintain two sets of options:
  //
  //  this.user_attrs_   only options explicitly set by the user.
  //  this.attrs_        defaults, options derived from user_attrs_, data.
  //
  // Options are then accessed this.attr_('attr'), which first looks at
  // user_attrs_ and then computed attrs_. This way Dygraphs can set intelligent
  // defaults without overriding behavior that the user specifically asks for.
  this.user_attrs_ = {};
  Dygraph.update(this.user_attrs_, attrs);

  this.attrs_ = {};
  Dygraph.update(this.attrs_, Dygraph.DEFAULT_ATTRS);

  this.boundaryIds_ = [];

  // Make a note of whether labels will be pulled from the CSV file.
  this.labelsFromCSV_ = (this.attr_("labels") == null);

  // Create the containing DIV and other interactive elements
  this.createInterface_();

  this.start_();
};

/**
 * Returns the zoomed status of the chart for one or both axes.
 *
 * Axis is an optional parameter. Can be set to 'x' or 'y'.
 *
 * The zoomed status for an axis is set whenever a user zooms using the mouse
 * or when the dateWindow or valueRange are updated (unless the isZoomedIgnoreProgrammaticZoom
 * option is also specified).
 */
Dygraph.prototype.isZoomed = function(axis) {
  if (axis == null) return this.zoomed_x_ || this.zoomed_y_;
  if (axis == 'x') return this.zoomed_x_;
  if (axis == 'y') return this.zoomed_y_;
  throw "axis parameter to Dygraph.isZoomed must be missing, 'x' or 'y'.";
};

Dygraph.prototype.toString = function() {
  var maindiv = this.maindiv_;
  var id = (maindiv && maindiv.id) ? maindiv.id : maindiv
  return "[Dygraph " + id + "]";
}

Dygraph.prototype.attr_ = function(name, seriesName) {
// <REMOVE_FOR_COMBINED>
  if (typeof(Dygraph.OPTIONS_REFERENCE) === 'undefined') {
    this.error('Must include options reference JS for testing');
  } else if (!Dygraph.OPTIONS_REFERENCE.hasOwnProperty(name)) {
    this.error('Dygraphs is using property ' + name + ', which has no entry ' +
               'in the Dygraphs.OPTIONS_REFERENCE listing.');
    // Only log this error once.
    Dygraph.OPTIONS_REFERENCE[name] = true;
  }
// </REMOVE_FOR_COMBINED>
  if (seriesName &&
      typeof(this.user_attrs_[seriesName]) != 'undefined' &&
      this.user_attrs_[seriesName] != null &&
      typeof(this.user_attrs_[seriesName][name]) != 'undefined') {
    return this.user_attrs_[seriesName][name];
  } else if (typeof(this.user_attrs_[name]) != 'undefined') {
    return this.user_attrs_[name];
  } else if (typeof(this.attrs_[name]) != 'undefined') {
    return this.attrs_[name];
  } else {
    return null;
  }
};

// TODO(danvk): any way I can get the line numbers to be this.warn call?
Dygraph.prototype.log = function(severity, message) {
  if (typeof(console) != 'undefined') {
    switch (severity) {
      case Dygraph.DEBUG:
        console.debug('dygraphs: ' + message);
        break;
      case Dygraph.INFO:
        console.info('dygraphs: ' + message);
        break;
      case Dygraph.WARNING:
        console.warn('dygraphs: ' + message);
        break;
      case Dygraph.ERROR:
        console.error('dygraphs: ' + message);
        break;
    }
  }
}
Dygraph.prototype.info = function(message) {
  this.log(Dygraph.INFO, message);
}
Dygraph.prototype.warn = function(message) {
  this.log(Dygraph.WARNING, message);
}
Dygraph.prototype.error = function(message) {
  this.log(Dygraph.ERROR, message);
}

/**
 * Returns the current rolling period, as set by the user or an option.
 * @return {Number} The number of points in the rolling window
 */
Dygraph.prototype.rollPeriod = function() {
  return this.rollPeriod_;
};

/**
 * Returns the currently-visible x-range. This can be affected by zooming,
 * panning or a call to updateOptions.
 * Returns a two-element array: [left, right].
 * If the Dygraph has dates on the x-axis, these will be millis since epoch.
 */
Dygraph.prototype.xAxisRange = function() {
  return this.dateWindow_ ? this.dateWindow_ : this.xAxisExtremes();
};

/**
 * Returns the lower- and upper-bound x-axis values of the
 * data set.
 */
Dygraph.prototype.xAxisExtremes = function() {
  var left = this.rawData_[0][0];
  var right = this.rawData_[this.rawData_.length - 1][0];
  return [left, right];
};

/**
 * Returns the currently-visible y-range for an axis. This can be affected by
 * zooming, panning or a call to updateOptions. Axis indices are zero-based. If
 * called with no arguments, returns the range of the first axis.
 * Returns a two-element array: [bottom, top].
 */
Dygraph.prototype.yAxisRange = function(idx) {
  if (typeof(idx) == "undefined") idx = 0;
  if (idx < 0 || idx >= this.axes_.length) return null;
  return [ this.axes_[idx].computedValueRange[0],
           this.axes_[idx].computedValueRange[1] ];
};

/**
 * Returns the currently-visible y-ranges for each axis. This can be affected by
 * zooming, panning, calls to updateOptions, etc.
 * Returns an array of [bottom, top] pairs, one for each y-axis.
 */
Dygraph.prototype.yAxisRanges = function() {
  var ret = [];
  for (var i = 0; i < this.axes_.length; i++) {
    ret.push(this.yAxisRange(i));
  }
  return ret;
};

// TODO(danvk): use these functions throughout dygraphs.
/**
 * Convert from data coordinates to canvas/div X/Y coordinates.
 * If specified, do this conversion for the coordinate system of a particular
 * axis. Uses the first axis by default.
 * Returns a two-element array: [X, Y]
 *
 * Note: use toDomXCoord instead of toDomCoords(x, null) and use toDomYCoord
 * instead of toDomCoords(null, y, axis).
 */
Dygraph.prototype.toDomCoords = function(x, y, axis) {
  return [ this.toDomXCoord(x), this.toDomYCoord(y, axis) ];
};

/**
 * Convert from data x coordinates to canvas/div X coordinate.
 * If specified, do this conversion for the coordinate system of a particular
 * axis.
 * Returns a single value or null if x is null.
 */
Dygraph.prototype.toDomXCoord = function(x) {
  if (x == null) {
    return null;
  };

  var area = this.plotter_.area;
  var xRange = this.xAxisRange();
  return area.x + (x - xRange[0]) / (xRange[1] - xRange[0]) * area.w;
}

/**
 * Convert from data x coordinates to canvas/div Y coordinate and optional
 * axis. Uses the first axis by default.
 *
 * returns a single value or null if y is null.
 */
Dygraph.prototype.toDomYCoord = function(y, axis) {
  var pct = this.toPercentYCoord(y, axis);

  if (pct == null) {
    return null;
  }
  var area = this.plotter_.area;
  return area.y + pct * area.h;
}

/**
 * Convert from canvas/div coords to data coordinates.
 * If specified, do this conversion for the coordinate system of a particular
 * axis. Uses the first axis by default.
 * Returns a two-element array: [X, Y].
 *
 * Note: use toDataXCoord instead of toDataCoords(x, null) and use toDataYCoord
 * instead of toDataCoords(null, y, axis).
 */
Dygraph.prototype.toDataCoords = function(x, y, axis) {
  return [ this.toDataXCoord(x), this.toDataYCoord(y, axis) ];
};

/**
 * Convert from canvas/div x coordinate to data coordinate.
 *
 * If x is null, this returns null.
 */
Dygraph.prototype.toDataXCoord = function(x) {
  if (x == null) {
    return null;
  }

  var area = this.plotter_.area;
  var xRange = this.xAxisRange();
  return xRange[0] + (x - area.x) / area.w * (xRange[1] - xRange[0]);
};

/**
 * Convert from canvas/div y coord to value.
 *
 * If y is null, this returns null.
 * if axis is null, this uses the first axis.
 */
Dygraph.prototype.toDataYCoord = function(y, axis) {
  if (y == null) {
    return null;
  }

  var area = this.plotter_.area;
  var yRange = this.yAxisRange(axis);

  if (typeof(axis) == "undefined") axis = 0;
  if (!this.axes_[axis].logscale) {
    return yRange[0] + (area.h - y) / area.h * (yRange[1] - yRange[0]);
  } else {
    // Computing the inverse of toDomCoord.
    var pct = (y - area.y) / area.h

    // Computing the inverse of toPercentYCoord. The function was arrived at with
    // the following steps:
    //
    // Original calcuation:
    // pct = (logr1 - Dygraph.log10(y)) / (logr1 - Dygraph.log10(yRange[0]));
    //
    // Move denominator to both sides:
    // pct * (logr1 - Dygraph.log10(yRange[0])) = logr1 - Dygraph.log10(y);
    //
    // subtract logr1, and take the negative value.
    // logr1 - (pct * (logr1 - Dygraph.log10(yRange[0]))) = Dygraph.log10(y);
    //
    // Swap both sides of the equation, and we can compute the log of the
    // return value. Which means we just need to use that as the exponent in
    // e^exponent.
    // Dygraph.log10(y) = logr1 - (pct * (logr1 - Dygraph.log10(yRange[0])));

    var logr1 = Dygraph.log10(yRange[1]);
    var exponent = logr1 - (pct * (logr1 - Dygraph.log10(yRange[0])));
    var value = Math.pow(Dygraph.LOG_SCALE, exponent);
    return value;
  }
};

/**
 * Converts a y for an axis to a percentage from the top to the
 * bottom of the drawing area.
 *
 * If the coordinate represents a value visible on the canvas, then
 * the value will be between 0 and 1, where 0 is the top of the canvas.
 * However, this method will return values outside the range, as
 * values can fall outside the canvas.
 *
 * If y is null, this returns null.
 * if axis is null, this uses the first axis.
 */
Dygraph.prototype.toPercentYCoord = function(y, axis) {
  if (y == null) {
    return null;
  }
  if (typeof(axis) == "undefined") axis = 0;

  var area = this.plotter_.area;
  var yRange = this.yAxisRange(axis);

  var pct;
  if (!this.axes_[axis].logscale) {
    // yRange[1] - y is unit distance from the bottom.
    // yRange[1] - yRange[0] is the scale of the range.
    // (yRange[1] - y) / (yRange[1] - yRange[0]) is the % from the bottom.
    pct = (yRange[1] - y) / (yRange[1] - yRange[0]);
  } else {
    var logr1 = Dygraph.log10(yRange[1]);
    pct = (logr1 - Dygraph.log10(y)) / (logr1 - Dygraph.log10(yRange[0]));
  }
  return pct;
}

/**
 * Converts an x value to a percentage from the left to the right of
 * the drawing area.
 *
 * If the coordinate represents a value visible on the canvas, then
 * the value will be between 0 and 1, where 0 is the left of the canvas.
 * However, this method will return values outside the range, as
 * values can fall outside the canvas.
 *
 * If x is null, this returns null.
 */
Dygraph.prototype.toPercentXCoord = function(x) {
  if (x == null) {
    return null;
  }

  var xRange = this.xAxisRange();
  return (x - xRange[0]) / (xRange[1] - xRange[0]);
}

/**
 * Returns the number of columns (including the independent variable).
 */
Dygraph.prototype.numColumns = function() {
  return this.rawData_[0].length;
};

/**
 * Returns the number of rows (excluding any header/label row).
 */
Dygraph.prototype.numRows = function() {
  return this.rawData_.length;
};

/**
 * Returns the value in the given row and column. If the row and column exceed
 * the bounds on the data, returns null. Also returns null if the value is
 * missing.
 */
Dygraph.prototype.getValue = function(row, col) {
  if (row < 0 || row > this.rawData_.length) return null;
  if (col < 0 || col > this.rawData_[row].length) return null;

  return this.rawData_[row][col];
};

Dygraph.addEvent = function(el, evt, fn) {
  var normed_fn = function(e) {
    if (!e) var e = window.event;
    fn(e);
  };
  if (window.addEventListener) {  // Mozilla, Netscape, Firefox
    el.addEventListener(evt, normed_fn, false);
  } else {  // IE
    el.attachEvent('on' + evt, normed_fn);
  }
};


// Based on the article at
// http://www.switchonthecode.com/tutorials/javascript-tutorial-the-scroll-wheel
Dygraph.cancelEvent = function(e) {
  e = e ? e : window.event;
  if (e.stopPropagation) {
    e.stopPropagation();
  }
  if (e.preventDefault) {
    e.preventDefault();
  }
  e.cancelBubble = true;
  e.cancel = true;
  e.returnValue = false;
  return false;
}


/**
 * Generates interface elements for the Dygraph: a containing div, a div to
 * display the current point, and a textbox to adjust the rolling average
 * period. Also creates the Renderer/Layout elements.
 * @private
 */
Dygraph.prototype.createInterface_ = function() {
  // Create the all-enclosing graph div
  var enclosing = this.maindiv_;

  this.graphDiv = document.createElement("div");
  this.graphDiv.style.width = this.width_ + "px";
  this.graphDiv.style.height = this.height_ + "px";
  enclosing.appendChild(this.graphDiv);

  // Create the canvas for interactive parts of the chart.
  this.canvas_ = Dygraph.createCanvas();
  this.canvas_.style.position = "absolute";
  this.canvas_.width = this.width_;
  this.canvas_.height = this.height_;
  this.canvas_.style.width = this.width_ + "px";    // for IE
  this.canvas_.style.height = this.height_ + "px";  // for IE

  // ... and for static parts of the chart.
  this.hidden_ = this.createPlotKitCanvas_(this.canvas_);

  // The interactive parts of the graph are drawn on top of the chart.
  this.graphDiv.appendChild(this.hidden_);
  this.graphDiv.appendChild(this.canvas_);
  this.mouseEventElement_ = this.canvas_;

  var dygraph = this;
  Dygraph.addEvent(this.mouseEventElement_, 'mousemove', function(e) {
    dygraph.mouseMove_(e);
  });
  Dygraph.addEvent(this.mouseEventElement_, 'mouseout', function(e) {
    dygraph.mouseOut_(e);
  });

  // Create the grapher
  // TODO(danvk): why does the Layout need its own set of options?
  this.layoutOptions_ = { 'xOriginIsZero': false };
  Dygraph.update(this.layoutOptions_, this.attrs_);
  Dygraph.update(this.layoutOptions_, this.user_attrs_);
  Dygraph.update(this.layoutOptions_, {
    'errorBars': (this.attr_("errorBars") || this.attr_("customBars")) });

  this.layout_ = new DygraphLayout(this, this.layoutOptions_);

  // TODO(danvk): why does the Renderer need its own set of options?
  this.renderOptions_ = { colorScheme: this.colors_,
                          strokeColor: null,
                          axisLineWidth: Dygraph.AXIS_LINE_WIDTH };
  Dygraph.update(this.renderOptions_, this.attrs_);
  Dygraph.update(this.renderOptions_, this.user_attrs_);

  this.createStatusMessage_();
  this.createDragInterface_();
};

/**
 * Detach DOM elements in the dygraph and null out all data references.
 * Calling this when you're done with a dygraph can dramatically reduce memory
 * usage. See, e.g., the tests/perf.html example.
 */
Dygraph.prototype.destroy = function() {
  var removeRecursive = function(node) {
    while (node.hasChildNodes()) {
      removeRecursive(node.firstChild);
      node.removeChild(node.firstChild);
    }
  };
  removeRecursive(this.maindiv_);

  var nullOut = function(obj) {
    for (var n in obj) {
      if (typeof(obj[n]) === 'object') {
        obj[n] = null;
      }
    }
  };

  // These may not all be necessary, but it can't hurt...
  nullOut(this.layout_);
  nullOut(this.plotter_);
  nullOut(this);
};

/**
 * Creates the canvas containing the PlotKit graph. Only plotkit ever draws on
 * this particular canvas. All Dygraph work is done on this.canvas_.
 * @param {Object} canvas The Dygraph canvas over which to overlay the plot
 * @return {Object} The newly-created canvas
 * @private
 */
Dygraph.prototype.createPlotKitCanvas_ = function(canvas) {
  var h = Dygraph.createCanvas();
  h.style.position = "absolute";
  // TODO(danvk): h should be offset from canvas. canvas needs to include
  // some extra area to make it easier to zoom in on the far left and far
  // right. h needs to be precisely the plot area, so that clipping occurs.
  h.style.top = canvas.style.top;
  h.style.left = canvas.style.left;
  h.width = this.width_;
  h.height = this.height_;
  h.style.width = this.width_ + "px";    // for IE
  h.style.height = this.height_ + "px";  // for IE
  return h;
};

// Taken from MochiKit.Color
Dygraph.hsvToRGB = function (hue, saturation, value) {
  var red;
  var green;
  var blue;
  if (saturation === 0) {
    red = value;
    green = value;
    blue = value;
  } else {
    var i = Math.floor(hue * 6);
    var f = (hue * 6) - i;
    var p = value * (1 - saturation);
    var q = value * (1 - (saturation * f));
    var t = value * (1 - (saturation * (1 - f)));
    switch (i) {
      case 1: red = q; green = value; blue = p; break;
      case 2: red = p; green = value; blue = t; break;
      case 3: red = p; green = q; blue = value; break;
      case 4: red = t; green = p; blue = value; break;
      case 5: red = value; green = p; blue = q; break;
      case 6: // fall through
      case 0: red = value; green = t; blue = p; break;
    }
  }
  red = Math.floor(255 * red + 0.5);
  green = Math.floor(255 * green + 0.5);
  blue = Math.floor(255 * blue + 0.5);
  return 'rgb(' + red + ',' + green + ',' + blue + ')';
};


/**
 * Generate a set of distinct colors for the data series. This is done with a
 * color wheel. Saturation/Value are customizable, and the hue is
 * equally-spaced around the color wheel. If a custom set of colors is
 * specified, that is used instead.
 * @private
 */
Dygraph.prototype.setColors_ = function() {
  // TODO(danvk): compute this directly into this.attrs_['colorScheme'] and do
  // away with this.renderOptions_.
  var num = this.attr_("labels").length - 1;
  this.colors_ = [];
  var colors = this.attr_('colors');
  if (!colors) {
    var sat = this.attr_('colorSaturation') || 1.0;
    var val = this.attr_('colorValue') || 0.5;
    var half = Math.ceil(num / 2);
    for (var i = 1; i <= num; i++) {
      if (!this.visibility()[i-1]) continue;
      // alternate colors for high contrast.
      var idx = i % 2 ? Math.ceil(i / 2) : (half + i / 2);
      var hue = (1.0 * idx/ (1 + num));
      this.colors_.push(Dygraph.hsvToRGB(hue, sat, val));
    }
  } else {
    for (var i = 0; i < num; i++) {
      if (!this.visibility()[i]) continue;
      var colorStr = colors[i % colors.length];
      this.colors_.push(colorStr);
    }
  }

  // TODO(danvk): update this w/r/t/ the new options system.
  this.renderOptions_.colorScheme = this.colors_;
  Dygraph.update(this.plotter_.options, this.renderOptions_);
  Dygraph.update(this.layoutOptions_, this.user_attrs_);
  Dygraph.update(this.layoutOptions_, this.attrs_);
}

/**
 * Return the list of colors. This is either the list of colors passed in the
 * attributes, or the autogenerated list of rgb(r,g,b) strings.
 * @return {Array<string>} The list of colors.
 */
Dygraph.prototype.getColors = function() {
  return this.colors_;
};

// The following functions are from quirksmode.org with a modification for Safari from
// http://blog.firetree.net/2005/07/04/javascript-find-position/
// http://www.quirksmode.org/js/findpos.html
Dygraph.findPosX = function(obj) {
  var curleft = 0;
  if(obj.offsetParent)
    while(1)
    {
      curleft += obj.offsetLeft;
      if(!obj.offsetParent)
        break;
      obj = obj.offsetParent;
    }
  else if(obj.x)
    curleft += obj.x;
  return curleft;
};

Dygraph.findPosY = function(obj) {
  var curtop = 0;
  if(obj.offsetParent)
    while(1)
    {
      curtop += obj.offsetTop;
      if(!obj.offsetParent)
        break;
      obj = obj.offsetParent;
    }
  else if(obj.y)
    curtop += obj.y;
  return curtop;
};



/**
 * Create the div that contains information on the selected point(s)
 * This goes in the top right of the canvas, unless an external div has already
 * been specified.
 * @private
 */
Dygraph.prototype.createStatusMessage_ = function() {
  var userLabelsDiv = this.user_attrs_["labelsDiv"];
  if (userLabelsDiv && null != userLabelsDiv
    && (typeof(userLabelsDiv) == "string" || userLabelsDiv instanceof String)) {
    this.user_attrs_["labelsDiv"] = document.getElementById(userLabelsDiv);
  }
  if (!this.attr_("labelsDiv")) {
    var divWidth = this.attr_('labelsDivWidth');
    var messagestyle = {
      "position": "absolute",
      "fontSize": "14px",
      "zIndex": 10,
      "width": divWidth + "px",
      "top": "0px",
      "left": (this.width_ - divWidth - 2) + "px",
      "background": "white",
      "textAlign": "left",
      "overflow": "hidden"};
    Dygraph.update(messagestyle, this.attr_('labelsDivStyles'));
    var div = document.createElement("div");
    for (var name in messagestyle) {
      if (messagestyle.hasOwnProperty(name)) {
        div.style[name] = messagestyle[name];
      }
    }
    this.graphDiv.appendChild(div);
    this.attrs_.labelsDiv = div;
  }
};

/**
 * Position the labels div so that:
 * - its right edge is flush with the right edge of the charting area
 * - its top edge is flush with the top edge of the charting area
 */
Dygraph.prototype.positionLabelsDiv_ = function() {
  // Don't touch a user-specified labelsDiv.
  if (this.user_attrs_.hasOwnProperty("labelsDiv")) return;

  var area = this.plotter_.area;
  var div = this.attr_("labelsDiv");
  div.style.left = area.x + area.w - this.attr_("labelsDivWidth") - 1 + "px";
  div.style.top = area.y + "px";
};

/**
 * Create the text box to adjust the averaging period
 * @private
 */
Dygraph.prototype.createRollInterface_ = function() {
  // Create a roller if one doesn't exist already.
  if (!this.roller_) {
    this.roller_ = document.createElement("input");
    this.roller_.type = "text";
    this.roller_.style.display = "none";
    this.graphDiv.appendChild(this.roller_);
  }

  var display = this.attr_('showRoller') ? 'block' : 'none';

  var area = this.plotter_.area;
  var textAttr = { "position": "absolute",
                   "zIndex": 10,
                   "top": (area.y + area.h - 25) + "px",
                   "left": (area.x + 1) + "px",
                   "display": display
                  };
  this.roller_.size = "2";
  this.roller_.value = this.rollPeriod_;
  for (var name in textAttr) {
    if (textAttr.hasOwnProperty(name)) {
      this.roller_.style[name] = textAttr[name];
    }
  }

  var dygraph = this;
  this.roller_.onchange = function() { dygraph.adjustRoll(dygraph.roller_.value); };
};

// These functions are taken from MochiKit.Signal
Dygraph.pageX = function(e) {
  if (e.pageX) {
    return (!e.pageX || e.pageX < 0) ? 0 : e.pageX;
  } else {
    var de = document;
    var b = document.body;
    return e.clientX +
        (de.scrollLeft || b.scrollLeft) -
        (de.clientLeft || 0);
  }
};

Dygraph.pageY = function(e) {
  if (e.pageY) {
    return (!e.pageY || e.pageY < 0) ? 0 : e.pageY;
  } else {
    var de = document;
    var b = document.body;
    return e.clientY +
        (de.scrollTop || b.scrollTop) -
        (de.clientTop || 0);
  }
};

Dygraph.prototype.dragGetX_ = function(e, context) {
  return Dygraph.pageX(e) - context.px
};

Dygraph.prototype.dragGetY_ = function(e, context) {
  return Dygraph.pageY(e) - context.py
};

// Called in response to an interaction model operation that
// should start the default panning behavior.
//
// It's used in the default callback for "mousedown" operations.
// Custom interaction model builders can use it to provide the default
// panning behavior.
//
Dygraph.startPan = function(event, g, context) {
  context.isPanning = true;
  var xRange = g.xAxisRange();
  context.dateRange = xRange[1] - xRange[0];
  context.initialLeftmostDate = xRange[0];
  context.xUnitsPerPixel = context.dateRange / (g.plotter_.area.w - 1);

  if (g.attr_("panEdgeFraction")) {
    var maxXPixelsToDraw = g.width_ * g.attr_("panEdgeFraction");
    var xExtremes = g.xAxisExtremes(); // I REALLY WANT TO CALL THIS xTremes!

    var boundedLeftX = g.toDomXCoord(xExtremes[0]) - maxXPixelsToDraw;
    var boundedRightX = g.toDomXCoord(xExtremes[1]) + maxXPixelsToDraw;

    var boundedLeftDate = g.toDataXCoord(boundedLeftX);
    var boundedRightDate = g.toDataXCoord(boundedRightX);
    context.boundedDates = [boundedLeftDate, boundedRightDate];

    var boundedValues = [];
    var maxYPixelsToDraw = g.height_ * g.attr_("panEdgeFraction");

    for (var i = 0; i < g.axes_.length; i++) {
      var axis = g.axes_[i];
      var yExtremes = axis.extremeRange;

      var boundedTopY = g.toDomYCoord(yExtremes[0], i) + maxYPixelsToDraw;
      var boundedBottomY = g.toDomYCoord(yExtremes[1], i) - maxYPixelsToDraw;

      var boundedTopValue = g.toDataYCoord(boundedTopY);
      var boundedBottomValue = g.toDataYCoord(boundedBottomY);

      boundedValues[i] = [boundedTopValue, boundedBottomValue];
    }
    context.boundedValues = boundedValues;
  }

  // Record the range of each y-axis at the start of the drag.
  // If any axis has a valueRange or valueWindow, then we want a 2D pan.
  context.is2DPan = false;
  for (var i = 0; i < g.axes_.length; i++) {
    var axis = g.axes_[i];
    var yRange = g.yAxisRange(i);
    // TODO(konigsberg): These values should be in |context|.
    // In log scale, initialTopValue, dragValueRange and unitsPerPixel are log scale.
    if (axis.logscale) {
      axis.initialTopValue = Dygraph.log10(yRange[1]);
      axis.dragValueRange = Dygraph.log10(yRange[1]) - Dygraph.log10(yRange[0]);
    } else {
      axis.initialTopValue = yRange[1];
      axis.dragValueRange = yRange[1] - yRange[0];
    }
    axis.unitsPerPixel = axis.dragValueRange / (g.plotter_.area.h - 1);

    // While calculating axes, set 2dpan.
    if (axis.valueWindow || axis.valueRange) context.is2DPan = true;
  }
};

// Called in response to an interaction model operation that
// responds to an event that pans the view.
//
// It's used in the default callback for "mousemove" operations.
// Custom interaction model builders can use it to provide the default
// panning behavior.
//
Dygraph.movePan = function(event, g, context) {
  context.dragEndX = g.dragGetX_(event, context);
  context.dragEndY = g.dragGetY_(event, context);

  var minDate = context.initialLeftmostDate -
    (context.dragEndX - context.dragStartX) * context.xUnitsPerPixel;
  if (context.boundedDates) {
    minDate = Math.max(minDate, context.boundedDates[0]);
  }
  var maxDate = minDate + context.dateRange;
  if (context.boundedDates) {
    if (maxDate > context.boundedDates[1]) {
      // Adjust minDate, and recompute maxDate.
      minDate = minDate - (maxDate - context.boundedDates[1]);
      maxDate = minDate + context.dateRange;
    }
  }

  g.dateWindow_ = [minDate, maxDate];

  // y-axis scaling is automatic unless this is a full 2D pan.
  if (context.is2DPan) {
    // Adjust each axis appropriately.
    for (var i = 0; i < g.axes_.length; i++) {
      var axis = g.axes_[i];

      var pixelsDragged = context.dragEndY - context.dragStartY;
      var unitsDragged = pixelsDragged * axis.unitsPerPixel;
 
      var boundedValue = context.boundedValues ? context.boundedValues[i] : null;

      // In log scale, maxValue and minValue are the logs of those values.
      var maxValue = axis.initialTopValue + unitsDragged;
      if (boundedValue) {
        maxValue = Math.min(maxValue, boundedValue[1]);
      }
      var minValue = maxValue - axis.dragValueRange;
      if (boundedValue) {
        if (minValue < boundedValue[0]) {
          // Adjust maxValue, and recompute minValue.
          maxValue = maxValue - (minValue - boundedValue[0]);
          minValue = maxValue - axis.dragValueRange;
        }
      }
      if (axis.logscale) {
        axis.valueWindow = [ Math.pow(Dygraph.LOG_SCALE, minValue),
                             Math.pow(Dygraph.LOG_SCALE, maxValue) ];
      } else {
        axis.valueWindow = [ minValue, maxValue ];
      }
    }
  }

  g.drawGraph_();
}

// Called in response to an interaction model operation that
// responds to an event that ends panning.
//
// It's used in the default callback for "mouseup" operations.
// Custom interaction model builders can use it to provide the default
// panning behavior.
//
Dygraph.endPan = function(event, g, context) {
  // TODO(konigsberg): Clear the context data from the axis.
  // TODO(konigsberg): mouseup should just delete the
  // context object, and mousedown should create a new one.
  context.isPanning = false;
  context.is2DPan = false;
  context.initialLeftmostDate = null;
  context.dateRange = null;
  context.valueRange = null;
  context.boundedDates = null;
  context.boundedValues = null;
}

// Called in response to an interaction model operation that
// responds to an event that starts zooming.
//
// It's used in the default callback for "mousedown" operations.
// Custom interaction model builders can use it to provide the default
// zooming behavior.
//
Dygraph.startZoom = function(event, g, context) {
  context.isZooming = true;
}

// Called in response to an interaction model operation that
// responds to an event that defines zoom boundaries.
//
// It's used in the default callback for "mousemove" operations.
// Custom interaction model builders can use it to provide the default
// zooming behavior.
//
Dygraph.moveZoom = function(event, g, context) {
  context.dragEndX = g.dragGetX_(event, context);
  context.dragEndY = g.dragGetY_(event, context);

  var xDelta = Math.abs(context.dragStartX - context.dragEndX);
  var yDelta = Math.abs(context.dragStartY - context.dragEndY);

  // drag direction threshold for y axis is twice as large as x axis
  context.dragDirection = (xDelta < yDelta / 2) ? Dygraph.VERTICAL : Dygraph.HORIZONTAL;

  g.drawZoomRect_(
      context.dragDirection,
      context.dragStartX,
      context.dragEndX,
      context.dragStartY,
      context.dragEndY,
      context.prevDragDirection,
      context.prevEndX,
      context.prevEndY);

  context.prevEndX = context.dragEndX;
  context.prevEndY = context.dragEndY;
  context.prevDragDirection = context.dragDirection;
}

// Called in response to an interaction model operation that
// responds to an event that performs a zoom based on previously defined
// bounds..
//
// It's used in the default callback for "mouseup" operations.
// Custom interaction model builders can use it to provide the default
// zooming behavior.
//
Dygraph.endZoom = function(event, g, context) {
  context.isZooming = false;
  context.dragEndX = g.dragGetX_(event, context);
  context.dragEndY = g.dragGetY_(event, context);
  var regionWidth = Math.abs(context.dragEndX - context.dragStartX);
  var regionHeight = Math.abs(context.dragEndY - context.dragStartY);

  if (regionWidth < 2 && regionHeight < 2 &&
      g.lastx_ != undefined && g.lastx_ != -1) {
    // TODO(danvk): pass along more info about the points, e.g. 'x'
    if (g.attr_('clickCallback') != null) {
      g.attr_('clickCallback')(event, g.lastx_, g.selPoints_);
    }
    if (g.attr_('pointClickCallback')) {
      // check if the click was on a particular point.
      var closestIdx = -1;
      var closestDistance = 0;
      for (var i = 0; i < g.selPoints_.length; i++) {
        var p = g.selPoints_[i];
        var distance = Math.pow(p.canvasx - context.dragEndX, 2) +
                       Math.pow(p.canvasy - context.dragEndY, 2);
        if (closestIdx == -1 || distance < closestDistance) {
          closestDistance = distance;
          closestIdx = i;
        }
      }

      // Allow any click within two pixels of the dot.
      var radius = g.attr_('highlightCircleSize') + 2;
      if (closestDistance <= 5 * 5) {
        g.attr_('pointClickCallback')(event, g.selPoints_[closestIdx]);
      }
    }
  }

  if (regionWidth >= 10 && context.dragDirection == Dygraph.HORIZONTAL) {
    g.doZoomX_(Math.min(context.dragStartX, context.dragEndX),
               Math.max(context.dragStartX, context.dragEndX));
  } else if (regionHeight >= 10 && context.dragDirection == Dygraph.VERTICAL) {
    g.doZoomY_(Math.min(context.dragStartY, context.dragEndY),
               Math.max(context.dragStartY, context.dragEndY));
  } else {
    g.canvas_.getContext("2d").clearRect(0, 0,
                                       g.canvas_.width,
                                       g.canvas_.height);
  }
  context.dragStartX = null;
  context.dragStartY = null;
}

Dygraph.defaultInteractionModel = {
  // Track the beginning of drag events
  mousedown: function(event, g, context) {
    context.initializeMouseDown(event, g, context);

    if (event.altKey || event.shiftKey) {
      Dygraph.startPan(event, g, context);
    } else {
      Dygraph.startZoom(event, g, context);
    }
  },

  // Draw zoom rectangles when the mouse is down and the user moves around
  mousemove: function(event, g, context) {
    if (context.isZooming) {
      Dygraph.moveZoom(event, g, context);
    } else if (context.isPanning) {
      Dygraph.movePan(event, g, context);
    }
  },

  mouseup: function(event, g, context) {
    if (context.isZooming) {
      Dygraph.endZoom(event, g, context);
    } else if (context.isPanning) {
      Dygraph.endPan(event, g, context);
    }
  },

  // Temporarily cancel the dragging event when the mouse leaves the graph
  mouseout: function(event, g, context) {
    if (context.isZooming) {
      context.dragEndX = null;
      context.dragEndY = null;
    }
  },

  // Disable zooming out if panning.
  dblclick: function(event, g, context) {
    if (event.altKey || event.shiftKey) {
      return;
    }
    // TODO(konigsberg): replace g.doUnzoom()_ with something that is
    // friendlier to public use.
    g.doUnzoom_();
  }
};

Dygraph.DEFAULT_ATTRS.interactionModel = Dygraph.defaultInteractionModel;

/**
 * Set up all the mouse handlers needed to capture dragging behavior for zoom
 * events.
 * @private
 */
Dygraph.prototype.createDragInterface_ = function() {
  var context = {
    // Tracks whether the mouse is down right now
    isZooming: false,
    isPanning: false,  // is this drag part of a pan?
    is2DPan: false,    // if so, is that pan 1- or 2-dimensional?
    dragStartX: null,
    dragStartY: null,
    dragEndX: null,
    dragEndY: null,
    dragDirection: null,
    prevEndX: null,
    prevEndY: null,
    prevDragDirection: null,

    // The value on the left side of the graph when a pan operation starts.
    initialLeftmostDate: null,

    // The number of units each pixel spans. (This won't be valid for log
    // scales)
    xUnitsPerPixel: null,

    // TODO(danvk): update this comment
    // The range in second/value units that the viewport encompasses during a
    // panning operation.
    dateRange: null,

    // Utility function to convert page-wide coordinates to canvas coords
    px: 0,
    py: 0,

    // Values for use with panEdgeFraction, which limit how far outside the
    // graph's data boundaries it can be panned.
    boundedDates: null, // [minDate, maxDate]
    boundedValues: null, // [[minValue, maxValue] ...]

    initializeMouseDown: function(event, g, context) {
      // prevents mouse drags from selecting page text.
      if (event.preventDefault) {
        event.preventDefault();  // Firefox, Chrome, etc.
      } else {
        event.returnValue = false;  // IE
        event.cancelBubble = true;
      }

      context.px = Dygraph.findPosX(g.canvas_);
      context.py = Dygraph.findPosY(g.canvas_);
      context.dragStartX = g.dragGetX_(event, context);
      context.dragStartY = g.dragGetY_(event, context);
    }
  };

  var interactionModel = this.attr_("interactionModel");

  // Self is the graph.
  var self = this;

  // Function that binds the graph and context to the handler.
  var bindHandler = function(handler) {
    return function(event) {
      handler(event, self, context);
    };
  };

  for (var eventName in interactionModel) {
    if (!interactionModel.hasOwnProperty(eventName)) continue;
    Dygraph.addEvent(this.mouseEventElement_, eventName,
        bindHandler(interactionModel[eventName]));
  }

  // If the user releases the mouse button during a drag, but not over the
  // canvas, then it doesn't count as a zooming action.
  Dygraph.addEvent(document, 'mouseup', function(event) {
    if (context.isZooming || context.isPanning) {
      context.isZooming = false;
      context.dragStartX = null;
      context.dragStartY = null;
    }

    if (context.isPanning) {
      context.isPanning = false;
      context.draggingDate = null;
      context.dateRange = null;
      for (var i = 0; i < self.axes_.length; i++) {
        delete self.axes_[i].draggingValue;
        delete self.axes_[i].dragValueRange;
      }
    }
  });
};


/**
 * Draw a gray zoom rectangle over the desired area of the canvas. Also clears
 * up any previous zoom rectangles that were drawn. This could be optimized to
 * avoid extra redrawing, but it's tricky to avoid interactions with the status
 * dots.
 * 
 * @param {Number} direction the direction of the zoom rectangle. Acceptable
 * values are Dygraph.HORIZONTAL and Dygraph.VERTICAL.
 * @param {Number} startX The X position where the drag started, in canvas
 * coordinates.
 * @param {Number} endX The current X position of the drag, in canvas coords.
 * @param {Number} startY The Y position where the drag started, in canvas
 * coordinates.
 * @param {Number} endY The current Y position of the drag, in canvas coords.
 * @param {Number} prevDirection the value of direction on the previous call to
 * this function. Used to avoid excess redrawing
 * @param {Number} prevEndX The value of endX on the previous call to this
 * function. Used to avoid excess redrawing
 * @param {Number} prevEndY The value of endY on the previous call to this
 * function. Used to avoid excess redrawing
 * @private
 */
Dygraph.prototype.drawZoomRect_ = function(direction, startX, endX, startY,
                                           endY, prevDirection, prevEndX,
                                           prevEndY) {
  var ctx = this.canvas_.getContext("2d");

  // Clean up from the previous rect if necessary
  if (prevDirection == Dygraph.HORIZONTAL) {
    ctx.clearRect(Math.min(startX, prevEndX), 0,
                  Math.abs(startX - prevEndX), this.height_);
  } else if (prevDirection == Dygraph.VERTICAL){
    ctx.clearRect(0, Math.min(startY, prevEndY),
                  this.width_, Math.abs(startY - prevEndY));
  }

  // Draw a light-grey rectangle to show the new viewing area
  if (direction == Dygraph.HORIZONTAL) {
    if (endX && startX) {
      ctx.fillStyle = "rgba(128,128,128,0.33)";
      ctx.fillRect(Math.min(startX, endX), 0,
                   Math.abs(endX - startX), this.height_);
    }
  }
  if (direction == Dygraph.VERTICAL) {
    if (endY && startY) {
      ctx.fillStyle = "rgba(128,128,128,0.33)";
      ctx.fillRect(0, Math.min(startY, endY),
                   this.width_, Math.abs(endY - startY));
    }
  }
};

/**
 * Zoom to something containing [lowX, highX]. These are pixel coordinates in
 * the canvas. The exact zoom window may be slightly larger if there are no data
 * points near lowX or highX. Don't confuse this function with doZoomXDates,
 * which accepts dates that match the raw data. This function redraws the graph.
 *
 * @param {Number} lowX The leftmost pixel value that should be visible.
 * @param {Number} highX The rightmost pixel value that should be visible.
 * @private
 */
Dygraph.prototype.doZoomX_ = function(lowX, highX) {
  // Find the earliest and latest dates contained in this canvasx range.
  // Convert the call to date ranges of the raw data.
  var minDate = this.toDataXCoord(lowX);
  var maxDate = this.toDataXCoord(highX);
  this.doZoomXDates_(minDate, maxDate);
};

/**
 * Zoom to something containing [minDate, maxDate] values. Don't confuse this
 * method with doZoomX which accepts pixel coordinates. This function redraws
 * the graph.
 *
 * @param {Number} minDate The minimum date that should be visible.
 * @param {Number} maxDate The maximum date that should be visible.
 * @private
 */
Dygraph.prototype.doZoomXDates_ = function(minDate, maxDate) {
  this.dateWindow_ = [minDate, maxDate];
  this.zoomed_x_ = true;
  this.drawGraph_();
  if (this.attr_("zoomCallback")) {
    this.attr_("zoomCallback")(minDate, maxDate, this.yAxisRanges());
  }
};

/**
 * Zoom to something containing [lowY, highY]. These are pixel coordinates in
 * the canvas. This function redraws the graph.
 *
 * @param {Number} lowY The topmost pixel value that should be visible.
 * @param {Number} highY The lowest pixel value that should be visible.
 * @private
 */
Dygraph.prototype.doZoomY_ = function(lowY, highY) {
  // Find the highest and lowest values in pixel range for each axis.
  // Note that lowY (in pixels) corresponds to the max Value (in data coords).
  // This is because pixels increase as you go down on the screen, whereas data
  // coordinates increase as you go up the screen.
  var valueRanges = [];
  for (var i = 0; i < this.axes_.length; i++) {
    var hi = this.toDataYCoord(lowY, i);
    var low = this.toDataYCoord(highY, i);
    this.axes_[i].valueWindow = [low, hi];
    valueRanges.push([low, hi]);
  }

  this.zoomed_y_ = true;
  this.drawGraph_();
  if (this.attr_("zoomCallback")) {
    var xRange = this.xAxisRange();
    var yRange = this.yAxisRange();
    this.attr_("zoomCallback")(xRange[0], xRange[1], this.yAxisRanges());
  }
};

/**
 * Reset the zoom to the original view coordinates. This is the same as
 * double-clicking on the graph.
 *
 * @private
 */
Dygraph.prototype.doUnzoom_ = function() {
  var dirty = false;
  if (this.dateWindow_ != null) {
    dirty = true;
    this.dateWindow_ = null;
  }

  for (var i = 0; i < this.axes_.length; i++) {
    if (this.axes_[i].valueWindow != null) {
      dirty = true;
      delete this.axes_[i].valueWindow;
    }
  }

  if (dirty) {
    // Putting the drawing operation before the callback because it resets
    // yAxisRange.
    this.zoomed_x_ = false;
    this.zoomed_y_ = false;
    this.drawGraph_();
    if (this.attr_("zoomCallback")) {
      var minDate = this.rawData_[0][0];
      var maxDate = this.rawData_[this.rawData_.length - 1][0];
      this.attr_("zoomCallback")(minDate, maxDate, this.yAxisRanges());
    }
  }
};

/**
 * When the mouse moves in the canvas, display information about a nearby data
 * point and draw dots over those points in the data series. This function
 * takes care of cleanup of previously-drawn dots.
 * @param {Object} event The mousemove event from the browser.
 * @private
 */
Dygraph.prototype.mouseMove_ = function(event) {
  // This prevents JS errors when mousing over the canvas before data loads.
  var points = this.layout_.points;
  if (points === undefined) return;

  var canvasx = Dygraph.pageX(event) - Dygraph.findPosX(this.mouseEventElement_);

  var lastx = -1;
  var lasty = -1;

  // Loop through all the points and find the date nearest to our current
  // location.
  var minDist = 1e+100;
  var idx = -1;
  for (var i = 0; i < points.length; i++) {
    var point = points[i];
    if (point == null) continue;
    var dist = Math.abs(point.canvasx - canvasx);
    if (dist > minDist) continue;
    minDist = dist;
    idx = i;
  }
  if (idx >= 0) lastx = points[idx].xval;

  // Extract the points we've selected
  this.selPoints_ = [];
  var l = points.length;
  if (!this.attr_("stackedGraph")) {
    for (var i = 0; i < l; i++) {
      if (points[i].xval == lastx) {
        this.selPoints_.push(points[i]);
      }
    }
  } else {
    // Need to 'unstack' points starting from the bottom
    var cumulative_sum = 0;
    for (var i = l - 1; i >= 0; i--) {
      if (points[i].xval == lastx) {
        var p = {};  // Clone the point since we modify it
        for (var k in points[i]) {
          p[k] = points[i][k];
        }
        p.yval -= cumulative_sum;
        cumulative_sum += p.yval;
        this.selPoints_.push(p);
      }
    }
    this.selPoints_.reverse();
  }

  if (this.attr_("highlightCallback")) {
    var px = this.lastx_;
    if (px !== null && lastx != px) {
      // only fire if the selected point has changed.
      this.attr_("highlightCallback")(event, lastx, this.selPoints_, this.idxToRow_(idx));
    }
  }

  // Save last x position for callbacks.
  this.lastx_ = lastx;

  this.updateSelection_();
};

/**
 * Transforms layout_.points index into data row number.
 * @param int layout_.points index
 * @return int row number, or -1 if none could be found.
 * @private
 */
Dygraph.prototype.idxToRow_ = function(idx) {
  if (idx < 0) return -1;

  for (var i in this.layout_.datasets) {
    if (idx < this.layout_.datasets[i].length) {
      return this.boundaryIds_[0][0]+idx;
    }
    idx -= this.layout_.datasets[i].length;
  }
  return -1;
};

// TODO(danvk): rename this function to something like 'isNonZeroNan'.
Dygraph.isOK = function(x) {
  return x && !isNaN(x);
};

Dygraph.prototype.generateLegendHTML_ = function(x, sel_points) {
  // If no points are selected, we display a default legend. Traditionally,
  // this has been blank. But a better default would be a conventional legend,
  // which provides essential information for a non-interactive chart.
  if (typeof(x) === 'undefined') {
    if (this.attr_('legend') != 'always') return '';

    var sepLines = this.attr_('labelsSeparateLines');
    var labels = this.attr_('labels');
    var html = '';
    for (var i = 1; i < labels.length; i++) {
      var c = new RGBColor(this.plotter_.colors[labels[i]]);
      if (i > 1) html += (sepLines ? '<br/>' : ' ');
      html += "<b><font color='" + c.toHex() + "'>&mdash;" + labels[i] +
        "</font></b>";
    }
    return html;
  }

  var displayDigits = this.numXDigits_ + this.numExtraDigits_;
  var html = this.attr_('xValueFormatter')(x, displayDigits) + ":";

  var fmtFunc = this.attr_('yValueFormatter');
  var showZeros = this.attr_("labelsShowZeroValues");
  var sepLines = this.attr_("labelsSeparateLines");
  for (var i = 0; i < this.selPoints_.length; i++) {
    var pt = this.selPoints_[i];
    if (pt.yval == 0 && !showZeros) continue;
    if (!Dygraph.isOK(pt.canvasy)) continue;
    if (sepLines) html += "<br/>";

    var c = new RGBColor(this.plotter_.colors[pt.name]);
    var yval = fmtFunc(pt.yval, displayDigits);
    // TODO(danvk): use a template string here and make it an attribute.
    html += " <b><font color='" + c.toHex() + "'>"
      + pt.name + "</font></b>:"
      + yval;
  }
  return html;
};

/**
 * Draw dots over the selectied points in the data series. This function
 * takes care of cleanup of previously-drawn dots.
 * @private
 */
Dygraph.prototype.updateSelection_ = function() {
  // Clear the previously drawn vertical, if there is one
  var ctx = this.canvas_.getContext("2d");
  if (this.previousVerticalX_ >= 0) {
    // Determine the maximum highlight circle size.
    var maxCircleSize = 0;
    var labels = this.attr_('labels');
    for (var i = 1; i < labels.length; i++) {
      var r = this.attr_('highlightCircleSize', labels[i]);
      if (r > maxCircleSize) maxCircleSize = r;
    }
    var px = this.previousVerticalX_;
    ctx.clearRect(px - maxCircleSize - 1, 0,
                  2 * maxCircleSize + 2, this.height_);
  }

  if (this.selPoints_.length > 0) {
    // Set the status message to indicate the selected point(s)
    if (this.attr_('showLabelsOnHighlight')) {
      var html = this.generateLegendHTML_(this.lastx_, this.selPoints_);
      this.attr_("labelsDiv").innerHTML = html;
    }

    // Draw colored circles over the center of each selected point
    var canvasx = this.selPoints_[0].canvasx;
    ctx.save();
    for (var i = 0; i < this.selPoints_.length; i++) {
      var pt = this.selPoints_[i];
      if (!Dygraph.isOK(pt.canvasy)) continue;

      var circleSize = this.attr_('highlightCircleSize', pt.name);
      ctx.beginPath();
      ctx.fillStyle = this.plotter_.colors[pt.name];
      ctx.arc(canvasx, pt.canvasy, circleSize, 0, 2 * Math.PI, false);
      ctx.fill();
    }
    ctx.restore();

    this.previousVerticalX_ = canvasx;
  }
};

/**
 * Set manually set selected dots, and display information about them
 * @param int row number that should by highlighted
 *            false value clears the selection
 * @public
 */
Dygraph.prototype.setSelection = function(row) {
  // Extract the points we've selected
  this.selPoints_ = [];
  var pos = 0;

  if (row !== false) {
    row = row-this.boundaryIds_[0][0];
  }

  if (row !== false && row >= 0) {
    for (var i in this.layout_.datasets) {
      if (row < this.layout_.datasets[i].length) {
        var point = this.layout_.points[pos+row];
        
        if (this.attr_("stackedGraph")) {
          point = this.layout_.unstackPointAtIndex(pos+row);
        }
        
        this.selPoints_.push(point);
      }
      pos += this.layout_.datasets[i].length;
    }
  }

  if (this.selPoints_.length) {
    this.lastx_ = this.selPoints_[0].xval;
    this.updateSelection_();
  } else {
    this.lastx_ = -1;
    this.clearSelection();
  }

};

/**
 * The mouse has left the canvas. Clear out whatever artifacts remain
 * @param {Object} event the mouseout event from the browser.
 * @private
 */
Dygraph.prototype.mouseOut_ = function(event) {
  if (this.attr_("unhighlightCallback")) {
    this.attr_("unhighlightCallback")(event);
  }

  if (this.attr_("hideOverlayOnMouseOut")) {
    this.clearSelection();
  }
};

/**
 * Remove all selection from the canvas
 * @public
 */
Dygraph.prototype.clearSelection = function() {
  // Get rid of the overlay data
  var ctx = this.canvas_.getContext("2d");
  ctx.clearRect(0, 0, this.width_, this.height_);
  this.attr_('labelsDiv').innerHTML = this.generateLegendHTML_();
  this.selPoints_ = [];
  this.lastx_ = -1;
}

/**
 * Returns the number of the currently selected row
 * @return int row number, of -1 if nothing is selected
 * @public
 */
Dygraph.prototype.getSelection = function() {
  if (!this.selPoints_ || this.selPoints_.length < 1) {
    return -1;
  }

  for (var row=0; row<this.layout_.points.length; row++ ) {
    if (this.layout_.points[row].x == this.selPoints_[0].x) {
      return row + this.boundaryIds_[0][0];
    }
  }
  return -1;
}

Dygraph.zeropad = function(x) {
  if (x < 10) return "0" + x; else return "" + x;
}

/**
 * Return a string version of the hours, minutes and seconds portion of a date.
 * @param {Number} date The JavaScript date (ms since epoch)
 * @return {String} A time of the form "HH:MM:SS"
 * @private
 */
Dygraph.hmsString_ = function(date) {
  var zeropad = Dygraph.zeropad;
  var d = new Date(date);
  if (d.getSeconds()) {
    return zeropad(d.getHours()) + ":" +
           zeropad(d.getMinutes()) + ":" +
           zeropad(d.getSeconds());
  } else {
    return zeropad(d.getHours()) + ":" + zeropad(d.getMinutes());
  }
}

/**
 * Convert a JS date to a string appropriate to display on an axis that
 * is displaying values at the stated granularity.
 * @param {Date} date The date to format
 * @param {Number} granularity One of the Dygraph granularity constants
 * @return {String} The formatted date
 * @private
 */
Dygraph.dateAxisFormatter = function(date, granularity) {
  if (granularity >= Dygraph.DECADAL) {
    return date.strftime('%Y');
  } else if (granularity >= Dygraph.MONTHLY) {
    return date.strftime('%b %y');
  } else {
    var frac = date.getHours() * 3600 + date.getMinutes() * 60 + date.getSeconds() + date.getMilliseconds();
    if (frac == 0 || granularity >= Dygraph.DAILY) {
      return new Date(date.getTime() + 3600*1000).strftime('%d%b');
    } else {
      return Dygraph.hmsString_(date.getTime());
    }
  }
}

/**
 * Convert a JS date (millis since epoch) to YYYY/MM/DD
 * @param {Number} date The JavaScript date (ms since epoch)
 * @return {String} A date of the form "YYYY/MM/DD"
 * @private
 */
Dygraph.dateString_ = function(date) {
  var zeropad = Dygraph.zeropad;
  var d = new Date(date);

  // Get the year:
  var year = "" + d.getFullYear();
  // Get a 0 padded month string
  var month = zeropad(d.getMonth() + 1);  //months are 0-offset, sigh
  // Get a 0 padded day string
  var day = zeropad(d.getDate());

  var ret = "";
  var frac = d.getHours() * 3600 + d.getMinutes() * 60 + d.getSeconds();
  if (frac) ret = " " + Dygraph.hmsString_(date);

  return year + "/" + month + "/" + day + ret;
};

/**
 * Fires when there's data available to be graphed.
 * @param {String} data Raw CSV data to be plotted
 * @private
 */
Dygraph.prototype.loadedEvent_ = function(data) {
  this.rawData_ = this.parseCSV_(data);
  this.predraw_();
};

Dygraph.prototype.months =  ["Jan", "Feb", "Mar", "Apr", "May", "Jun",
                             "Jul", "Aug", "Sep", "Oct", "Nov", "Dec"];
Dygraph.prototype.quarters = ["Jan", "Apr", "Jul", "Oct"];

/**
 * Add ticks on the x-axis representing years, months, quarters, weeks, or days
 * @private
 */
Dygraph.prototype.addXTicks_ = function() {
  // Determine the correct ticks scale on the x-axis: quarterly, monthly, ...
  var range;
  if (this.dateWindow_) {
    range = [this.dateWindow_[0], this.dateWindow_[1]];
  } else {
    range = [this.rawData_[0][0], this.rawData_[this.rawData_.length - 1][0]];
  }

  var formatter = this.attr_('xTicker');
  var ret = formatter(range[0], range[1], this);
  var xTicks = [];

  // Note: numericTicks() returns a {ticks: [...], numDigits: yy} dictionary,
  // whereas dateTicker and user-defined tickers typically just return a ticks
  // array.
  if (ret.ticks !== undefined) {
    xTicks = ret.ticks;
    this.numXDigits_ = ret.numDigits;
  } else {
    xTicks = ret;
  }

  this.layout_.updateOptions({xTicks: xTicks});
};

// Time granularity enumeration
Dygraph.SECONDLY = 0;
Dygraph.TWO_SECONDLY = 1;
Dygraph.FIVE_SECONDLY = 2;
Dygraph.TEN_SECONDLY = 3;
Dygraph.THIRTY_SECONDLY  = 4;
Dygraph.MINUTELY = 5;
Dygraph.TWO_MINUTELY = 6;
Dygraph.FIVE_MINUTELY = 7;
Dygraph.TEN_MINUTELY = 8;
Dygraph.THIRTY_MINUTELY = 9;
Dygraph.HOURLY = 10;
Dygraph.TWO_HOURLY = 11;
Dygraph.SIX_HOURLY = 12;
Dygraph.DAILY = 13;
Dygraph.WEEKLY = 14;
Dygraph.MONTHLY = 15;
Dygraph.QUARTERLY = 16;
Dygraph.BIANNUAL = 17;
Dygraph.ANNUAL = 18;
Dygraph.DECADAL = 19;
Dygraph.CENTENNIAL = 20;
Dygraph.NUM_GRANULARITIES = 21;

Dygraph.SHORT_SPACINGS = [];
Dygraph.SHORT_SPACINGS[Dygraph.SECONDLY]        = 1000 * 1;
Dygraph.SHORT_SPACINGS[Dygraph.TWO_SECONDLY]    = 1000 * 2;
Dygraph.SHORT_SPACINGS[Dygraph.FIVE_SECONDLY]   = 1000 * 5;
Dygraph.SHORT_SPACINGS[Dygraph.TEN_SECONDLY]    = 1000 * 10;
Dygraph.SHORT_SPACINGS[Dygraph.THIRTY_SECONDLY] = 1000 * 30;
Dygraph.SHORT_SPACINGS[Dygraph.MINUTELY]        = 1000 * 60;
Dygraph.SHORT_SPACINGS[Dygraph.TWO_MINUTELY]    = 1000 * 60 * 2;
Dygraph.SHORT_SPACINGS[Dygraph.FIVE_MINUTELY]   = 1000 * 60 * 5;
Dygraph.SHORT_SPACINGS[Dygraph.TEN_MINUTELY]    = 1000 * 60 * 10;
Dygraph.SHORT_SPACINGS[Dygraph.THIRTY_MINUTELY] = 1000 * 60 * 30;
Dygraph.SHORT_SPACINGS[Dygraph.HOURLY]          = 1000 * 3600;
Dygraph.SHORT_SPACINGS[Dygraph.TWO_HOURLY]      = 1000 * 3600 * 2;
Dygraph.SHORT_SPACINGS[Dygraph.SIX_HOURLY]      = 1000 * 3600 * 6;
Dygraph.SHORT_SPACINGS[Dygraph.DAILY]           = 1000 * 86400;
Dygraph.SHORT_SPACINGS[Dygraph.WEEKLY]          = 1000 * 604800;

// NumXTicks()
//
//   If we used this time granularity, how many ticks would there be?
//   This is only an approximation, but it's generally good enough.
//
Dygraph.prototype.NumXTicks = function(start_time, end_time, granularity) {
  if (granularity < Dygraph.MONTHLY) {
    // Generate one tick mark for every fixed interval of time.
    var spacing = Dygraph.SHORT_SPACINGS[granularity];
    return Math.floor(0.5 + 1.0 * (end_time - start_time) / spacing);
  } else {
    var year_mod = 1;  // e.g. to only print one point every 10 years.
    var num_months = 12;
    if (granularity == Dygraph.QUARTERLY) num_months = 3;
    if (granularity == Dygraph.BIANNUAL) num_months = 2;
    if (granularity == Dygraph.ANNUAL) num_months = 1;
    if (granularity == Dygraph.DECADAL) { num_months = 1; year_mod = 10; }
    if (granularity == Dygraph.CENTENNIAL) { num_months = 1; year_mod = 100; }

    var msInYear = 365.2524 * 24 * 3600 * 1000;
    var num_years = 1.0 * (end_time - start_time) / msInYear;
    return Math.floor(0.5 + 1.0 * num_years * num_months / year_mod);
  }
};

// GetXAxis()
//
//   Construct an x-axis of nicely-formatted times on meaningful boundaries
//   (e.g. 'Jan 09' rather than 'Jan 22, 2009').
//
//   Returns an array containing {v: millis, label: label} dictionaries.
//
Dygraph.prototype.GetXAxis = function(start_time, end_time, granularity) {
  var formatter = this.attr_("xAxisLabelFormatter");
  var ticks = [];
  if (granularity < Dygraph.MONTHLY) {
    // Generate one tick mark for every fixed interval of time.
    var spacing = Dygraph.SHORT_SPACINGS[granularity];
    var format = '%d%b';  // e.g. "1Jan"

    // Find a time less than start_time which occurs on a "nice" time boundary
    // for this granularity.
    var g = spacing / 1000;
    var d = new Date(start_time);
    if (g <= 60) {  // seconds
      var x = d.getSeconds(); d.setSeconds(x - x % g);
    } else {
      d.setSeconds(0);
      g /= 60;
      if (g <= 60) {  // minutes
        var x = d.getMinutes(); d.setMinutes(x - x % g);
      } else {
        d.setMinutes(0);
        g /= 60;

        if (g <= 24) {  // days
          var x = d.getHours(); d.setHours(x - x % g);
        } else {
          d.setHours(0);
          g /= 24;

          if (g == 7) {  // one week
            d.setDate(d.getDate() - d.getDay());
          }
        }
      }
    }
    start_time = d.getTime();

    for (var t = start_time; t <= end_time; t += spacing) {
      ticks.push({ v:t, label: formatter(new Date(t), granularity) });
    }
  } else {
    // Display a tick mark on the first of a set of months of each year.
    // Years get a tick mark iff y % year_mod == 0. This is useful for
    // displaying a tick mark once every 10 years, say, on long time scales.
    var months;
    var year_mod = 1;  // e.g. to only print one point every 10 years.

    if (granularity == Dygraph.MONTHLY) {
      months = [ 0, 1, 2, 3, 4, 5, 6, 7, 8, 9, 10, 11, 12 ];
    } else if (granularity == Dygraph.QUARTERLY) {
      months = [ 0, 3, 6, 9 ];
    } else if (granularity == Dygraph.BIANNUAL) {
      months = [ 0, 6 ];
    } else if (granularity == Dygraph.ANNUAL) {
      months = [ 0 ];
    } else if (granularity == Dygraph.DECADAL) {
      months = [ 0 ];
      year_mod = 10;
    } else if (granularity == Dygraph.CENTENNIAL) {
      months = [ 0 ];
      year_mod = 100;
    } else {
      this.warn("Span of dates is too long");
    }

    var start_year = new Date(start_time).getFullYear();
    var end_year   = new Date(end_time).getFullYear();
    var zeropad = Dygraph.zeropad;
    for (var i = start_year; i <= end_year; i++) {
      if (i % year_mod != 0) continue;
      for (var j = 0; j < months.length; j++) {
        var date_str = i + "/" + zeropad(1 + months[j]) + "/01";
        var t = Dygraph.dateStrToMillis(date_str);
        if (t < start_time || t > end_time) continue;
        ticks.push({ v:t, label: formatter(new Date(t), granularity) });
      }
    }
  }

  return ticks;
};


/**
 * Add ticks to the x-axis based on a date range.
 * @param {Number} startDate Start of the date window (millis since epoch)
 * @param {Number} endDate End of the date window (millis since epoch)
 * @return {Array.<Object>} Array of {label, value} tuples.
 * @public
 */
Dygraph.dateTicker = function(startDate, endDate, self) {
  var chosen = -1;
  for (var i = 0; i < Dygraph.NUM_GRANULARITIES; i++) {
    var num_ticks = self.NumXTicks(startDate, endDate, i);
    if (self.width_ / num_ticks >= self.attr_('pixelsPerXLabel')) {
      chosen = i;
      break;
    }
  }

  if (chosen >= 0) {
    return self.GetXAxis(startDate, endDate, chosen);
  } else {
    // TODO(danvk): signal error.
  }
};

// This is a list of human-friendly values at which to show tick marks on a log
// scale. It is k * 10^n, where k=1..9 and n=-39..+39, so:
// ..., 1, 2, 3, 4, 5, ..., 9, 10, 20, 30, ..., 90, 100, 200, 300, ...
// NOTE: this assumes that Dygraph.LOG_SCALE = 10.
Dygraph.PREFERRED_LOG_TICK_VALUES = function() {
  var vals = [];
  for (var power = -39; power <= 39; power++) {
    var range = Math.pow(10, power);
    for (var mult = 1; mult <= 9; mult++) {
      var val = range * mult;
      vals.push(val);
    }
  }
  return vals;
}();

// val is the value to search for
// arry is the value over which to search
// if abs > 0, find the lowest entry greater than val
// if abs < 0, find the highest entry less than val
// if abs == 0, find the entry that equals val.
// Currently does not work when val is outside the range of arry's values.
Dygraph.binarySearch = function(val, arry, abs, low, high) {
  if (low == null || high == null) {
    low = 0;
    high = arry.length - 1;
  }
  if (low > high) {
    return -1;
  }
  if (abs == null) {
    abs = 0;
  }
  var validIndex = function(idx) {
    return idx >= 0 && idx < arry.length;
  }
  var mid = parseInt((low + high) / 2);
  var element = arry[mid];
  if (element == val) {
    return mid;
  }
  if (element > val) {
    if (abs > 0) {
      // Accept if element > val, but also if prior element < val.
      var idx = mid - 1;
      if (validIndex(idx) && arry[idx] < val) {
        return mid;
      }
    }
    return Dygraph.binarySearch(val, arry, abs, low, mid - 1);
  }
  if (element < val) {
    if (abs < 0) {
      // Accept if element < val, but also if prior element > val.
      var idx = mid + 1;
      if (validIndex(idx) && arry[idx] > val) {
        return mid;
      }
    }
    return Dygraph.binarySearch(val, arry, abs, mid + 1, high);
  }
};

/**
 * Determine the number of significant figures in a Number up to the specified
 * precision.  Note that there is no way to determine if a trailing '0' is
 * significant or not, so by convention we return 1 for all of the following
 * inputs: 1, 1.0, 1.00, 1.000 etc.
 * @param {Number} x The input value.
 * @param {Number} opt_maxPrecision Optional maximum precision to consider.
 *                                  Default and maximum allowed value is 13.
 * @return {Number} The number of significant figures which is >= 1.
 */
Dygraph.significantFigures = function(x, opt_maxPrecision) {
  var precision = Math.max(opt_maxPrecision || 13, 13);

  // Convert the number to its exponential notation form and work backwards,
  // ignoring the 'e+xx' bit.  This may seem like a hack, but doing a loop and
  // dividing by 10 leads to roundoff errors.  By using toExponential(), we let
  // the JavaScript interpreter handle the low level bits of the Number for us.
  var s = x.toExponential(precision);
  var ePos = s.lastIndexOf('e');  // -1 case handled by return below.

  for (var i = ePos - 1; i >= 0; i--) {
    if (s[i] == '.') {
      // Got to the decimal place.  We'll call this 1 digit of precision because
      // we can't know for sure how many trailing 0s are significant.
      return 1;
    } else if (s[i] != '0') {
      // Found the first non-zero digit.  Return the number of characters
      // except for the '.'.
      return i;  // This is i - 1 + 1 (-1 is for '.', +1 is for 0 based index).
    }
  }

  // Occurs if toExponential() doesn't return a string containing 'e', which
  // should never happen.
  return 1;
};

/**
 * Add ticks when the x axis has numbers on it (instead of dates)
 * TODO(konigsberg): Update comment.
 *
 * @param {Number} minV minimum value
 * @param {Number} maxV maximum value
 * @param self
 * @param {function} attribute accessor function.
 * @return {Array.<Object>} Array of {label, value} tuples.
 * @public
 */
Dygraph.numericTicks = function(minV, maxV, self, axis_props, vals) {
  var attr = function(k) {
    if (axis_props && axis_props.hasOwnProperty(k)) return axis_props[k];
    return self.attr_(k);
  };

  var ticks = [];
  if (vals) {
    for (var i = 0; i < vals.length; i++) {
      ticks.push({v: vals[i]});
    }
  } else {
    if (axis_props && attr("logscale")) {
      var pixelsPerTick = attr('pixelsPerYLabel');
      // NOTE(konigsberg): Dan, should self.height_ be self.plotter_.area.h?
      var nTicks  = Math.floor(self.height_ / pixelsPerTick);
      var minIdx = Dygraph.binarySearch(minV, Dygraph.PREFERRED_LOG_TICK_VALUES, 1);
      var maxIdx = Dygraph.binarySearch(maxV, Dygraph.PREFERRED_LOG_TICK_VALUES, -1);
      if (minIdx == -1) {
        minIdx = 0;
      }
      if (maxIdx == -1) {
        maxIdx = Dygraph.PREFERRED_LOG_TICK_VALUES.length - 1;
      }
      // Count the number of tick values would appear, if we can get at least
      // nTicks / 4 accept them.
      var lastDisplayed = null;
      if (maxIdx - minIdx >= nTicks / 4) {
        var axisId = axis_props.yAxisId;
        for (var idx = maxIdx; idx >= minIdx; idx--) {
          var tickValue = Dygraph.PREFERRED_LOG_TICK_VALUES[idx];
          var domCoord = axis_props.g.toDomYCoord(tickValue, axisId);
          var tick = { v: tickValue };
          if (lastDisplayed == null) {
            lastDisplayed = {
              tickValue : tickValue,
              domCoord : domCoord
            };
          } else {
            if (domCoord - lastDisplayed.domCoord >= pixelsPerTick) {
              lastDisplayed = {
                tickValue : tickValue,
                domCoord : domCoord
              };
            } else {
              tick.label = "";
            }
          }
          ticks.push(tick);
        }
        // Since we went in backwards order.
        ticks.reverse();
      }
    }

    // ticks.length won't be 0 if the log scale function finds values to insert.
    if (ticks.length == 0) {
      // Basic idea:
      // Try labels every 1, 2, 5, 10, 20, 50, 100, etc.
      // Calculate the resulting tick spacing (i.e. this.height_ / nTicks).
      // The first spacing greater than pixelsPerYLabel is what we use.
      // TODO(danvk): version that works on a log scale.
      if (attr("labelsKMG2")) {
        var mults = [1, 2, 4, 8];
      } else {
        var mults = [1, 2, 5];
      }
      var scale, low_val, high_val, nTicks;
      // TODO(danvk): make it possible to set this for x- and y-axes independently.
      var pixelsPerTick = attr('pixelsPerYLabel');
      for (var i = -10; i < 50; i++) {
        if (attr("labelsKMG2")) {
          var base_scale = Math.pow(16, i);
        } else {
          var base_scale = Math.pow(10, i);
        }
        for (var j = 0; j < mults.length; j++) {
          scale = base_scale * mults[j];
          low_val = Math.floor(minV / scale) * scale;
          high_val = Math.ceil(maxV / scale) * scale;
          nTicks = Math.abs(high_val - low_val) / scale;
          var spacing = self.height_ / nTicks;
          // wish I could break out of both loops at once...
          if (spacing > pixelsPerTick) break;
        }
        if (spacing > pixelsPerTick) break;
      }

      // Construct the set of ticks.
      // Allow reverse y-axis if it's explicitly requested.
      if (low_val > high_val) scale *= -1;
      for (var i = 0; i < nTicks; i++) {
        var tickV = low_val + i * scale;
        ticks.push( {v: tickV} );
      }
    }
  }

  // Add formatted labels to the ticks.
  var k;
  var k_labels = [];
  if (attr("labelsKMB")) {
    k = 1000;
    k_labels = [ "K", "M", "B", "T" ];
  }
  if (attr("labelsKMG2")) {
    if (k) self.warn("Setting both labelsKMB and labelsKMG2. Pick one!");
    k = 1024;
    k_labels = [ "k", "M", "G", "T" ];
  }
  var formatter = attr('yAxisLabelFormatter') ?
      attr('yAxisLabelFormatter') : attr('yValueFormatter');

  // Determine the number of decimal places needed for the labels below by
  // taking the maximum number of significant figures for any label.  We must
  // take the max because we can't tell if trailing 0s are significant.
  var numDigits = 0;
  for (var i = 0; i < ticks.length; i++) {
    numDigits = Math.max(Dygraph.significantFigures(ticks[i].v), numDigits);
  }

  // Add labels to the ticks.
  for (var i = 0; i < ticks.length; i++) {
    if (ticks[i].label !== undefined) continue;  // Use current label.
    var tickV = ticks[i].v;
    var absTickV = Math.abs(tickV);
    var label = (formatter !== undefined) ?
        formatter(tickV, numDigits) : tickV.toPrecision(numDigits);
    if (k_labels.length > 0) {
      // Round up to an appropriate unit.
      var n = k*k*k*k;
      for (var j = 3; j >= 0; j--, n /= k) {
        if (absTickV >= n) {
          label = formatter(tickV / n, numDigits) + k_labels[j];
          break;
        }
      }
    }
    ticks[i].label = label;
  }

  return {ticks: ticks, numDigits: numDigits};
};

// Computes the range of the data series (including confidence intervals).
// series is either [ [x1, y1], [x2, y2], ... ] or
// [ [x1, [y1, dev_low, dev_high]], [x2, [y2, dev_low, dev_high]], ...
// Returns [low, high]
Dygraph.prototype.extremeValues_ = function(series) {
  var minY = null, maxY = null;

  var bars = this.attr_("errorBars") || this.attr_("customBars");
  if (bars) {
    // With custom bars, maxY is the max of the high values.
    for (var j = 0; j < series.length; j++) {
      var y = series[j][1][0];
      if (!y) continue;
      var low = y - series[j][1][1];
      var high = y + series[j][1][2];
      if (low > y) low = y;    // this can happen with custom bars,
      if (high < y) high = y;  // e.g. in tests/custom-bars.html
      if (maxY == null || high > maxY) {
        maxY = high;
      }
      if (minY == null || low < minY) {
        minY = low;
      }
    }
  } else {
    for (var j = 0; j < series.length; j++) {
      var y = series[j][1];
      if (y === null || isNaN(y)) continue;
      if (maxY == null || y > maxY) {
        maxY = y;
      }
      if (minY == null || y < minY) {
        minY = y;
      }
    }
  }

  return [minY, maxY];
};

/**
 * This function is called once when the chart's data is changed or the options
 * dictionary is updated. It is _not_ called when the user pans or zooms. The
 * idea is that values derived from the chart's data can be computed here,
 * rather than every time the chart is drawn. This includes things like the
 * number of axes, rolling averages, etc.
 */
Dygraph.prototype.predraw_ = function() {
  // TODO(danvk): move more computations out of drawGraph_ and into here.
  this.computeYAxes_();

  // Create a new plotter.
  if (this.plotter_) this.plotter_.clear();
  this.plotter_ = new DygraphCanvasRenderer(this,
                                            this.hidden_, this.layout_,
                                            this.renderOptions_);

  // The roller sits in the bottom left corner of the chart. We don't know where
  // this will be until the options are available, so it's positioned here.
  this.createRollInterface_();

  // Same thing applies for the labelsDiv. It's right edge should be flush with
  // the right edge of the charting area (which may not be the same as the right
  // edge of the div, if we have two y-axes.
  this.positionLabelsDiv_();

  // If the data or options have changed, then we'd better redraw.
  this.drawGraph_();
};

/**
 * Update the graph with new data. This method is called when the viewing area
 * has changed. If the underlying data or options have changed, predraw_ will
 * be called before drawGraph_ is called.
 * @private
 */
Dygraph.prototype.drawGraph_ = function() {
  var data = this.rawData_;

  // This is used to set the second parameter to drawCallback, below.
  var is_initial_draw = this.is_initial_draw_;
  this.is_initial_draw_ = false;

  var minY = null, maxY = null;
  this.layout_.removeAllDatasets();
  this.setColors_();
  this.attrs_['pointSize'] = 0.5 * this.attr_('highlightCircleSize');

  // Loop over the fields (series).  Go from the last to the first,
  // because if they're stacked that's how we accumulate the values.

  var cumulative_y = [];  // For stacked series.
  var datasets = [];

  var extremes = {};  // series name -> [low, high]

  // Loop over all fields and create datasets
  for (var i = data[0].length - 1; i >= 1; i--) {
    if (!this.visibility()[i - 1]) continue;

    var seriesName = this.attr_("labels")[i];
    var connectSeparatedPoints = this.attr_('connectSeparatedPoints', i);
    var logScale = this.attr_('logscale', i);

    var series = [];
    for (var j = 0; j < data.length; j++) {
      var date = data[j][0];
      var point = data[j][i];
      if (logScale) {
        // On the log scale, points less than zero do not exist.
        // This will create a gap in the chart. Note that this ignores
        // connectSeparatedPoints.
        if (point <= 0) {
          point = null;
        }
        series.push([date, point]);
      } else {
        if (point != null || !connectSeparatedPoints) {
          series.push([date, point]);
        }
      }
    }

    // TODO(danvk): move this into predraw_. It's insane to do it here.
    series = this.rollingAverage(series, this.rollPeriod_);

    // Prune down to the desired range, if necessary (for zooming)
    // Because there can be lines going to points outside of the visible area,
    // we actually prune to visible points, plus one on either side.
    var bars = this.attr_("errorBars") || this.attr_("customBars");
    if (this.dateWindow_) {
      var low = this.dateWindow_[0];
      var high= this.dateWindow_[1];
      var pruned = [];
      // TODO(danvk): do binary search instead of linear search.
      // TODO(danvk): pass firstIdx and lastIdx directly to the renderer.
      var firstIdx = null, lastIdx = null;
      for (var k = 0; k < series.length; k++) {
        if (series[k][0] >= low && firstIdx === null) {
          firstIdx = k;
        }
        if (series[k][0] <= high) {
          lastIdx = k;
        }
      }
      if (firstIdx === null) firstIdx = 0;
      if (firstIdx > 0) firstIdx--;
      if (lastIdx === null) lastIdx = series.length - 1;
      if (lastIdx < series.length - 1) lastIdx++;
      this.boundaryIds_[i-1] = [firstIdx, lastIdx];
      for (var k = firstIdx; k <= lastIdx; k++) {
        pruned.push(series[k]);
      }
      series = pruned;
    } else {
      this.boundaryIds_[i-1] = [0, series.length-1];
    }

    var seriesExtremes = this.extremeValues_(series);

    if (bars) {
      for (var j=0; j<series.length; j++) {
        val = [series[j][0], series[j][1][0], series[j][1][1], series[j][1][2]];
        series[j] = val;
      }
    } else if (this.attr_("stackedGraph")) {
      var l = series.length;
      var actual_y;
      for (var j = 0; j < l; j++) {
        // If one data set has a NaN, let all subsequent stacked
        // sets inherit the NaN -- only start at 0 for the first set.
        var x = series[j][0];
        if (cumulative_y[x] === undefined) {
          cumulative_y[x] = 0;
        }

        actual_y = series[j][1];
        cumulative_y[x] += actual_y;

        series[j] = [x, cumulative_y[x]]

        if (cumulative_y[x] > seriesExtremes[1]) {
          seriesExtremes[1] = cumulative_y[x];
        }
        if (cumulative_y[x] < seriesExtremes[0]) {
          seriesExtremes[0] = cumulative_y[x];
        }
      }
    }
    extremes[seriesName] = seriesExtremes;

    datasets[i] = series;
  }

  for (var i = 1; i < datasets.length; i++) {
    if (!this.visibility()[i - 1]) continue;
    this.layout_.addDataset(this.attr_("labels")[i], datasets[i]);
  }

  this.computeYAxisRanges_(extremes);
  this.layout_.updateOptions( { yAxes: this.axes_,
                                seriesToAxisMap: this.seriesToAxisMap_
                              } );
  this.addXTicks_();

  // Save the X axis zoomed status as the updateOptions call will tend to set it errorneously
  var tmp_zoomed_x = this.zoomed_x_;
  // Tell PlotKit to use this new data and render itself
  this.layout_.updateOptions({dateWindow: this.dateWindow_});
  this.zoomed_x_ = tmp_zoomed_x;
  this.layout_.evaluateWithError();
  this.plotter_.clear();
  this.plotter_.render();
  this.canvas_.getContext('2d').clearRect(0, 0, this.canvas_.width,
                                          this.canvas_.height);

  if (is_initial_draw) {
    // Generate a static legend before any particular point is selected.
    this.attr_('labelsDiv').innerHTML = this.generateLegendHTML_();
  }

  if (this.attr_("drawCallback") !== null) {
    this.attr_("drawCallback")(this, is_initial_draw);
  }
};

/**
 * Determine properties of the y-axes which are independent of the data
 * currently being displayed. This includes things like the number of axes and
 * the style of the axes. It does not include the range of each axis and its
 * tick marks.
 * This fills in this.axes_ and this.seriesToAxisMap_.
 * axes_ = [ { options } ]
 * seriesToAxisMap_ = { seriesName: 0, seriesName2: 1, ... }
 *   indices are into the axes_ array.
 */
Dygraph.prototype.computeYAxes_ = function() {
  var valueWindows;
  if (this.axes_ != undefined) {
    // Preserve valueWindow settings.
    valueWindows = [];
    for (var index = 0; index < this.axes_.length; index++) {
      valueWindows.push(this.axes_[index].valueWindow);
    }
  }

  this.axes_ = [{ yAxisId : 0, g : this }];  // always have at least one y-axis.
  this.seriesToAxisMap_ = {};

  // Get a list of series names.
  var labels = this.attr_("labels");
  var series = {};
  for (var i = 1; i < labels.length; i++) series[labels[i]] = (i - 1);

  // all options which could be applied per-axis:
  var axisOptions = [
    'includeZero',
    'valueRange',
    'labelsKMB',
    'labelsKMG2',
    'pixelsPerYLabel',
    'yAxisLabelWidth',
    'axisLabelFontSize',
    'axisTickSize',
    'logscale'
  ];

  // Copy global axis options over to the first axis.
  for (var i = 0; i < axisOptions.length; i++) {
    var k = axisOptions[i];
    var v = this.attr_(k);
    if (v) this.axes_[0][k] = v;
  }

  // Go through once and add all the axes.
  for (var seriesName in series) {
    if (!series.hasOwnProperty(seriesName)) continue;
    var axis = this.attr_("axis", seriesName);
    if (axis == null) {
      this.seriesToAxisMap_[seriesName] = 0;
      continue;
    }
    if (typeof(axis) == 'object') {
      // Add a new axis, making a copy of its per-axis options.
      var opts = {};
      Dygraph.update(opts, this.axes_[0]);
      Dygraph.update(opts, { valueRange: null });  // shouldn't inherit this.
      var yAxisId = this.axes_.length;
      opts.yAxisId = yAxisId;
      opts.g = this;
      Dygraph.update(opts, axis);
      this.axes_.push(opts);
      this.seriesToAxisMap_[seriesName] = yAxisId;
    }
  }

  // Go through one more time and assign series to an axis defined by another
  // series, e.g. { 'Y1: { axis: {} }, 'Y2': { axis: 'Y1' } }
  for (var seriesName in series) {
    if (!series.hasOwnProperty(seriesName)) continue;
    var axis = this.attr_("axis", seriesName);
    if (typeof(axis) == 'string') {
      if (!this.seriesToAxisMap_.hasOwnProperty(axis)) {
        this.error("Series " + seriesName + " wants to share a y-axis with " +
                   "series " + axis + ", which does not define its own axis.");
        return null;
      }
      var idx = this.seriesToAxisMap_[axis];
      this.seriesToAxisMap_[seriesName] = idx;
    }
  }

  // Now we remove series from seriesToAxisMap_ which are not visible. We do
  // this last so that hiding the first series doesn't destroy the axis
  // properties of the primary axis.
  var seriesToAxisFiltered = {};
  var vis = this.visibility();
  for (var i = 1; i < labels.length; i++) {
    var s = labels[i];
    if (vis[i - 1]) seriesToAxisFiltered[s] = this.seriesToAxisMap_[s];
  }
  this.seriesToAxisMap_ = seriesToAxisFiltered;

  if (valueWindows != undefined) {
    // Restore valueWindow settings.
    for (var index = 0; index < valueWindows.length; index++) {
      this.axes_[index].valueWindow = valueWindows[index];
    }
  }
};

/**
 * Returns the number of y-axes on the chart.
 * @return {Number} the number of axes.
 */
Dygraph.prototype.numAxes = function() {
  var last_axis = 0;
  for (var series in this.seriesToAxisMap_) {
    if (!this.seriesToAxisMap_.hasOwnProperty(series)) continue;
    var idx = this.seriesToAxisMap_[series];
    if (idx > last_axis) last_axis = idx;
  }
  return 1 + last_axis;
};

/**
 * Determine the value range and tick marks for each axis.
 * @param {Object} extremes A mapping from seriesName -> [low, high]
 * This fills in the valueRange and ticks fields in each entry of this.axes_.
 */
Dygraph.prototype.computeYAxisRanges_ = function(extremes) {
  // Build a map from axis number -> [list of series names]
  var seriesForAxis = [];
  for (var series in this.seriesToAxisMap_) {
    if (!this.seriesToAxisMap_.hasOwnProperty(series)) continue;
    var idx = this.seriesToAxisMap_[series];
    while (seriesForAxis.length <= idx) seriesForAxis.push([]);
    seriesForAxis[idx].push(series);
  }

  // If no series are defined or visible then fill in some reasonable defaults.
  if (seriesForAxis.length == 0) {
    var axis = this.axes_[0];
    axis.computedValueRange = [0, 1];
    var ret =
      Dygraph.numericTicks(axis.computedValueRange[0],
                           axis.computedValueRange[1],
                           this,
                           axis);
    axis.ticks = ret.ticks;
    this.numYDigits_ = ret.numDigits;
    return;
  }

  // Compute extreme values, a span and tick marks for each axis.
  for (var i = 0; i < this.axes_.length; i++) {
    var axis = this.axes_[i];
 
    {
      // Calculate the extremes of extremes.
      var series = seriesForAxis[i];
      var minY = Infinity;  // extremes[series[0]][0];
      var maxY = -Infinity;  // extremes[series[0]][1];
      var extremeMinY, extremeMaxY;
      for (var j = 0; j < series.length; j++) {
        // Only use valid extremes to stop null data series' from corrupting the scale.
        extremeMinY = extremes[series[j]][0];
        if (extremeMinY != null) {
          minY = Math.min(extremeMinY, minY);
        }
        extremeMaxY = extremes[series[j]][1];
        if (extremeMaxY != null) {
          maxY = Math.max(extremeMaxY, maxY);
        }
      }
      if (axis.includeZero && minY > 0) minY = 0;

      // Ensure we have a valid scale, otherwise defualt to zero for safety.
      if (minY == Infinity) minY = 0;
      if (maxY == -Infinity) maxY = 0;

      // Add some padding and round up to an integer to be human-friendly.
      var span = maxY - minY;
      // special case: if we have no sense of scale, use +/-10% of the sole value.
      if (span == 0) { span = maxY; }

      var maxAxisY;
      var minAxisY;
      if (axis.logscale) {
        var maxAxisY = maxY + 0.1 * span;
        var minAxisY = minY;
      } else {
        var maxAxisY = maxY + 0.1 * span;
        var minAxisY = minY - 0.1 * span;

        // Try to include zero and make it minAxisY (or maxAxisY) if it makes sense.
        if (!this.attr_("avoidMinZero")) {
          if (minAxisY < 0 && minY >= 0) minAxisY = 0;
          if (maxAxisY > 0 && maxY <= 0) maxAxisY = 0;
        }

        if (this.attr_("includeZero")) {
          if (maxY < 0) maxAxisY = 0;
          if (minY > 0) minAxisY = 0;
        }
      }
      axis.extremeRange = [minAxisY, maxAxisY];
    }
    if (axis.valueWindow) {
      // This is only set if the user has zoomed on the y-axis. It is never set
      // by a user. It takes precedence over axis.valueRange because, if you set
      // valueRange, you'd still expect to be able to pan.
      axis.computedValueRange = [axis.valueWindow[0], axis.valueWindow[1]];
    } else if (axis.valueRange) {
      // This is a user-set value range for this axis.
      axis.computedValueRange = [axis.valueRange[0], axis.valueRange[1]];
    } else {
      axis.computedValueRange = axis.extremeRange;
    }

    // Add ticks. By default, all axes inherit the tick positions of the
    // primary axis. However, if an axis is specifically marked as having
    // independent ticks, then that is permissible as well.
    if (i == 0 || axis.independentTicks) {
      var ret =
        Dygraph.numericTicks(axis.computedValueRange[0],
                             axis.computedValueRange[1],
                             this,
                             axis);
      axis.ticks = ret.ticks;
      this.numYDigits_ = ret.numDigits;
    } else {
      var p_axis = this.axes_[0];
      var p_ticks = p_axis.ticks;
      var p_scale = p_axis.computedValueRange[1] - p_axis.computedValueRange[0];
      var scale = axis.computedValueRange[1] - axis.computedValueRange[0];
      var tick_values = [];
      for (var i = 0; i < p_ticks.length; i++) {
        var y_frac = (p_ticks[i].v - p_axis.computedValueRange[0]) / p_scale;
        var y_val = axis.computedValueRange[0] + y_frac * scale;
        tick_values.push(y_val);
      }

      var ret =
        Dygraph.numericTicks(axis.computedValueRange[0],
                             axis.computedValueRange[1],
                             this, axis, tick_values);
      axis.ticks = ret.ticks;
      this.numYDigits_ = ret.numDigits;
    }
  }
};
 
/**
 * Calculates the rolling average of a data set.
 * If originalData is [label, val], rolls the average of those.
 * If originalData is [label, [, it's interpreted as [value, stddev]
 *   and the roll is returned in the same form, with appropriately reduced
 *   stddev for each value.
 * Note that this is where fractional input (i.e. '5/10') is converted into
 *   decimal values.
 * @param {Array} originalData The data in the appropriate format (see above)
 * @param {Number} rollPeriod The number of points over which to average the
 *                            data
 */
Dygraph.prototype.rollingAverage = function(originalData, rollPeriod) {
  if (originalData.length < 2)
    return originalData;
  var rollPeriod = Math.min(rollPeriod, originalData.length - 1);
  var rollingData = [];
  var sigma = this.attr_("sigma");

  if (this.fractions_) {
    var num = 0;
    var den = 0;  // numerator/denominator
    var mult = 100.0;
    for (var i = 0; i < originalData.length; i++) {
      num += originalData[i][1][0];
      den += originalData[i][1][1];
      if (i - rollPeriod >= 0) {
        num -= originalData[i - rollPeriod][1][0];
        den -= originalData[i - rollPeriod][1][1];
      }

      var date = originalData[i][0];
      var value = den ? num / den : 0.0;
      if (this.attr_("errorBars")) {
        if (this.wilsonInterval_) {
          // For more details on this confidence interval, see:
          // http://en.wikipedia.org/wiki/Binomial_confidence_interval
          if (den) {
            var p = value < 0 ? 0 : value, n = den;
            var pm = sigma * Math.sqrt(p*(1-p)/n + sigma*sigma/(4*n*n));
            var denom = 1 + sigma * sigma / den;
            var low  = (p + sigma * sigma / (2 * den) - pm) / denom;
            var high = (p + sigma * sigma / (2 * den) + pm) / denom;
            rollingData[i] = [date,
                              [p * mult, (p - low) * mult, (high - p) * mult]];
          } else {
            rollingData[i] = [date, [0, 0, 0]];
          }
        } else {
          var stddev = den ? sigma * Math.sqrt(value * (1 - value) / den) : 1.0;
          rollingData[i] = [date, [mult * value, mult * stddev, mult * stddev]];
        }
      } else {
        rollingData[i] = [date, mult * value];
      }
    }
  } else if (this.attr_("customBars")) {
    var low = 0;
    var mid = 0;
    var high = 0;
    var count = 0;
    for (var i = 0; i < originalData.length; i++) {
      var data = originalData[i][1];
      var y = data[1];
      rollingData[i] = [originalData[i][0], [y, y - data[0], data[2] - y]];

      if (y != null && !isNaN(y)) {
        low += data[0];
        mid += y;
        high += data[2];
        count += 1;
      }
      if (i - rollPeriod >= 0) {
        var prev = originalData[i - rollPeriod];
        if (prev[1][1] != null && !isNaN(prev[1][1])) {
          low -= prev[1][0];
          mid -= prev[1][1];
          high -= prev[1][2];
          count -= 1;
        }
      }
      rollingData[i] = [originalData[i][0], [ 1.0 * mid / count,
                                              1.0 * (mid - low) / count,
                                              1.0 * (high - mid) / count ]];
    }
  } else {
    // Calculate the rolling average for the first rollPeriod - 1 points where
    // there is not enough data to roll over the full number of points
    var num_init_points = Math.min(rollPeriod - 1, originalData.length - 2);
    if (!this.attr_("errorBars")){
      if (rollPeriod == 1) {
        return originalData;
      }

      for (var i = 0; i < originalData.length; i++) {
        var sum = 0;
        var num_ok = 0;
        for (var j = Math.max(0, i - rollPeriod + 1); j < i + 1; j++) {
          var y = originalData[j][1];
          if (y == null || isNaN(y)) continue;
          num_ok++;
          sum += originalData[j][1];
        }
        if (num_ok) {
          rollingData[i] = [originalData[i][0], sum / num_ok];
        } else {
          rollingData[i] = [originalData[i][0], null];
        }
      }

    } else {
      for (var i = 0; i < originalData.length; i++) {
        var sum = 0;
        var variance = 0;
        var num_ok = 0;
        for (var j = Math.max(0, i - rollPeriod + 1); j < i + 1; j++) {
          var y = originalData[j][1][0];
          if (y == null || isNaN(y)) continue;
          num_ok++;
          sum += originalData[j][1][0];
          variance += Math.pow(originalData[j][1][1], 2);
        }
        if (num_ok) {
          var stddev = Math.sqrt(variance) / num_ok;
          rollingData[i] = [originalData[i][0],
                            [sum / num_ok, sigma * stddev, sigma * stddev]];
        } else {
          rollingData[i] = [originalData[i][0], [null, null, null]];
        }
      }
    }
  }

  return rollingData;
};

/**
 * Parses a date, returning the number of milliseconds since epoch. This can be
 * passed in as an xValueParser in the Dygraph constructor.
 * TODO(danvk): enumerate formats that this understands.
 * @param {String} A date in YYYYMMDD format.
 * @return {Number} Milliseconds since epoch.
 * @public
 */
Dygraph.dateParser = function(dateStr, self) {
  var dateStrSlashed;
  var d;
  if (dateStr.search("-") != -1) {  // e.g. '2009-7-12' or '2009-07-12'
    dateStrSlashed = dateStr.replace("-", "/", "g");
    while (dateStrSlashed.search("-") != -1) {
      dateStrSlashed = dateStrSlashed.replace("-", "/");
    }
    d = Dygraph.dateStrToMillis(dateStrSlashed);
  } else if (dateStr.length == 8) {  // e.g. '20090712'
    // TODO(danvk): remove support for this format. It's confusing.
    dateStrSlashed = dateStr.substr(0,4) + "/" + dateStr.substr(4,2)
                       + "/" + dateStr.substr(6,2);
    d = Dygraph.dateStrToMillis(dateStrSlashed);
  } else {
    // Any format that Date.parse will accept, e.g. "2009/07/12" or
    // "2009/07/12 12:34:56"
    d = Dygraph.dateStrToMillis(dateStr);
  }

  if (!d || isNaN(d)) {
    self.error("Couldn't parse " + dateStr + " as a date");
  }
  return d;
};

/**
 * Detects the type of the str (date or numeric) and sets the various
 * formatting attributes in this.attrs_ based on this type.
 * @param {String} str An x value.
 * @private
 */
Dygraph.prototype.detectTypeFromString_ = function(str) {
  var isDate = false;
  if (str.indexOf('-') > 0 ||
      str.indexOf('/') >= 0 ||
      isNaN(parseFloat(str))) {
    isDate = true;
  } else if (str.length == 8 && str > '19700101' && str < '20371231') {
    // TODO(danvk): remove support for this format.
    isDate = true;
  }

  if (isDate) {
    this.attrs_.xValueFormatter = Dygraph.dateString_;
    this.attrs_.xValueParser = Dygraph.dateParser;
    this.attrs_.xTicker = Dygraph.dateTicker;
    this.attrs_.xAxisLabelFormatter = Dygraph.dateAxisFormatter;
  } else {
    this.attrs_.xValueFormatter = this.attrs_.yValueFormatter;
    this.attrs_.xValueParser = function(x) { return parseFloat(x); };
    this.attrs_.xTicker = Dygraph.numericTicks;
    this.attrs_.xAxisLabelFormatter = this.attrs_.xValueFormatter;
  }
};

/**
 * Parses the value as a floating point number. This is like the parseFloat()
 * built-in, but with a few differences:
 * - the empty string is parsed as null, rather than NaN.
 * - if the string cannot be parsed at all, an error is logged.
 * If the string can't be parsed, this method returns null.
 * @param {String} x The string to be parsed
 * @param {Number} opt_line_no The line number from which the string comes.
 * @param {String} opt_line The text of the line from which the string comes.
 * @private
 */

// Parse the x as a float or return null if it's not a number.
Dygraph.prototype.parseFloat_ = function(x, opt_line_no, opt_line) {
  var val = parseFloat(x);
  if (!isNaN(val)) return val;

  // Try to figure out what happeend.
  // If the value is the empty string, parse it as null.
  if (/^ *$/.test(x)) return null;

  // If it was actually "NaN", return it as NaN.
  if (/^ *nan *$/i.test(x)) return NaN;

  // Looks like a parsing error.
  var msg = "Unable to parse '" + x + "' as a number";
  if (opt_line !== null && opt_line_no !== null) {
    msg += " on line " + (1+opt_line_no) + " ('" + opt_line + "') of CSV.";
  }
  this.error(msg);

  return null;
};

/**
 * Parses a string in a special csv format.  We expect a csv file where each
 * line is a date point, and the first field in each line is the date string.
 * We also expect that all remaining fields represent series.
 * if the errorBars attribute is set, then interpret the fields as:
 * date, series1, stddev1, series2, stddev2, ...
 * @param {Array.<Object>} data See above.
 * @private
 *
 * @return Array.<Object> An array with one entry for each row. These entries
 * are an array of cells in that row. The first entry is the parsed x-value for
 * the row. The second, third, etc. are the y-values. These can take on one of
 * three forms, depending on the CSV and constructor parameters:
 * 1. numeric value
 * 2. [ value, stddev ]
 * 3. [ low value, center value, high value ]
 */
Dygraph.prototype.parseCSV_ = function(data) {
  var ret = [];
  var lines = data.split("\n");

  // Use the default delimiter or fall back to a tab if that makes sense.
  var delim = this.attr_('delimiter');
  if (lines[0].indexOf(delim) == -1 && lines[0].indexOf('\t') >= 0) {
    delim = '\t';
  }

  var start = 0;
  if (this.labelsFromCSV_) {
    start = 1;
    this.attrs_.labels = lines[0].split(delim);
  }
  var line_no = 0;

  var xParser;
  var defaultParserSet = false;  // attempt to auto-detect x value type
  var expectedCols = this.attr_("labels").length;
  var outOfOrder = false;
  for (var i = start; i < lines.length; i++) {
    var line = lines[i];
    line_no = i;
    if (line.length == 0) continue;  // skip blank lines
    if (line[0] == '#') continue;    // skip comment lines
    var inFields = line.split(delim);
    if (inFields.length < 2) continue;

    var fields = [];
    if (!defaultParserSet) {
      this.detectTypeFromString_(inFields[0]);
      xParser = this.attr_("xValueParser");
      defaultParserSet = true;
    }
    fields[0] = xParser(inFields[0], this);

    // If fractions are expected, parse the numbers as "A/B"
    if (this.fractions_) {
      for (var j = 1; j < inFields.length; j++) {
        // TODO(danvk): figure out an appropriate way to flag parse errors.
        var vals = inFields[j].split("/");
        if (vals.length != 2) {
          this.error('Expected fractional "num/den" values in CSV data ' +
                     "but found a value '" + inFields[j] + "' on line " +
                     (1 + i) + " ('" + line + "') which is not of this form.");
          fields[j] = [0, 0];
        } else {
          fields[j] = [this.parseFloat_(vals[0], i, line),
                       this.parseFloat_(vals[1], i, line)];
        }
      }
    } else if (this.attr_("errorBars")) {
      // If there are error bars, values are (value, stddev) pairs
      if (inFields.length % 2 != 1) {
        this.error('Expected alternating (value, stdev.) pairs in CSV data ' +
                   'but line ' + (1 + i) + ' has an odd number of values (' +
                   (inFields.length - 1) + "): '" + line + "'");
      }
      for (var j = 1; j < inFields.length; j += 2) {
        fields[(j + 1) / 2] = [this.parseFloat_(inFields[j], i, line),
                               this.parseFloat_(inFields[j + 1], i, line)];
      }
    } else if (this.attr_("customBars")) {
      // Bars are a low;center;high tuple
      for (var j = 1; j < inFields.length; j++) {
        var vals = inFields[j].split(";");
        fields[j] = [ this.parseFloat_(vals[0], i, line),
                      this.parseFloat_(vals[1], i, line),
                      this.parseFloat_(vals[2], i, line) ];
      }
    } else {
      // Values are just numbers
      for (var j = 1; j < inFields.length; j++) {
        fields[j] = this.parseFloat_(inFields[j], i, line);
      }
    }
    if (ret.length > 0 && fields[0] < ret[ret.length - 1][0]) {
      outOfOrder = true;
    }

    if (fields.length != expectedCols) {
      this.error("Number of columns in line " + i + " (" + fields.length +
                 ") does not agree with number of labels (" + expectedCols +
                 ") " + line);
    }

    // If the user specified the 'labels' option and none of the cells of the
    // first row parsed correctly, then they probably double-specified the
    // labels. We go with the values set in the option, discard this row and
    // log a warning to the JS console.
    if (i == 0 && this.attr_('labels')) {
      var all_null = true;
      for (var j = 0; all_null && j < fields.length; j++) {
        if (fields[j]) all_null = false;
      }
      if (all_null) {
        this.warn("The dygraphs 'labels' option is set, but the first row of " +
                  "CSV data ('" + line + "') appears to also contain labels. " +
                  "Will drop the CSV labels and use the option labels.");
        continue;
      }
    }
    ret.push(fields);
  }

  if (outOfOrder) {
    this.warn("CSV is out of order; order it correctly to speed loading.");
    ret.sort(function(a,b) { return a[0] - b[0] });
  }

  return ret;
};

/**
 * The user has provided their data as a pre-packaged JS array. If the x values
 * are numeric, this is the same as dygraphs' internal format. If the x values
 * are dates, we need to convert them from Date objects to ms since epoch.
 * @param {Array.<Object>} data
 * @return {Array.<Object>} data with numeric x values.
 */
Dygraph.prototype.parseArray_ = function(data) {
  // Peek at the first x value to see if it's numeric.
  if (data.length == 0) {
    this.error("Can't plot empty data set");
    return null;
  }
  if (data[0].length == 0) {
    this.error("Data set cannot contain an empty row");
    return null;
  }

  if (this.attr_("labels") == null) {
    this.warn("Using default labels. Set labels explicitly via 'labels' " +
              "in the options parameter");
    this.attrs_.labels = [ "X" ];
    for (var i = 1; i < data[0].length; i++) {
      this.attrs_.labels.push("Y" + i);
    }
  }

  if (Dygraph.isDateLike(data[0][0])) {
    // Some intelligent defaults for a date x-axis.
    this.attrs_.xValueFormatter = Dygraph.dateString_;
    this.attrs_.xAxisLabelFormatter = Dygraph.dateAxisFormatter;
    this.attrs_.xTicker = Dygraph.dateTicker;

    // Assume they're all dates.
    var parsedData = Dygraph.clone(data);
    for (var i = 0; i < data.length; i++) {
      if (parsedData[i].length == 0) {
        this.error("Row " + (1 + i) + " of data is empty");
        return null;
      }
      if (parsedData[i][0] == null
          || typeof(parsedData[i][0].getTime) != 'function'
          || isNaN(parsedData[i][0].getTime())) {
        this.error("x value in row " + (1 + i) + " is not a Date");
        return null;
      }
      parsedData[i][0] = parsedData[i][0].getTime();
    }
    return parsedData;
  } else {
    // Some intelligent defaults for a numeric x-axis.
    this.attrs_.xValueFormatter = this.attrs_.yValueFormatter;
    this.attrs_.xTicker = Dygraph.numericTicks;
    return data;
  }
};

/**
 * Parses a DataTable object from gviz.
 * The data is expected to have a first column that is either a date or a
 * number. All subsequent columns must be numbers. If there is a clear mismatch
 * between this.xValueParser_ and the type of the first column, it will be
 * fixed. Fills out rawData_.
 * @param {Array.<Object>} data See above.
 * @private
 */
Dygraph.prototype.parseDataTable_ = function(data) {
  var cols = data.getNumberOfColumns();
  var rows = data.getNumberOfRows();

  var indepType = data.getColumnType(0);
  if (indepType == 'date' || indepType == 'datetime') {
    this.attrs_.xValueFormatter = Dygraph.dateString_;
    this.attrs_.xValueParser = Dygraph.dateParser;
    this.attrs_.xTicker = Dygraph.dateTicker;
    this.attrs_.xAxisLabelFormatter = Dygraph.dateAxisFormatter;
  } else if (indepType == 'number') {
    this.attrs_.xValueFormatter = this.attrs_.yValueFormatter;
    this.attrs_.xValueParser = function(x) { return parseFloat(x); };
    this.attrs_.xTicker = Dygraph.numericTicks;
    this.attrs_.xAxisLabelFormatter = this.attrs_.xValueFormatter;
  } else {
    this.error("only 'date', 'datetime' and 'number' types are supported for " +
               "column 1 of DataTable input (Got '" + indepType + "')");
    return null;
  }

  // Array of the column indices which contain data (and not annotations).
  var colIdx = [];
  var annotationCols = {};  // data index -> [annotation cols]
  var hasAnnotations = false;
  for (var i = 1; i < cols; i++) {
    var type = data.getColumnType(i);
    if (type == 'number') {
      colIdx.push(i);
    } else if (type == 'string' && this.attr_('displayAnnotations')) {
      // This is OK -- it's an annotation column.
      var dataIdx = colIdx[colIdx.length - 1];
      if (!annotationCols.hasOwnProperty(dataIdx)) {
        annotationCols[dataIdx] = [i];
      } else {
        annotationCols[dataIdx].push(i);
      }
      hasAnnotations = true;
    } else {
      this.error("Only 'number' is supported as a dependent type with Gviz." +
                 " 'string' is only supported if displayAnnotations is true");
    }
  }

  // Read column labels
  // TODO(danvk): add support back for errorBars
  var labels = [data.getColumnLabel(0)];
  for (var i = 0; i < colIdx.length; i++) {
    labels.push(data.getColumnLabel(colIdx[i]));
    if (this.attr_("errorBars")) i += 1;
  }
  this.attrs_.labels = labels;
  cols = labels.length;

  var ret = [];
  var outOfOrder = false;
  var annotations = [];
  for (var i = 0; i < rows; i++) {
    var row = [];
    if (typeof(data.getValue(i, 0)) === 'undefined' ||
        data.getValue(i, 0) === null) {
      this.warn("Ignoring row " + i +
                " of DataTable because of undefined or null first column.");
      continue;
    }

    if (indepType == 'date' || indepType == 'datetime') {
      row.push(data.getValue(i, 0).getTime());
    } else {
      row.push(data.getValue(i, 0));
    }
    if (!this.attr_("errorBars")) {
      for (var j = 0; j < colIdx.length; j++) {
        var col = colIdx[j];
        row.push(data.getValue(i, col));
        if (hasAnnotations &&
            annotationCols.hasOwnProperty(col) &&
            data.getValue(i, annotationCols[col][0]) != null) {
          var ann = {};
          ann.series = data.getColumnLabel(col);
          ann.xval = row[0];
          ann.shortText = String.fromCharCode(65 /* A */ + annotations.length)
          ann.text = '';
          for (var k = 0; k < annotationCols[col].length; k++) {
            if (k) ann.text += "\n";
            ann.text += data.getValue(i, annotationCols[col][k]);
          }
          annotations.push(ann);
        }
      }

      // Strip out infinities, which give dygraphs problems later on.
      for (var j = 0; j < row.length; j++) {
        if (!isFinite(row[j])) row[j] = null;
      }
    } else {
      for (var j = 0; j < cols - 1; j++) {
        row.push([ data.getValue(i, 1 + 2 * j), data.getValue(i, 2 + 2 * j) ]);
      }
    }
    if (ret.length > 0 && row[0] < ret[ret.length - 1][0]) {
      outOfOrder = true;
    }
    ret.push(row);
  }

  if (outOfOrder) {
    this.warn("DataTable is out of order; order it correctly to speed loading.");
    ret.sort(function(a,b) { return a[0] - b[0] });
  }
  this.rawData_ = ret;

  if (annotations.length > 0) {
    this.setAnnotations(annotations, true);
  }
}

// This is identical to JavaScript's built-in Date.parse() method, except that
// it doesn't get replaced with an incompatible method by aggressive JS
// libraries like MooTools or Joomla.
Dygraph.dateStrToMillis = function(str) {
  return new Date(str).getTime();
};

// These functions are all based on MochiKit.
Dygraph.update = function (self, o) {
  if (typeof(o) != 'undefined' && o !== null) {
    for (var k in o) {
      if (o.hasOwnProperty(k)) {
        self[k] = o[k];
      }
    }
  }
  return self;
};

Dygraph.isArrayLike = function (o) {
  var typ = typeof(o);
  if (
      (typ != 'object' && !(typ == 'function' &&
        typeof(o.item) == 'function')) ||
      o === null ||
      typeof(o.length) != 'number' ||
      o.nodeType === 3
     ) {
    return false;
  }
  return true;
};

Dygraph.isDateLike = function (o) {
  if (typeof(o) != "object" || o === null ||
      typeof(o.getTime) != 'function') {
    return false;
  }
  return true;
};

Dygraph.clone = function(o) {
  // TODO(danvk): figure out how MochiKit's version works
  var r = [];
  for (var i = 0; i < o.length; i++) {
    if (Dygraph.isArrayLike(o[i])) {
      r.push(Dygraph.clone(o[i]));
    } else {
      r.push(o[i]);
    }
  }
  return r;
};


/**
 * Get the CSV data. If it's in a function, call that function. If it's in a
 * file, do an XMLHttpRequest to get it.
 * @private
 */
Dygraph.prototype.start_ = function() {
  if (typeof this.file_ == 'function') {
    // CSV string. Pretend we got it via XHR.
    this.loadedEvent_(this.file_());
  } else if (Dygraph.isArrayLike(this.file_)) {
    this.rawData_ = this.parseArray_(this.file_);
    this.predraw_();
  } else if (typeof this.file_ == 'object' &&
             typeof this.file_.getColumnRange == 'function') {
    // must be a DataTable from gviz.
    this.parseDataTable_(this.file_);
    this.predraw_();
  } else if (typeof this.file_ == 'string') {
    // Heuristic: a newline means it's CSV data. Otherwise it's an URL.
    if (this.file_.indexOf('\n') >= 0) {
      this.loadedEvent_(this.file_);
    } else {
      var req = new XMLHttpRequest();
      var caller = this;
      req.onreadystatechange = function () {
        if (req.readyState == 4) {
          if (req.status == 200) {
            caller.loadedEvent_(req.responseText);
          }
        }
      };

      req.open("GET", this.file_, true);
      req.send(null);
    }
  } else {
    this.error("Unknown data format: " + (typeof this.file_));
  }
};

/**
 * Changes various properties of the graph. These can include:
 * <ul>
 * <li>file: changes the source data for the graph</li>
 * <li>errorBars: changes whether the data contains stddev</li>
 * </ul>
 *
 * @param {Object} attrs The new properties and values
 */
Dygraph.prototype.updateOptions = function(attrs) {
  // TODO(danvk): this is a mess. Rethink this function.
  if ('rollPeriod' in attrs) {
    this.rollPeriod_ = attrs.rollPeriod;
  }
  if ('dateWindow' in attrs) {
    this.dateWindow_ = attrs.dateWindow;
    if (!('isZoomedIgnoreProgrammaticZoom' in attrs)) {
      this.zoomed_x_ = attrs.dateWindow != null;
    }
  }
  if ('valueRange' in attrs && !('isZoomedIgnoreProgrammaticZoom' in attrs)) {
    this.zoomed_y_ = attrs.valueRange != null;
  }

  // TODO(danvk): validate per-series options.
  // Supported:
  // strokeWidth
  // pointSize
  // drawPoints
  // highlightCircleSize

  Dygraph.update(this.user_attrs_, attrs);
  Dygraph.update(this.renderOptions_, attrs);

  this.labelsFromCSV_ = (this.attr_("labels") == null);

  // TODO(danvk): this doesn't match the constructor logic
  this.layout_.updateOptions({ 'errorBars': this.attr_("errorBars") });
  if (attrs['file']) {
    this.file_ = attrs['file'];
    this.start_();
  } else {
    this.predraw_();
  }
};

/**
 * Resizes the dygraph. If no parameters are specified, resizes to fill the
 * containing div (which has presumably changed size since the dygraph was
 * instantiated. If the width/height are specified, the div will be resized.
 *
 * This is far more efficient than destroying and re-instantiating a
 * Dygraph, since it doesn't have to reparse the underlying data.
 *
 * @param {Number} width Width (in pixels)
 * @param {Number} height Height (in pixels)
 */
Dygraph.prototype.resize = function(width, height) {
  if (this.resize_lock) {
    return;
  }
  this.resize_lock = true;

  if ((width === null) != (height === null)) {
    this.warn("Dygraph.resize() should be called with zero parameters or " +
              "two non-NULL parameters. Pretending it was zero.");
    width = height = null;
  }

  // TODO(danvk): there should be a clear() method.
  this.maindiv_.innerHTML = "";
  this.attrs_.labelsDiv = null;

  if (width) {
    this.maindiv_.style.width = width + "px";
    this.maindiv_.style.height = height + "px";
    this.width_ = width;
    this.height_ = height;
  } else {
    this.width_ = this.maindiv_.offsetWidth;
    this.height_ = this.maindiv_.offsetHeight;
  }

  this.createInterface_();
  this.predraw_();

  this.resize_lock = false;
};

/**
 * Adjusts the number of points in the rolling average. Updates the graph to
 * reflect the new averaging period.
 * @param {Number} length Number of points over which to average the data.
 */
Dygraph.prototype.adjustRoll = function(length) {
  this.rollPeriod_ = length;
  this.predraw_();
};

/**
 * Returns a boolean array of visibility statuses.
 */
Dygraph.prototype.visibility = function() {
  // Do lazy-initialization, so that this happens after we know the number of
  // data series.
  if (!this.attr_("visibility")) {
    this.attrs_["visibility"] = [];
  }
  while (this.attr_("visibility").length < this.rawData_[0].length - 1) {
    this.attr_("visibility").push(true);
  }
  return this.attr_("visibility");
};

/**
 * Changes the visiblity of a series.
 */
Dygraph.prototype.setVisibility = function(num, value) {
  var x = this.visibility();
  if (num < 0 || num >= x.length) {
    this.warn("invalid series number in setVisibility: " + num);
  } else {
    x[num] = value;
    this.predraw_();
  }
};

/**
 * Update the list of annotations and redraw the chart.
 */
Dygraph.prototype.setAnnotations = function(ann, suppressDraw) {
  // Only add the annotation CSS rule once we know it will be used.
  Dygraph.addAnnotationRule();
  this.annotations_ = ann;
  this.layout_.setAnnotations(this.annotations_);
  if (!suppressDraw) {
    this.predraw_();
  }
};

/**
 * Return the list of annotations.
 */
Dygraph.prototype.annotations = function() {
  return this.annotations_;
};

/**
 * Get the index of a series (column) given its name. The first column is the
 * x-axis, so the data series start with index 1.
 */
Dygraph.prototype.indexFromSetName = function(name) {
  var labels = this.attr_("labels");
  for (var i = 0; i < labels.length; i++) {
    if (labels[i] == name) return i;
  }
  return null;
};

Dygraph.addAnnotationRule = function() {
  if (Dygraph.addedAnnotationCSS) return;

  var rule = "border: 1px solid black; " +
             "background-color: white; " +
             "text-align: center;";

  var styleSheetElement = document.createElement("style");
  styleSheetElement.type = "text/css";
  document.getElementsByTagName("head")[0].appendChild(styleSheetElement);

  // Find the first style sheet that we can access.
  // We may not add a rule to a style sheet from another domain for security
  // reasons. This sometimes comes up when using gviz, since the Google gviz JS
  // adds its own style sheets from google.com.
  for (var i = 0; i < document.styleSheets.length; i++) {
    if (document.styleSheets[i].disabled) continue;
    var mysheet = document.styleSheets[i];
    try {
      if (mysheet.insertRule) {  // Firefox
        var idx = mysheet.cssRules ? mysheet.cssRules.length : 0;
        mysheet.insertRule(".dygraphDefaultAnnotation { " + rule + " }", idx);
      } else if (mysheet.addRule) {  // IE
        mysheet.addRule(".dygraphDefaultAnnotation", rule);
      }
      Dygraph.addedAnnotationCSS = true;
      return;
    } catch(err) {
      // Was likely a security exception.
    }
  }

  this.warn("Unable to add default annotation CSS rule; display may be off.");
}

/**
 * Create a new canvas element. This is more complex than a simple
 * document.createElement("canvas") because of IE and excanvas.
 */
Dygraph.createCanvas = function() {
  var canvas = document.createElement("canvas");

  isIE = (/MSIE/.test(navigator.userAgent) && !window.opera);
  if (isIE && (typeof(G_vmlCanvasManager) != 'undefined')) {
    canvas = G_vmlCanvasManager.initElement(canvas);
  }

  return canvas;
};


/**
 * A wrapper around Dygraph that implements the gviz API.
 * @param {Object} container The DOM object the visualization should live in.
 */
Dygraph.GVizChart = function(container) {
  this.container = container;
}

Dygraph.GVizChart.prototype.draw = function(data, options) {
  // Clear out any existing dygraph.
  // TODO(danvk): would it make more sense to simply redraw using the current
  // date_graph object?
  this.container.innerHTML = '';
  if (typeof(this.date_graph) != 'undefined') {
    this.date_graph.destroy();
  }

  this.date_graph = new Dygraph(this.container, data, options);
}

/**
 * Google charts compatible setSelection
 * Only row selection is supported, all points in the row will be highlighted
 * @param {Array} array of the selected cells
 * @public
 */
Dygraph.GVizChart.prototype.setSelection = function(selection_array) {
  var row = false;
  if (selection_array.length) {
    row = selection_array[0].row;
  }
  this.date_graph.setSelection(row);
}

/**
 * Google charts compatible getSelection implementation
 * @return {Array} array of the selected cells
 * @public
 */
Dygraph.GVizChart.prototype.getSelection = function() {
  var selection = [];

  var row = this.date_graph.getSelection();

  if (row < 0) return selection;

  col = 1;
  for (var i in this.date_graph.layout_.datasets) {
    selection.push({row: row, column: col});
    col++;
  }

  return selection;
}

// Older pages may still use this name.
DateGraph = Dygraph;

// <REMOVE_FOR_COMBINED>
Dygraph.OPTIONS_REFERENCE =  // <JSON>
{
  "xValueParser": {
    "default": "parseFloat() or Date.parse()*",
    "labels": ["CSV parsing"],
    "type": "function(str) -> number",
    "description": "A function which parses x-values (i.e. the dependent series). Must return a number, even when the values are dates. In this case, millis since epoch are used. This is used primarily for parsing CSV data. *=Dygraphs is slightly more accepting in the dates which it will parse. See code for details."
  },
  "stackedGraph": {
    "default": "false",
    "labels": ["Data Line display"],
    "type": "boolean",
    "description": "If set, stack series on top of one another rather than drawing them independently."
  },
  "pointSize": {
    "default": "1",
    "labels": ["Data Line display"],
    "type": "integer",
    "description": "The size of the dot to draw on each point in pixels (see drawPoints). A dot is always drawn when a point is \"isolated\", i.e. there is a missing point on either side of it. This also controls the size of those dots."
  },
  "labelsDivStyles": {
    "default": "null",
    "labels": ["Legend"],
    "type": "{}",
    "description": "Additional styles to apply to the currently-highlighted points div. For example, { 'font-weight': 'bold' } will make the labels bold."
  },
  "drawPoints": {
    "default": "false",
    "labels": ["Data Line display"],
    "type": "boolean",
    "description": "Draw a small dot at each point, in addition to a line going through the point. This makes the individual data points easier to see, but can increase visual clutter in the chart."
  },
  "height": {
    "default": "320",
    "labels": ["Overall display"],
    "type": "integer",
    "description": "Height, in pixels, of the chart. If the container div has been explicitly sized, this will be ignored."
  },
  "zoomCallback": {
    "default": "null",
    "labels": ["Callbacks"],
    "type": "function(minDate, maxDate, yRanges)",
    "description": "A function to call when the zoom window is changed (either by zooming in or out). minDate and maxDate are milliseconds since epoch. yRanges is an array of [bottom, top] pairs, one for each y-axis."
  },
  "pointClickCallback": {
    "default": "",
    "labels": ["Callbacks", "Interactive Elements"],
    "type": "",
    "description": ""
  },
  "colors": {
    "default": "(see description)",
    "labels": ["Data Series Colors"],
    "type": "array<string>",
    "example": "['red', '#00FF00']",
    "description": "List of colors for the data series. These can be of the form \"#AABBCC\" or \"rgb(255,100,200)\" or \"yellow\", etc. If not specified, equally-spaced points around a color wheel are used."
  },
  "connectSeparatedPoints": {
    "default": "false",
    "labels": ["Data Line display"],
    "type": "boolean",
    "description": "Usually, when Dygraphs encounters a missing value in a data series, it interprets this as a gap and draws it as such. If, instead, the missing values represents an x-value for which only a different series has data, then you'll want to connect the dots by setting this to true. To explicitly include a gap with this option set, use a value of NaN."
  },
  "highlightCallback": {
    "default": "null",
    "labels": ["Callbacks"],
    "type": "function(event, x, points,row)",
    "description": "When set, this callback gets called every time a new point is highlighted. The parameters are the JavaScript mousemove event, the x-coordinate of the highlighted points and an array of highlighted points: <code>[ {name: 'series', yval: y-value}, &hellip; ]</code>"
  },
  "includeZero": {
    "default": "false",
    "labels": ["Axis display"],
    "type": "boolean",
    "description": "Usually, dygraphs will use the range of the data plus some padding to set the range of the y-axis. If this option is set, the y-axis will always include zero, typically as the lowest value. This can be used to avoid exaggerating the variance in the data"
  },
  "rollPeriod": {
    "default": "1",
    "labels": ["Error Bars", "Rolling Averages"],
    "type": "integer &gt;= 1",
    "description": "Number of days over which to average data. Discussed extensively above."
  },
  "unhighlightCallback": {
    "default": "null",
    "labels": ["Callbacks"],
    "type": "function(event)",
    "description": "When set, this callback gets called every time the user stops highlighting any point by mousing out of the graph.  The parameter is the mouseout event."
  },
  "axisTickSize": {
    "default": "3.0",
    "labels": ["Axis display"],
    "type": "number",
    "description": "The size of the line to display next to each tick mark on x- or y-axes."
  },
  "labelsSeparateLines": {
    "default": "false",
    "labels": ["Legend"],
    "type": "boolean",
    "description": "Put <code>&lt;br/&gt;</code> between lines in the label string. Often used in conjunction with <strong>labelsDiv</strong>."
  },
  "xValueFormatter": {
    "default": "(Round to 2 decimal places)",
    "labels": ["Axis display"],
    "type": "function(x)",
    "description": "Function to provide a custom display format for the X value for mouseover."
  },
  "pixelsPerYLabel": {
    "default": "30",
    "labels": ["Axis display", "Grid"],
    "type": "integer",
    "description": "Number of pixels to require between each x- and y-label. Larger values will yield a sparser axis with fewer ticks."
  },
  "annotationMouseOverHandler": {
    "default": "null",
    "labels": ["Annotations"],
    "type": "function(annotation, point, dygraph, event)",
    "description": "If provided, this function is called whenever the user mouses over an annotation."
  },
  "annotationMouseOutHandler": {
    "default": "null",
    "labels": ["Annotations"],
    "type": "function(annotation, point, dygraph, event)",
    "description": "If provided, this function is called whenever the user mouses out of an annotation."
  },
  "annotationClickHandler": {
    "default": "null",
    "labels": ["Annotations"],
    "type": "function(annotation, point, dygraph, event)",
    "description": "If provided, this function is called whenever the user clicks on an annotation."
  },
  "annotationDblClickHandler": {
    "default": "null",
    "labels": ["Annotations"],
    "type": "function(annotation, point, dygraph, event)",
    "description": "If provided, this function is called whenever the user double-clicks on an annotation."
  },
  "drawCallback": {
    "default": "null",
    "labels": ["Callbacks"],
    "type": "function(dygraph, is_initial)",
    "description": "When set, this callback gets called every time the dygraph is drawn. This includes the initial draw, after zooming and repeatedly while panning. The first parameter is the dygraph being drawn. The second is a boolean value indicating whether this is the initial draw."
  },
  "labelsKMG2": {
    "default": "false",
    "labels": ["Value display/formatting"],
    "type": "boolean",
    "description": "Show k/M/G for kilo/Mega/Giga on y-axis. This is different than <code>labelsKMB</code> in that it uses base 2, not 10."
  },
  "delimiter": {
    "default": ",",
    "labels": ["CSV parsing"],
    "type": "string",
    "description": "The delimiter to look for when separating fields of a CSV file. Setting this to a tab is not usually necessary, since tab-delimited data is auto-detected."
  },
  "axisLabelFontSize": {
    "default": "14",
    "labels": ["Axis display"],
    "type": "integer",
    "description": "Size of the font (in pixels) to use in the axis labels, both x- and y-axis."
  },
  "underlayCallback": {
    "default": "null",
    "labels": ["Callbacks"],
    "type": "function(canvas, area, dygraph)",
    "description": "When set, this callback gets called before the chart is drawn. It details on how to use this."
  },
  "width": {
    "default": "480",
    "labels": ["Overall display"],
    "type": "integer",
    "description": "Width, in pixels, of the chart. If the container div has been explicitly sized, this will be ignored."
  },
  "interactionModel": {
    "default": "...",
    "labels": ["Interactive Elements"],
    "type": "Object",
    "description": "TODO(konigsberg): document this"
  },
  "xTicker": {
    "default": "Dygraph.dateTicker or Dygraph.numericTicks",
    "labels": ["Axis display"],
    "type": "function(min, max, dygraph) -> [{v: ..., label: ...}, ...]",
    "description": "This lets you specify an arbitrary function to generate tick marks on an axis. The tick marks are an array of (value, label) pairs. The built-in functions go to great lengths to choose good tick marks so, if you set this option, you'll most likely want to call one of them and modify the result."
  },
  "xAxisLabelWidth": {
    "default": "50",
    "labels": ["Axis display"],
    "type": "integer",
    "description": "Width, in pixels, of the x-axis labels."
  },
  "showLabelsOnHighlight": {
    "default": "true",
    "labels": ["Interactive Elements", "Legend"],
    "type": "boolean",
    "description": "Whether to show the legend upon mouseover."
  },
  "axis": {
    "default": "(none)",
    "labels": ["Axis display"],
    "type": "string or object",
    "description": "Set to either an object ({}) filled with options for this axis or to the name of an existing data series with its own axis to re-use that axis. See tests for usage."
  },
  "pixelsPerXLabel": {
    "default": "60",
    "labels": ["Axis display", "Grid"],
    "type": "integer",
    "description": "Number of pixels to require between each x- and y-label. Larger values will yield a sparser axis with fewer ticks."
  },
  "labelsDiv": {
    "default": "null",
    "labels": ["Legend"],
    "type": "DOM element or string",
    "example": "<code style='font-size: small'>document.getElementById('foo')</code>or<code>'foo'",
    "description": "Show data labels in an external div, rather than on the graph.  This value can either be a div element or a div id."
  },
  "fractions": {
    "default": "false",
    "labels": ["CSV parsing", "Error Bars"],
    "type": "boolean",
    "description": "When set, attempt to parse each cell in the CSV file as \"a/b\", where a and b are integers. The ratio will be plotted. This allows computation of Wilson confidence intervals (see below)."
  },
  "logscale": {
    "default": "false",
    "labels": ["Axis display"],
    "type": "boolean",
    "description": "When set for a y-axis, the graph shows that axis in log scale. Any values less than or equal to zero are not displayed.\n\nNot compatible with showZero, and ignores connectSeparatedPoints. Also, showing log scale with valueRanges that are less than zero will result in an unviewable graph."
  },
  "strokeWidth": {
    "default": "1.0",
    "labels": ["Data Line display"],
    "type": "integer",
    "example": "0.5, 2.0",
    "description": "The width of the lines connecting data points. This can be used to increase the contrast or some graphs."
  },
  "wilsonInterval": {
    "default": "true",
    "labels": ["Error Bars"],
    "type": "boolean",
    "description": "Use in conjunction with the \"fractions\" option. Instead of plotting +/- N standard deviations, dygraphs will compute a Wilson confidence interval and plot that. This has more reasonable behavior for ratios close to 0 or 1."
  },
  "fillGraph": {
    "default": "false",
    "labels": ["Data Line display"],
    "type": "boolean",
    "description": "Should the area underneath the graph be filled? This option is not compatible with error bars."
  },
  "highlightCircleSize": {
    "default": "3",
    "labels": ["Interactive Elements"],
    "type": "integer",
    "description": "The size in pixels of the dot drawn over highlighted points."
  },
  "gridLineColor": {
    "default": "rgb(128,128,128)",
    "labels": ["Grid"],
    "type": "red, blue",
    "description": "The color of the gridlines."
  },
  "visibility": {
    "default": "[true, true, ...]",
    "labels": ["Data Line display"],
    "type": "Array of booleans",
    "description": "Which series should initially be visible? Once the Dygraph has been constructed, you can access and modify the visibility of each series using the <code>visibility</code> and <code>setVisibility</code> methods."
  },
  "valueRange": {
    "default": "Full range of the input is shown",
    "labels": ["Axis display"],
    "type": "Array of two numbers",
    "example": "[10, 110]",
    "description": "Explicitly set the vertical range of the graph to [low, high]."
  },
  "labelsDivWidth": {
    "default": "250",
    "labels": ["Legend"],
    "type": "integer",
    "description": "Width (in pixels) of the div which shows information on the currently-highlighted points."
  },
  "colorSaturation": {
    "default": "1.0",
    "labels": ["Data Series Colors"],
    "type": "0.0 - 1.0",
    "description": "If <strong>colors</strong> is not specified, saturation of the automatically-generated data series colors."
  },
  "yAxisLabelWidth": {
    "default": "50",
    "labels": ["Axis display"],
    "type": "integer",
    "description": "Width, in pixels, of the y-axis labels."
  },
  "hideOverlayOnMouseOut": {
    "default": "true",
    "labels": ["Interactive Elements", "Legend"],
    "type": "boolean",
    "description": "Whether to hide the legend when the mouse leaves the chart area."
  },
  "yValueFormatter": {
    "default": "(Round to 2 decimal places)",
    "labels": ["Axis display"],
    "type": "function(x)",
    "description": "Function to provide a custom display format for the Y value for mouseover."
  },
  "legend": {
    "default": "onmouseover",
    "labels": ["Legend"],
    "type": "string",
    "description": "When to display the legend. By default, it only appears when a user mouses over the chart. Set it to \"always\" to always display a legend of some sort."
  },
  "labelsShowZeroValues": {
    "default": "true",
    "labels": ["Legend"],
    "type": "boolean",
    "description": "Show zero value labels in the labelsDiv."
  },
  "stepPlot": {
    "default": "false",
    "labels": ["Data Line display"],
    "type": "boolean",
    "description": "When set, display the graph as a step plot instead of a line plot."
  },
  "labelsKMB": {
    "default": "false",
    "labels": ["Value display/formatting"],
    "type": "boolean",
    "description": "Show K/M/B for thousands/millions/billions on y-axis."
  },
  "rightGap": {
    "default": "5",
    "labels": ["Overall display"],
    "type": "integer",
    "description": "Number of pixels to leave blank at the right edge of the Dygraph. This makes it easier to highlight the right-most data point."
  },
  "avoidMinZero": {
    "default": "false",
    "labels": ["Axis display"],
    "type": "boolean",
    "description": "When set, the heuristic that fixes the Y axis at zero for a data set with the minimum Y value of zero is disabled. \nThis is particularly useful for data sets that contain many zero values, especially for step plots which may otherwise have lines not visible running along the bottom axis."
  },
  "xAxisLabelFormatter": {
    "default": "Dygraph.dateAxisFormatter",
    "labels": ["Axis display", "Value display/formatting"],
    "type": "function(date, granularity)",
    "description": "Function to call to format values along the x axis."
  },
  "clickCallback": {
    "snippet": "function(e, date){<br>&nbsp;&nbsp;alert(date);<br>}",
    "default": "null",
    "labels": ["Callbacks"],
    "type": "function(e, date)",
    "description": "A function to call when a data point is clicked. The function should take two arguments, the event object for the click and the date that was clicked."
  },
  "yAxisLabelFormatter": {
    "default": "yValueFormatter",
    "labels": ["Axis display", "Value display/formatting"],
    "type": "function(x)",
    "description": "Function used to format values along the Y axis. By default it uses the same as the <code>yValueFormatter</code> unless specified."
  },
  "labels": {
    "default": "[\"X\", \"Y1\", \"Y2\", ...]*",
    "labels": ["Legend"],
    "type": "array<string>",
    "description": "A name for each data series, including the independent (X) series. For CSV files and DataTable objections, this is determined by context. For raw data, this must be specified. If it is not, default values are supplied and a warning is logged."
  },
  "dateWindow": {
    "default": "Full range of the input is shown",
    "labels": ["Axis display"],
    "type": "Array of two Dates or numbers",
    "example": "[<br>&nbsp;&nbsp;Date.parse('2006-01-01'),<br>&nbsp;&nbsp;(new Date()).valueOf()<br>]",
    "description": "Initially zoom in on a section of the graph. Is of the form [earliest, latest], where earliest/latest are milliseconds since epoch. If the data for the x-axis is numeric, the values in dateWindow must also be numbers."
  },
  "showRoller": {
    "default": "false",
    "labels": ["Interactive Elements", "Rolling Averages"],
    "type": "boolean",
    "description": "If the rolling average period text box should be shown."
  },
  "sigma": {
    "default": "2.0",
    "labels": ["Error Bars"],
    "type": "float",
    "description": "When errorBars is set, shade this many standard deviations above/below each point."
  },
  "customBars": {
    "default": "false",
    "labels": ["CSV parsing", "Error Bars"],
    "type": "boolean",
    "description": "When set, parse each CSV cell as \"low;middle;high\". Error bars will be drawn for each point between low and high, with the series itself going through middle."
  },
  "colorValue": {
    "default": "1.0",
    "labels": ["Data Series Colors"],
    "type": "float (0.0 - 1.0)",
    "description": "If colors is not specified, value of the data series colors, as in hue/saturation/value. (0.0-1.0, default 0.5)"
  },
  "errorBars": {
    "default": "false",
    "labels": ["CSV parsing", "Error Bars"],
    "type": "boolean",
    "description": "Does the data contain standard deviations? Setting this to true alters the input format (see above)."
  },
  "displayAnnotations": {
    "default": "false",
    "labels": ["Annotations"],
    "type": "boolean",
    "description": "Only applies when Dygraphs is used as a GViz chart. Causes string columns following a data series to be interpreted as annotations on points in that series. This is the same format used by Google's AnnotatedTimeLine chart."
  },
  "panEdgeFraction": {
    "default": "null",
    "labels": ["Axis Display", "Interactive Elements"],
    "type": "float",
    "default": "null",
    "description": "A value representing the farthest a graph may be panned, in percent of the display. For example, a value of 0.1 means that the graph can only be panned 10% pased the edges of the displayed values. null means no bounds."
  },
<<<<<<< HEAD
  "title": {
    "labels": ["Chart labels"],
    "type": "string",
    "default": "null",
    "description": "Text to display above the chart. You can supply any HTML for this value, not just text. If you wish to style it using CSS, use the 'dygraph-label' or 'dygraph-title' classes."
  },
  "titleHeight": {
    "default": "18",
    "labels": ["Chart labels"],
    "type": "integer",
    "description": "Height of the chart title, in pixels. This also controls the default font size of the title. If you style the title on your own, this controls how much space is set aside above the chart for the title's div."
  },
  "xlabel": {
    "labels": ["Chart labels"],
    "type": "string",
    "default": "null",
    "description": "Text to display below the chart's x-axis. You can supply any HTML for this value, not just text. If you wish to style it using CSS, use the 'dygraph-label' or 'dygraph-xlabel' classes."
  },
  "xLabelHeight": {
    "labels": ["Chart labels"],
    "type": "integer",
    "default": "18",
    "description": "Height of the x-axis label, in pixels. This also controls the default font size of the x-axis label. If you style the label on your own, this controls how much space is set aside below the chart for the x-axis label's div."
  },
  "ylabel": {
    "labels": ["Chart labels"],
    "type": "string",
    "default": "null",
    "description": "Text to display to the left of the chart's y-axis. You can supply any HTML for this value, not just text. If you wish to style it using CSS, use the 'dygraph-label' or 'dygraph-ylabel' classes. The text will be rotated 90 degrees by default, so CSS rules may behave in unintuitive ways. No additional space is set aside for a y-axis label. If you need more space, increase the width of the y-axis tick labels using the yAxisLabelWidth option. If you need a wider div for the y-axis label, either style it that way with CSS (but remember that it's rotated, so width is controlled by the 'height' property) or set the yLabelWidth option."
  },
  "yLabelWidth": {
    "labels": ["Chart labels"],
    "type": "integer",
    "default": "18",
    "description": "Width of the div which contains the y-axis label. Since the y-axis label appears rotated 90 degrees, this actually affects the height of its div."
=======
  "isZoomedIgnoreProgrammaticZoom" : {
    "default": "false",
    "labels": ["Zooming"],
    "type": "boolean",
    "description" : "When this option is passed to updateOptions() along with either the <code>dateWindow</code> or <code>valueRange</code> options, the zoom flags are not changed to reflect a zoomed state. This is primarily useful for when the display area of a chart is changed programmatically and also where manual zooming is allowed and use is made of the <code>isZoomed</code> method to determine this."
>>>>>>> 36dfa958
  }
}
;  // </JSON>
// NOTE: in addition to parsing as JS, this snippet is expected to be valid
// JSON. This assumption cannot be checked in JS, but it will be checked when
// documentation is generated by the generate-documentation.py script. For the
// most part, this just means that you should always use double quotes.

// Do a quick sanity check on the options reference.
(function() {
  var warn = function(msg) { if (console) console.warn(msg); };
  var flds = ['type', 'default', 'description'];
  var valid_cats = [ 
   'Annotations',
   'Axis display',
   'Chart labels',
   'CSV parsing',
   'Callbacks',
   'Data Line display',
   'Data Series Colors',
   'Error Bars',
   'Grid',
   'Interactive Elements',
   'Legend',
   'Overall display',
   'Rolling Averages',
   'Value display/formatting',
   'Zooming'
  ];
  var cats = {};
  for (var i = 0; i < valid_cats.length; i++) cats[valid_cats[i]] = true;

  for (var k in Dygraph.OPTIONS_REFERENCE) {
    if (!Dygraph.OPTIONS_REFERENCE.hasOwnProperty(k)) continue;
    var op = Dygraph.OPTIONS_REFERENCE[k];
    for (var i = 0; i < flds.length; i++) {
      if (!op.hasOwnProperty(flds[i])) {
        warn('Option ' + k + ' missing "' + flds[i] + '" property');
      } else if (typeof(op[flds[i]]) != 'string') {
        warn(k + '.' + flds[i] + ' must be of type string');
      }
    }
    var labels = op['labels'];
    if (typeof(labels) !== 'object') {
      warn('Option "' + k + '" is missing a "labels": [...] option');
      for (var i = 0; i < labels.length; i++) {
        if (!cats.hasOwnProperty(labels[i])) {
          warn('Option "' + k + '" has label "' + labels[i] +
               '", which is invalid.');
        }
      }
    }
  }
})();
// </REMOVE_FOR_COMBINED><|MERGE_RESOLUTION|>--- conflicted
+++ resolved
@@ -4206,7 +4206,6 @@
     "default": "null",
     "description": "A value representing the farthest a graph may be panned, in percent of the display. For example, a value of 0.1 means that the graph can only be panned 10% pased the edges of the displayed values. null means no bounds."
   },
-<<<<<<< HEAD
   "title": {
     "labels": ["Chart labels"],
     "type": "string",
@@ -4242,13 +4241,12 @@
     "type": "integer",
     "default": "18",
     "description": "Width of the div which contains the y-axis label. Since the y-axis label appears rotated 90 degrees, this actually affects the height of its div."
-=======
+  },
   "isZoomedIgnoreProgrammaticZoom" : {
     "default": "false",
     "labels": ["Zooming"],
     "type": "boolean",
     "description" : "When this option is passed to updateOptions() along with either the <code>dateWindow</code> or <code>valueRange</code> options, the zoom flags are not changed to reflect a zoomed state. This is primarily useful for when the display area of a chart is changed programmatically and also where manual zooming is allowed and use is made of the <code>isZoomed</code> method to determine this."
->>>>>>> 36dfa958
   }
 }
 ;  // </JSON>

--- conflicted
+++ resolved
@@ -51,7 +51,6 @@
  * Creates an interactive, zoomable chart.
  *
  * @constructor
-<<<<<<< HEAD
  * @param {!HTMLDivElement|string} div A div or the id of a div into which to
  *     construct the chart.
  * @param {DygraphDataArray|
@@ -70,15 +69,25 @@
   // Support two-argument constructor
   var attrs = opt_attrs || {};
 
+  // These have to go above the "Hack for IE" since .ready() can be
+  // called as soon as the constructor returns. This also explains the
+  // odd-looking check that the property isn't already defined. Once support
+  // for OldIE is dropped, this can go down with the rest of the initializers.
+  if (typeof(this.is_initial_draw_) === 'undefined') {
+    this.is_initial_draw_ = true;
+    this.readyFns_ = [];
+  }
+
   // Hack for IE: if we're using excanvas and the document hasn't finished
   // loading yet (and hence may not have initialized whatever it needs to
   // initialize), then keep calling this routine periodically until it has.
   if (/MSIE/.test(navigator.userAgent) && !window.opera &&
       typeof(G_vmlCanvasManager) != 'undefined' &&
       document.readyState != 'complete') {
-    // TODO(danvk): fix this code given lack of __init__ method.
-    // var self = this;
-    // setTimeout(function() { self.__init__(div, file, attrs); }, 100);
+    var self = this;
+    setTimeout(function() {
+      Dygraph.call(self, div, file, attrs);
+    }, 100);
     return;
   }
 
@@ -146,33 +155,6 @@
   if (attrs.stackedGraph) {
     attrs.fillGraph = true;
     // TODO(nikhilk): Add any other stackedGraph checks here.
-=======
- * @param {div | String} div A div or the id of a div into which to construct
- * the chart.
- * @param {String | Function} file A file containing CSV data or a function
- * that returns this data. The most basic expected format for each line is
- * "YYYY/MM/DD,val1,val2,...". For more information, see
- * http://dygraphs.com/data.html.
- * @param {Object} attrs Various other attributes, e.g. errorBars determines
- * whether the input data contains error ranges. For a complete list of
- * options, see http://dygraphs.com/options.html.
- */
-var Dygraph = function(div, data, opts, opt_fourth_param) {
-  // These have to go above the "Hack for IE" in __init__ since .ready() can be
-  // called as soon as the constructor returns. Once support for OldIE is
-  // dropped, this can go down with the rest of the initializers.
-  this.is_initial_draw_ = true;
-  this.readyFns_ = [];
-
-  if (opt_fourth_param !== undefined) {
-    // Old versions of dygraphs took in the series labels as a constructor
-    // parameter. This doesn't make sense anymore, but it's easy to continue
-    // to support this usage.
-    this.warn("Using deprecated four-argument dygraph constructor");
-    this.__old_init__(div, data, opts, opt_fourth_param);
-  } else {
-    this.__init__(div, data, opts);
->>>>>>> 71ce5b3c
   }
 
   // DEPRECATION WARNING: All option processing should be moved from
@@ -555,182 +537,7 @@
 ];
 
 // Used for initializing annotation CSS rules only once.
-<<<<<<< HEAD
 var addedAnnotationCSS = false;
-=======
-Dygraph.addedAnnotationCSS = false;
-
-Dygraph.prototype.__old_init__ = function(div, file, labels, attrs) {
-  // Labels is no longer a constructor parameter, since it's typically set
-  // directly from the data source. It also conains a name for the x-axis,
-  // which the previous constructor form did not.
-  if (labels !== null) {
-    var new_labels = ["Date"];
-    for (var i = 0; i < labels.length; i++) new_labels.push(labels[i]);
-    Dygraph.update(attrs, { 'labels': new_labels });
-  }
-  this.__init__(div, file, attrs);
-};
-
-/**
- * Initializes the Dygraph. This creates a new DIV and constructs the PlotKit
- * and context &lt;canvas&gt; inside of it. See the constructor for details.
- * on the parameters.
- * @param {Element} div the Element to render the graph into.
- * @param {String | Function} file Source data
- * @param {Object} attrs Miscellaneous other options
- * @private
- */
-Dygraph.prototype.__init__ = function(div, file, attrs) {
-  // Hack for IE: if we're using excanvas and the document hasn't finished
-  // loading yet (and hence may not have initialized whatever it needs to
-  // initialize), then keep calling this routine periodically until it has.
-  if (/MSIE/.test(navigator.userAgent) && !window.opera &&
-      typeof(G_vmlCanvasManager) != 'undefined' &&
-      document.readyState != 'complete') {
-    var self = this;
-    setTimeout(function() { self.__init__(div, file, attrs); }, 100);
-    return;
-  }
-
-  // Support two-argument constructor
-  if (attrs === null || attrs === undefined) { attrs = {}; }
-
-  attrs = Dygraph.mapLegacyOptions_(attrs);
-
-  if (typeof(div) == 'string') {
-    div = document.getElementById(div);
-  }
-
-  if (!div) {
-    Dygraph.error("Constructing dygraph with a non-existent div!");
-    return;
-  }
-
-  this.isUsingExcanvas_ = typeof(G_vmlCanvasManager) != 'undefined';
-
-  // Copy the important bits into the object
-  // TODO(danvk): most of these should just stay in the attrs_ dictionary.
-  this.maindiv_ = div;
-  this.file_ = file;
-  this.rollPeriod_ = attrs.rollPeriod || Dygraph.DEFAULT_ROLL_PERIOD;
-  this.previousVerticalX_ = -1;
-  this.fractions_ = attrs.fractions || false;
-  this.dateWindow_ = attrs.dateWindow || null;
-
-  this.annotations_ = [];
-
-  // Zoomed indicators - These indicate when the graph has been zoomed and on what axis.
-  this.zoomed_x_ = false;
-  this.zoomed_y_ = false;
-
-  // Clear the div. This ensure that, if multiple dygraphs are passed the same
-  // div, then only one will be drawn.
-  div.innerHTML = "";
-
-  // For historical reasons, the 'width' and 'height' options trump all CSS
-  // rules _except_ for an explicit 'width' or 'height' on the div.
-  // As an added convenience, if the div has zero height (like <div></div> does
-  // without any styles), then we use a default height/width.
-  if (div.style.width === '' && attrs.width) {
-    div.style.width = attrs.width + "px";
-  }
-  if (div.style.height === '' && attrs.height) {
-    div.style.height = attrs.height + "px";
-  }
-  if (div.style.height === '' && div.clientHeight === 0) {
-    div.style.height = Dygraph.DEFAULT_HEIGHT + "px";
-    if (div.style.width === '') {
-      div.style.width = Dygraph.DEFAULT_WIDTH + "px";
-    }
-  }
-  // These will be zero if the dygraph's div is hidden. In that case,
-  // use the user-specified attributes if present. If not, use zero
-  // and assume the user will call resize to fix things later.
-  this.width_ = div.clientWidth || attrs.width || 0;
-  this.height_ = div.clientHeight || attrs.height || 0;
-
-  // TODO(danvk): set fillGraph to be part of attrs_ here, not user_attrs_.
-  if (attrs.stackedGraph) {
-    attrs.fillGraph = true;
-    // TODO(nikhilk): Add any other stackedGraph checks here.
-  }
-
-  // DEPRECATION WARNING: All option processing should be moved from
-  // attrs_ and user_attrs_ to options_, which holds all this information.
-  //
-  // Dygraphs has many options, some of which interact with one another.
-  // To keep track of everything, we maintain two sets of options:
-  //
-  //  this.user_attrs_   only options explicitly set by the user.
-  //  this.attrs_        defaults, options derived from user_attrs_, data.
-  //
-  // Options are then accessed this.attr_('attr'), which first looks at
-  // user_attrs_ and then computed attrs_. This way Dygraphs can set intelligent
-  // defaults without overriding behavior that the user specifically asks for.
-  this.user_attrs_ = {};
-  Dygraph.update(this.user_attrs_, attrs);
-
-  // This sequence ensures that Dygraph.DEFAULT_ATTRS is never modified.
-  this.attrs_ = {};
-  Dygraph.updateDeep(this.attrs_, Dygraph.DEFAULT_ATTRS);
-
-  this.boundaryIds_ = [];
-  this.setIndexByName_ = {};
-  this.datasetIndex_ = [];
-
-  this.registeredEvents_ = [];
-  this.eventListeners_ = {};
-
-  this.attributes_ = new DygraphOptions(this);
-
-  // Create the containing DIV and other interactive elements
-  this.createInterface_();
-
-  // Activate plugins.
-  this.plugins_ = [];
-  var plugins = Dygraph.PLUGINS.concat(this.getOption('plugins'));
-  for (var i = 0; i < plugins.length; i++) {
-    var Plugin = plugins[i];
-    var pluginInstance = new Plugin();
-    var pluginDict = {
-      plugin: pluginInstance,
-      events: {},
-      options: {},
-      pluginOptions: {}
-    };
-
-    var handlers = pluginInstance.activate(this);
-    for (var eventName in handlers) {
-      // TODO(danvk): validate eventName.
-      pluginDict.events[eventName] = handlers[eventName];
-    }
-
-    this.plugins_.push(pluginDict);
-  }
-
-  // At this point, plugins can no longer register event handlers.
-  // Construct a map from event -> ordered list of [callback, plugin].
-  for (var i = 0; i < this.plugins_.length; i++) {
-    var plugin_dict = this.plugins_[i];
-    for (var eventName in plugin_dict.events) {
-      if (!plugin_dict.events.hasOwnProperty(eventName)) continue;
-      var callback = plugin_dict.events[eventName];
-
-      var pair = [plugin_dict.plugin, callback];
-      if (!(eventName in this.eventListeners_)) {
-        this.eventListeners_[eventName] = [pair];
-      } else {
-        this.eventListeners_[eventName].push(pair);
-      }
-    }
-  }
-
-  this.createDragInterface_();
-
-  this.start_();
-};
->>>>>>> 71ce5b3c
 
 /**
  * Triggers a cascade of events to the various plugins which are interested in them.
@@ -2453,820 +2260,7 @@
  */
 Dygraph.PointType = undefined;
 
-<<<<<<< HEAD
-// TODO(bhs): these loops are a hot-spot for high-point-count charts. In fact,
-// on chrome+linux, they are 6 times more expensive than iterating through the
-// points and drawing the lines. The brunt of the cost comes from allocating
-// the |point| structures.
-/**
- * Converts a series to a Point array.
- *
- * @private
- * @param {Array.<Array.<(?number|Array.<?number>)>>} series Array where
- *     series[row] = [x,y] or [x, [y, err]] or [x, [y, yplus, yminus]].
- * @param {boolean} bars True if error bars or custom bars are being drawn.
- * @param {string} setName Name of the series.
- * @param {number} boundaryIdStart Index offset of the first point, equal to
- *     the number of skipped points left of the date window minimum (if any).
- * @return {Array.<Dygraph.PointType>} List of points for this series.
- */
-Dygraph.seriesToPoints_ = function(series, bars, setName, boundaryIdStart) {
-  var points = [];
-  for (var i = 0; i < series.length; ++i) {
-    var item = series[i];
-    var yraw = bars ? item[1][0] : item[1];
-    var yval = yraw === null ? null : Dygraph.parseFloat(yraw);
-    var point = {
-      x: NaN,
-      y: NaN,
-      xval: Dygraph.parseFloat(item[0]),
-      yval: yval,
-      name: setName,  // TODO(danvk): is this really necessary?
-      idx: i + boundaryIdStart
-    };
-
-    if (bars) {
-      point.y_top = NaN;
-      point.y_bottom = NaN;
-      point.yval_minus = Dygraph.parseFloat(item[1][1]);
-      point.yval_plus = Dygraph.parseFloat(item[1][2]);
-    }
-    points.push(point);
-  }
-  return points;
-};
-
-
-=======
->>>>>>> 71ce5b3c
-/**
- * Calculates point stacking for stackedGraph=true.
- *
- * For stacking purposes, interpolate or extend neighboring data across
- * NaN values based on stackedGraphNaNFill settings. This is for display
- * only, the underlying data value as shown in the legend remains NaN.
- *
- * @param {Array.<Dygraph.PointType>} points Point array for a single series.
- *     Updates each Point's yval_stacked property.
- * @param {Array.<number>} cumulativeYval Accumulated top-of-graph stacked Y
- *     values for the series seen so far. Index is the row number. Updated
- *     based on the current series's values.
- * @param {Array.<number>} seriesExtremes Min and max values, updated
- *     to reflect the stacked values.
- * @param {string} fillMethod Interpolation method, one of 'all', 'inside', or
- *     'none'.
- * @private
- */
-Dygraph.stackPoints_ = function(
-    points, cumulativeYval, seriesExtremes, fillMethod) {
-  var lastXval = null;
-  var prevPoint = null;
-  var nextPoint = null;
-  var nextPointIdx = -1;
-
-  // Find the next stackable point starting from the given index.
-  var updateNextPoint = function(idx) {
-    // If we've previously found a non-NaN point and haven't gone past it yet,
-    // just use that.
-    if (nextPointIdx >= idx) return;
-
-    // We haven't found a non-NaN point yet or have moved past it,
-    // look towards the right to find a non-NaN point.
-    for (var j = idx; j < points.length; ++j) {
-      // Clear out a previously-found point (if any) since it's no longer
-      // valid, we shouldn't use it for interpolation anymore.
-      nextPoint = null;
-      if (!isNaN(points[j].yval) && points[j].yval !== null) {
-        nextPointIdx = j;
-        nextPoint = points[j];
-        break;
-      }
-    }
-  };
-
-  for (var i = 0; i < points.length; ++i) {
-    var point = points[i];
-    var xval = point.xval;
-    if (cumulativeYval[xval] === undefined) {
-      cumulativeYval[xval] = 0;
-    }
-
-    var actualYval = point.yval;
-    if (isNaN(actualYval) || actualYval === null) {
-      // Interpolate/extend for stacking purposes if possible.
-      updateNextPoint(i);
-      if (prevPoint && nextPoint && fillMethod != 'none') {
-        // Use linear interpolation between prevPoint and nextPoint.
-        actualYval = prevPoint.yval + (nextPoint.yval - prevPoint.yval) *
-            ((xval - prevPoint.xval) / (nextPoint.xval - prevPoint.xval));
-      } else if (prevPoint && fillMethod == 'all') {
-        actualYval = prevPoint.yval;
-      } else if (nextPoint && fillMethod == 'all') {
-        actualYval = nextPoint.yval;
-      } else {
-        actualYval = 0;
-      }
-    } else {
-      prevPoint = point;
-    }
-
-    var stackedYval = cumulativeYval[xval];
-    if (lastXval != xval) {
-      // If an x-value is repeated, we ignore the duplicates.
-      stackedYval += actualYval;
-      cumulativeYval[xval] = stackedYval;
-    }
-    lastXval = xval;
-
-    point.yval_stacked = stackedYval;
-
-    if (stackedYval > seriesExtremes[1]) {
-      seriesExtremes[1] = stackedYval;
-    }
-    if (stackedYval < seriesExtremes[0]) {
-      seriesExtremes[0] = stackedYval;
-    }
-  }
-};
-
-
-/**
- * Loop over all fields and create datasets, calculating extreme y-values for
- * each series and extreme x-indices as we go.
- *
- * dateWindow is passed in as an explicit parameter so that we can compute
- * extreme values "speculatively", i.e. without actually setting state on the
- * dygraph.
- *
- * @param {Array.<Array.<Array.<(number|Array.<number>)>>>} rolledSeries, where
- *     rolledSeries[seriesIndex][row] = raw point, where
- *     seriesIndex is the column number starting with 1, and
- *     rawPoint is [x,y] or [x, [y, err]] or [x, [y, yminus, yplus]].
- * @param {?Array.<number>} dateWindow [xmin, xmax] pair, or null.
- * @return {{
- *     points: Array.<Array.<Dygraph.PointType>>,
- *     seriesExtremes: Array.<Array.<number>>,
- *     boundaryIds: Array.<number>}}
- * @private
- */
-Dygraph.prototype.gatherDatasets_ = function(rolledSeries, dateWindow) {
-  var boundaryIds = [];
-  var points = [];
-  var cumulativeYval = [];  // For stacked series.
-  var extremes = {};  // series name -> [low, high]
-  var seriesIdx, sampleIdx;
-  var firstIdx, lastIdx;
-  
-  // Loop over the fields (series).  Go from the last to the first,
-  // because if they're stacked that's how we accumulate the values.
-  var num_series = rolledSeries.length - 1;
-  var series;
-  for (seriesIdx = num_series; seriesIdx >= 1; seriesIdx--) {
-    if (!this.visibility()[seriesIdx - 1]) continue;
-
-    // Prune down to the desired range, if necessary (for zooming)
-    // Because there can be lines going to points outside of the visible area,
-    // we actually prune to visible points, plus one on either side.
-    if (dateWindow) {
-      series = rolledSeries[seriesIdx];
-      var low = dateWindow[0];
-      var high = dateWindow[1];
-
-      // TODO(danvk): do binary search instead of linear search.
-      // TODO(danvk): pass firstIdx and lastIdx directly to the renderer.
-      firstIdx = null; 
-      lastIdx = null;
-      for (sampleIdx = 0; sampleIdx < series.length; sampleIdx++) {
-        if (series[sampleIdx][0] >= low && firstIdx === null) {
-          firstIdx = sampleIdx;
-        }
-        if (series[sampleIdx][0] <= high) {
-          lastIdx = sampleIdx;
-        }
-      }
-
-      if (firstIdx === null) firstIdx = 0;
-      var correctedFirstIdx = firstIdx;
-      var isInvalidValue = true;
-      while (isInvalidValue && correctedFirstIdx > 0) {
-        correctedFirstIdx--;
-        // check if the y value is null.
-        isInvalidValue = series[correctedFirstIdx][1] === null;
-      }
-
-      if (lastIdx === null) lastIdx = series.length - 1;
-      var correctedLastIdx = lastIdx;
-      isInvalidValue = true;
-      while (isInvalidValue && correctedLastIdx < series.length - 1) {
-        correctedLastIdx++;
-        isInvalidValue = series[correctedLastIdx][1] === null;
-      }
-
-      if (correctedFirstIdx!==firstIdx) {
-        firstIdx = correctedFirstIdx;
-      }
-      if (correctedLastIdx !== lastIdx) {
-        lastIdx = correctedLastIdx;
-      }
-      
-      boundaryIds[seriesIdx-1] = [firstIdx, lastIdx];
-      
-      // .slice's end is exclusive, we want to include lastIdx.
-      series = series.slice(firstIdx, lastIdx + 1);
-    } else {
-      series = rolledSeries[seriesIdx];
-      boundaryIds[seriesIdx-1] = [0, series.length-1];
-    }
-
-    var seriesName = this.attr_("labels")[seriesIdx];
-    var seriesExtremes = this.dataHandler_.getExtremeYValues(series, 
-        dateWindow, this.attr_("stepPlot",seriesName));
-
-    var seriesPoints = this.dataHandler_.seriesToPoints(series, 
-        seriesName, boundaryIds[seriesIdx-1][0]);
-
-    if (this.attr_("stackedGraph")) {
-      Dygraph.stackPoints_(seriesPoints, cumulativeYval, seriesExtremes,
-                           this.attr_("stackedGraphNaNFill"));
-    }
-
-    extremes[seriesName] = seriesExtremes;
-    points[seriesIdx] = seriesPoints;
-  }
-
-  return { points: points, extremes: extremes, boundaryIds: boundaryIds };
-};
-
-/**
- * Update the graph with new data. This method is called when the viewing area
- * has changed. If the underlying data or options have changed, predraw_ will
- * be called before drawGraph_ is called.
- *
- * @private
- */
-Dygraph.prototype.drawGraph_ = function() {
-  var start = new Date();
-
-  // This is used to set the second parameter to drawCallback, below.
-  var is_initial_draw = this.is_initial_draw_;
-  this.is_initial_draw_ = false;
-
-  this.layout_.removeAllDatasets();
-  this.setColors_();
-  this.attrs_.pointSize = 0.5 * this.attr_('highlightCircleSize');
-
-  var packed = this.gatherDatasets_(this.rolledSeries_, this.dateWindow_);
-  var points = packed.points;
-  var extremes = packed.extremes;
-  this.boundaryIds_ = packed.boundaryIds;
-
-  this.setIndexByName_ = {};
-  var labels = this.attr_("labels");
-  if (labels.length > 0) {
-    this.setIndexByName_[labels[0]] = 0;
-  }
-  var dataIdx = 0;
-  for (var i = 1; i < points.length; i++) {
-    this.setIndexByName_[labels[i]] = i;
-    if (!this.visibility()[i - 1]) continue;
-    this.layout_.addDataset(labels[i], points[i]);
-    this.datasetIndex_[i] = dataIdx++;
-  }
-
-  this.computeYAxisRanges_(extremes);
-  this.layout_.setYAxes(this.axes_);
-
-  this.addXTicks_();
-
-  // Save the X axis zoomed status as the updateOptions call will tend to set it erroneously
-  var tmp_zoomed_x = this.zoomed_x_;
-  // Tell PlotKit to use this new data and render itself
-  this.zoomed_x_ = tmp_zoomed_x;
-  this.layout_.evaluate();
-  this.renderGraph_(is_initial_draw);
-
-  if (this.attr_("timingName")) {
-    var end = new Date();
-    Dygraph.info(this.attr_("timingName") + " - drawGraph: " + (end - start) + "ms");
-  }
-};
-
-/**
- * This does the work of drawing the chart. It assumes that the layout and axis
- * scales have already been set (e.g. by predraw_).
- *
- * @private
- */
-Dygraph.prototype.renderGraph_ = function(is_initial_draw) {
-  this.cascadeEvents_('clearChart');
-  this.plotter_.clear();
-
-  if (this.attr_('underlayCallback')) {
-    // NOTE: we pass the dygraph object to this callback twice to avoid breaking
-    // users who expect a deprecated form of this callback.
-    this.attr_('underlayCallback')(
-        this.hidden_ctx_, this.layout_.getPlotArea(), this, this);
-  }
-
-  var e = {
-    canvas: this.hidden_,
-    drawingContext: this.hidden_ctx_
-  };
-  this.cascadeEvents_('willDrawChart', e);
-  this.plotter_.render();
-  this.cascadeEvents_('didDrawChart', e);
-  this.lastRow_ = -1;  // because plugins/legend.js clears the legend
-
-  // TODO(danvk): is this a performance bottleneck when panning?
-  // The interaction canvas should already be empty in that situation.
-  this.canvas_.getContext('2d').clearRect(0, 0, this.canvas_.width,
-                                          this.canvas_.height);
-
-  if (this.attr_("drawCallback") !== null) {
-    this.attr_("drawCallback")(this, is_initial_draw);
-  }
-  if (is_initial_draw) {
-    this.readyFired_ = true;
-    while (this.readyFns_.length > 0) {
-      var fn = this.readyFns_.pop();
-      fn(this);
-    }
-  }
-};
-
-/**
- * @private
- * Determine properties of the y-axes which are independent of the data
- * currently being displayed. This includes things like the number of axes and
- * the style of the axes. It does not include the range of each axis and its
- * tick marks.
- * This fills in this.axes_.
- * axes_ = [ { options } ]
- *   indices are into the axes_ array.
- */
-Dygraph.prototype.computeYAxes_ = function() {
-  // Preserve valueWindow settings if they exist, and if the user hasn't
-  // specified a new valueRange.
-  var valueWindows, axis, index, opts, v;
-  if (this.axes_ !== undefined && this.user_attrs_.hasOwnProperty("valueRange") === false) {
-    valueWindows = [];
-    for (index = 0; index < this.axes_.length; index++) {
-      valueWindows.push(this.axes_[index].valueWindow);
-    }
-  }
-
-  // this.axes_ doesn't match this.attributes_.axes_.options. It's used for
-  // data computation as well as options storage.
-  // Go through once and add all the axes.
-  /**
-   * TODO(danvk): be more specific
-   * @type {Array.<Object>}
-   */
-  this.axes_ = [];
-
-  for (axis = 0; axis < this.attributes_.numAxes(); axis++) {
-    // Add a new axis, making a copy of its per-axis options.
-    opts = { g : this };
-    Dygraph.update(opts, this.attributes_.axisOptions(axis));
-    this.axes_[axis] = opts;
-  }
-
-
-  // Copy global valueRange option over to the first axis.
-  // NOTE(konigsberg): Are these two statements necessary?
-  // I tried removing it. The automated tests pass, and manually
-  // messing with tests/zoom.html showed no trouble.
-  v = this.attr_('valueRange');
-  if (v) this.axes_[0].valueRange = v;
-
-  if (valueWindows !== undefined) {
-    // Restore valueWindow settings.
-
-    // When going from two axes back to one, we only restore
-    // one axis.
-    var idxCount = Math.min(valueWindows.length, this.axes_.length);
-
-    for (index = 0; index < idxCount; index++) {
-      this.axes_[index].valueWindow = valueWindows[index];
-    }
-  }
-
-  for (axis = 0; axis < this.axes_.length; axis++) {
-    if (axis === 0) {
-      opts = this.optionsViewForAxis_('y' + (axis ? '2' : ''));
-      v = opts("valueRange");
-      if (v) this.axes_[axis].valueRange = v;
-    } else {  // To keep old behavior
-      var axes = this.user_attrs_['axes'];
-      if (axes && axes['y2']) {
-        v = axes['y2']['valueRange'];
-        if (v) this.axes_[axis]['valueRange'] = v;
-      }
-    }
-  }
-};
-
-/**
- * Returns the number of y-axes on the chart.
- * @return {number} the number of axes.
- */
-Dygraph.prototype.numAxes = function() {
-  return this.attributes_.numAxes();
-};
-
-/**
- * Returns axis properties for the given series.
- * @param {string} setName The name of the series for which to get axis
- *     properties, e.g. 'Y1'.
- * @return {Object} The axis properties.
- * @private
- */
-Dygraph.prototype.axisPropertiesForSeries = function(series) {
-  // TODO(danvk): handle errors.
-  return this.axes_[this.attributes_.axisForSeries(series)];
-};
-
-/**
- * @private
- * Determine the value range and tick marks for each axis.
- * @param {Object} extremes A mapping from seriesName -> [low, high]
- * This fills in the valueRange and ticks fields in each entry of this.axes_.
- */
-Dygraph.prototype.computeYAxisRanges_ = function(extremes) {
-  var isNullUndefinedOrNaN = function(num) {
-    return isNaN(parseFloat(num));
-  };
-  var numAxes = this.attributes_.numAxes();
-  var ypadCompat, span, series, ypad;
-  
-  var p_axis;
-
-  // Compute extreme values, a span and tick marks for each axis.
-  for (var i = 0; i < numAxes; i++) {
-    var axis = this.axes_[i];
-    var logscale = this.attributes_.getForAxis("logscale", i);
-    var includeZero = this.attributes_.getForAxis("includeZero", i);
-    var independentTicks = this.attributes_.getForAxis("independentTicks", i);
-    series = this.attributes_.seriesForAxis(i);
-
-    // Add some padding. This supports two Y padding operation modes:
-    //
-    // - backwards compatible (yRangePad not set):
-    //   10% padding for automatic Y ranges, but not for user-supplied
-    //   ranges, and move a close-to-zero edge to zero except if
-    //   avoidMinZero is set, since drawing at the edge results in
-    //   invisible lines. Unfortunately lines drawn at the edge of a
-    //   user-supplied range will still be invisible. If logscale is
-    //   set, add a variable amount of padding at the top but
-    //   none at the bottom.
-    //
-    // - new-style (yRangePad set by the user):
-    //   always add the specified Y padding.
-    //
-    ypadCompat = true;
-    ypad = 0.1; // add 10%
-    if (this.attr_('yRangePad') !== null) {
-      ypadCompat = false;
-      // Convert pixel padding to ratio
-      ypad = this.attr_('yRangePad') / this.plotter_.area.h;
-    }
-
-    if (series.length === 0) {
-      // If no series are defined or visible then use a reasonable default
-      axis.extremeRange = [0, 1];
-    } else {
-      // Calculate the extremes of extremes.
-      var minY = Infinity;  // extremes[series[0]][0];
-      var maxY = -Infinity;  // extremes[series[0]][1];
-      var extremeMinY, extremeMaxY;
-
-      for (var j = 0; j < series.length; j++) {
-        // this skips invisible series
-        if (!extremes.hasOwnProperty(series[j])) continue;
-
-        // Only use valid extremes to stop null data series' from corrupting the scale.
-        extremeMinY = extremes[series[j]][0];
-        if (extremeMinY !== null) {
-          minY = Math.min(extremeMinY, minY);
-        }
-        extremeMaxY = extremes[series[j]][1];
-        if (extremeMaxY !== null) {
-          maxY = Math.max(extremeMaxY, maxY);
-        }
-      }
-
-      // Include zero if requested by the user.
-      if (includeZero && !logscale) {
-        if (minY > 0) minY = 0;
-        if (maxY < 0) maxY = 0;
-      }
-
-      // Ensure we have a valid scale, otherwise default to [0, 1] for safety.
-      if (minY == Infinity) minY = 0;
-      if (maxY == -Infinity) maxY = 1;
-
-      span = maxY - minY;
-      // special case: if we have no sense of scale, center on the sole value.
-      if (span === 0) {
-        if (maxY !== 0) {
-          span = Math.abs(maxY);
-        } else {
-          // ... and if the sole value is zero, use range 0-1.
-          maxY = 1;
-          span = 1;
-        }
-      }
-
-      var maxAxisY, minAxisY;
-      if (logscale) {
-        if (ypadCompat) {
-          maxAxisY = maxY + ypad * span;
-          minAxisY = minY;
-        } else {
-          var logpad = Math.exp(Math.log(span) * ypad);
-          maxAxisY = maxY * logpad;
-          minAxisY = minY / logpad;
-        }
-      } else {
-        maxAxisY = maxY + ypad * span;
-        minAxisY = minY - ypad * span;
-
-        // Backwards-compatible behavior: Move the span to start or end at zero if it's
-        // close to zero, but not if avoidMinZero is set.
-        if (ypadCompat && !this.attr_("avoidMinZero")) {
-          if (minAxisY < 0 && minY >= 0) minAxisY = 0;
-          if (maxAxisY > 0 && maxY <= 0) maxAxisY = 0;
-        }
-      }
-      axis.extremeRange = [minAxisY, maxAxisY];
-    }
-    if (axis.valueWindow) {
-      // This is only set if the user has zoomed on the y-axis. It is never set
-      // by a user. It takes precedence over axis.valueRange because, if you set
-      // valueRange, you'd still expect to be able to pan.
-      axis.computedValueRange = [axis.valueWindow[0], axis.valueWindow[1]];
-    } else if (axis.valueRange) {
-      // This is a user-set value range for this axis.
-      var y0 = isNullUndefinedOrNaN(axis.valueRange[0]) ? axis.extremeRange[0] : axis.valueRange[0];
-      var y1 = isNullUndefinedOrNaN(axis.valueRange[1]) ? axis.extremeRange[1] : axis.valueRange[1];
-      if (!ypadCompat) {
-        if (axis.logscale) {
-          var logpad = Math.exp(Math.log(span) * ypad);
-          y0 *= logpad;
-          y1 /= logpad;
-        } else {
-          span = y1 - y0;
-          y0 -= span * ypad;
-          y1 += span * ypad;
-        }
-      }
-      axis.computedValueRange = [y0, y1];
-    } else {
-      axis.computedValueRange = axis.extremeRange;
-    }
-    
-    
-    if (independentTicks) {
-      axis['independentTicks'] = independentTicks;
-      var opts = this.optionsViewForAxis_('y' + (i ? '2' : ''));
-      var ticker = opts('ticker');
-      axis.ticks = ticker(axis.computedValueRange[0],
-              axis.computedValueRange[1],
-              this.height_,  // TODO(danvk): should be area.height
-              opts,
-              this);
-      // Define the first independent axis as primary axis.
-      if (!p_axis) p_axis = axis;
-    }
-  }
-  if (p_axis === undefined) {
-    throw ("Configuration Error: At least one axis has to have the \"independentTicks\" option activated.");
-  }
-  // Add ticks. By default, all axes inherit the tick positions of the
-  // primary axis. However, if an axis is specifically marked as having
-  // independent ticks, then that is permissible as well.
-  for (var i = 0; i < numAxes; i++) {
-    var axis = this.axes_[i];
-    
-    if (!axis['independentTicks']) {
-      var opts = this.optionsViewForAxis_('y' + (i ? '2' : ''));
-      var ticker = opts('ticker');
-      var p_ticks = p_axis.ticks;
-      var p_scale = p_axis.computedValueRange[1] - p_axis.computedValueRange[0];
-      var scale = axis.computedValueRange[1] - axis.computedValueRange[0];
-      var tick_values = [];
-      for (var k = 0; k < p_ticks.length; k++) {
-        var y_frac = (p_ticks[k].v - p_axis.computedValueRange[0]) / p_scale;
-        var y_val = axis.computedValueRange[0] + y_frac * scale;
-        tick_values.push(y_val);
-      }
-
-      axis.ticks = ticker(axis.computedValueRange[0],
-                          axis.computedValueRange[1],
-                          this.height_,  // TODO(danvk): should be area.height
-                          opts,
-                          this,
-                          tick_values);
-    }
-  }
-};
-
-/**
-<<<<<<< HEAD
- * Extracts one series from the raw data (a 2D array) into an array of (date,
- * value) tuples.
- *
- * This is where undesirable points (i.e. negative values on log scales and
- * missing values through which we wish to connect lines) are dropped.
- * TODO(danvk): the "missing values" bit above doesn't seem right.
- *
- * @private
- * @param {Array.<Array.<(number|Array.<number>)>>} rawData Input data.
- *     Rectangular grid of points, where rawData[row][0] is the X value for the
- *     row, and rawData[row][i] is the Y data for series #i.
- * @param {number} i Series index, starting from 1.
- * @param {boolean} logScale True if using logarithmic Y scale.
- * @return {Array.<Array.<(?number|Array.<?number>)>>} Series array, where
- *     series[row] = [x,y] or [x, [y, err]] or [x, [y, yplus, yminus]].
- */
-Dygraph.prototype.extractSeries_ = function(rawData, i, logScale) {
-  // TODO(danvk): pre-allocate series here.
-  var series = [];
-  var errorBars = this.attr_("errorBars");
-  var customBars =  this.attr_("customBars");
-  for (var j = 0; j < rawData.length; j++) {
-    var x = rawData[j][0];
-    var point = rawData[j][i];
-    if (logScale) {
-      // On the log scale, points less than zero do not exist.
-      // This will create a gap in the chart.
-      if (errorBars || customBars) {
-        // point.length is either 2 (errorBars) or 3 (customBars)
-        for (var k = 0; k < point.length; k++) {
-          if (point[k] <= 0) {
-            point = null;
-            break;
-          }
-        }
-      } else if (point <= 0) {
-        point = null;
-      }
-    }
-    // Fix null points to fit the display type standard.
-    if (point !== null) {
-      series.push([x, point]);
-    } else {
-      series.push([x, errorBars ? [null, null] : customBars ? [null, null, null] : point]);
-    }
-  }
-  return series;
-};
-
-/**
- * @private
- * Calculates the rolling average of a data set.
- * If originalData is [label, val], rolls the average of those.
- * If originalData is [label, [, it's interpreted as [value, stddev]
- *   and the roll is returned in the same form, with appropriately reduced
- *   stddev for each value.
- * Note that this is where fractional input (i.e. '5/10') is converted into
- *   decimal values.
- * @param {Array} originalData The data in the appropriate format (see above)
- * @param {number} rollPeriod The number of points over which to average the
- *                            data
- */
-Dygraph.prototype.rollingAverage = function(originalData, rollPeriod) {
-  rollPeriod = Math.min(rollPeriod, originalData.length);
-  var rollingData = [];
-  var sigma = /** @type {number} */(this.attr_("sigma"));
-
-  var low, high, i, j, y, sum, num_ok, stddev;
-  if (this.fractions_) {
-    var num = 0;
-    var den = 0;  // numerator/denominator
-    var mult = 100.0;
-    for (i = 0; i < originalData.length; i++) {
-      num += originalData[i][1][0];
-      den += originalData[i][1][1];
-      if (i - rollPeriod >= 0) {
-        num -= originalData[i - rollPeriod][1][0];
-        den -= originalData[i - rollPeriod][1][1];
-      }
-
-      var date = originalData[i][0];
-      var value = den ? num / den : 0.0;
-      if (this.attr_("errorBars")) {
-        if (this.attr_("wilsonInterval")) {
-          // For more details on this confidence interval, see:
-          // http://en.wikipedia.org/wiki/Binomial_confidence_interval
-          if (den) {
-            var p = value < 0 ? 0 : value, n = den;
-            var pm = sigma * Math.sqrt(p*(1-p)/n + sigma*sigma/(4*n*n));
-            var denom = 1 + sigma * sigma / den;
-            low  = (p + sigma * sigma / (2 * den) - pm) / denom;
-            high = (p + sigma * sigma / (2 * den) + pm) / denom;
-            rollingData[i] = [date,
-                              [p * mult, (p - low) * mult, (high - p) * mult]];
-          } else {
-            rollingData[i] = [date, [0, 0, 0]];
-          }
-        } else {
-          stddev = den ? sigma * Math.sqrt(value * (1 - value) / den) : 1.0;
-          rollingData[i] = [date, [mult * value, mult * stddev, mult * stddev]];
-        }
-      } else {
-        rollingData[i] = [date, mult * value];
-      }
-    }
-  } else if (this.attr_("customBars")) {
-    low = 0;
-    var mid = 0;
-    high = 0;
-    var count = 0;
-    for (i = 0; i < originalData.length; i++) {
-      var data = originalData[i][1];
-      y = data[1];
-      rollingData[i] = [originalData[i][0], [y, y - data[0], data[2] - y]];
-
-      if (y !== null && !isNaN(y)) {
-        low += data[0];
-        mid += y;
-        high += data[2];
-        count += 1;
-      }
-      if (i - rollPeriod >= 0) {
-        var prev = originalData[i - rollPeriod];
-        if (prev[1][1] !== null && !isNaN(prev[1][1])) {
-          low -= prev[1][0];
-          mid -= prev[1][1];
-          high -= prev[1][2];
-          count -= 1;
-        }
-      }
-      if (count) {
-        rollingData[i] = [originalData[i][0], [ 1.0 * mid / count,
-                                                1.0 * (mid - low) / count,
-                                                1.0 * (high - mid) / count ]];
-      } else {
-        rollingData[i] = [originalData[i][0], [null, null, null]];
-      }
-    }
-  } else {
-    // Calculate the rolling average for the first rollPeriod - 1 points where
-    // there is not enough data to roll over the full number of points
-    if (!this.attr_("errorBars")) {
-      if (rollPeriod == 1) {
-        return originalData;
-      }
-
-      for (i = 0; i < originalData.length; i++) {
-        sum = 0;
-        num_ok = 0;
-        for (j = Math.max(0, i - rollPeriod + 1); j < i + 1; j++) {
-          y = originalData[j][1];
-          if (y === null || isNaN(y)) continue;
-          num_ok++;
-          sum += originalData[j][1];
-        }
-        if (num_ok) {
-          rollingData[i] = [originalData[i][0], sum / num_ok];
-        } else {
-          rollingData[i] = [originalData[i][0], null];
-        }
-      }
-
-    } else {
-      for (i = 0; i < originalData.length; i++) {
-        sum = 0;
-        var variance = 0;
-        num_ok = 0;
-        for (j = Math.max(0, i - rollPeriod + 1); j < i + 1; j++) {
-          y = originalData[j][1][0];
-          if (y === null || isNaN(y)) continue;
-          num_ok++;
-          sum += originalData[j][1][0];
-          variance += Math.pow(originalData[j][1][1], 2);
-        }
-        if (num_ok) {
-          stddev = Math.sqrt(variance) / num_ok;
-          rollingData[i] = [originalData[i][0],
-                            [sum / num_ok, sigma * stddev, sigma * stddev]];
-        } else {
-          // This explicitly preserves NaNs to aid with "independent series".
-          // See testRollingAveragePreservesNaNs.
-          var v = (rollPeriod == 1) ? originalData[i][1][0] : null;
-          rollingData[i] = [originalData[i][0], [v, v, v]];
-        }
-      }
-    }
-  }
-
-  return rollingData;
-};
-
-/**
-=======
->>>>>>> 71ce5b3c
+/**
  * Detects the type of the str (date or numeric) and sets the various
  * formatting attributes in this.attrs_ based on this type.
  * @param {string} str An x value.
@@ -3973,15 +2967,9 @@
   addAnnotationRule_();
   this.annotations_ = ann;
   if (!this.layout_) {
-<<<<<<< HEAD
     Dygraph.warn("Tried to setAnnotations before dygraph was ready. " +
                  "Try setting them in a drawCallback. See " +
                  "dygraphs.com/tests/annotation.html");
-=======
-    this.warn("Tried to setAnnotations before dygraph was ready. " +
-              "Try setting them in a ready() block. See " +
-              "dygraphs.com/tests/annotation.html");
->>>>>>> 71ce5b3c
     return;
   }
 
@@ -4017,9 +3005,6 @@
  */
 Dygraph.prototype.indexFromSetName = function(name) {
   return this.setIndexByName_[name];
-<<<<<<< HEAD
-};
-=======
 };
 
 /**
@@ -4040,50 +3025,4 @@
   } else {
     callback(this);
   }
-};
-
-/**
- * @private
- * Adds a default style for the annotation CSS classes to the document. This is
- * only executed when annotations are actually used. It is designed to only be
- * called once -- all calls after the first will return immediately.
- */
-Dygraph.addAnnotationRule = function() {
-  // TODO(danvk): move this function into plugins/annotations.js?
-  if (Dygraph.addedAnnotationCSS) return;
-
-  var rule = "border: 1px solid black; " +
-             "background-color: white; " +
-             "text-align: center;";
-
-  var styleSheetElement = document.createElement("style");
-  styleSheetElement.type = "text/css";
-  document.getElementsByTagName("head")[0].appendChild(styleSheetElement);
-
-  // Find the first style sheet that we can access.
-  // We may not add a rule to a style sheet from another domain for security
-  // reasons. This sometimes comes up when using gviz, since the Google gviz JS
-  // adds its own style sheets from google.com.
-  for (var i = 0; i < document.styleSheets.length; i++) {
-    if (document.styleSheets[i].disabled) continue;
-    var mysheet = document.styleSheets[i];
-    try {
-      if (mysheet.insertRule) {  // Firefox
-        var idx = mysheet.cssRules ? mysheet.cssRules.length : 0;
-        mysheet.insertRule(".dygraphDefaultAnnotation { " + rule + " }", idx);
-      } else if (mysheet.addRule) {  // IE
-        mysheet.addRule(".dygraphDefaultAnnotation", rule);
-      }
-      Dygraph.addedAnnotationCSS = true;
-      return;
-    } catch(err) {
-      // Was likely a security exception.
-    }
-  }
-
-  this.warn("Unable to add default annotation CSS rule; display may be off.");
-};
-
-// Older pages may still use this name.
-var DateGraph = Dygraph;
->>>>>>> 71ce5b3c
+};
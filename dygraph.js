// Copyright 2006 Dan Vanderkam (danvdk@gmail.com)
// All Rights Reserved.

/**
 * @fileoverview Creates an interactive, zoomable graph based on a CSV file or
 * string. Dygraph can handle multiple series with or without error bars. The
 * date/value ranges will be automatically set. Dygraph uses the
 * &lt;canvas&gt; tag, so it only works in FF1.5+.
 * @author danvdk@gmail.com (Dan Vanderkam)

  Usage:
   <div id="graphdiv" style="width:800px; height:500px;"></div>
   <script type="text/javascript">
     new Dygraph(document.getElementById("graphdiv"),
                 "datafile.csv",  // CSV file with headers
                 { }); // options
   </script>

 The CSV file is of the form

   Date,SeriesA,SeriesB,SeriesC
   YYYYMMDD,A1,B1,C1
   YYYYMMDD,A2,B2,C2

 If the 'errorBars' option is set in the constructor, the input should be of
 the form
   Date,SeriesA,SeriesB,...
   YYYYMMDD,A1,sigmaA1,B1,sigmaB1,...
   YYYYMMDD,A2,sigmaA2,B2,sigmaB2,...

 If the 'fractions' option is set, the input should be of the form:

   Date,SeriesA,SeriesB,...
   YYYYMMDD,A1/B1,A2/B2,...
   YYYYMMDD,A1/B1,A2/B2,...

 And error bars will be calculated automatically using a binomial distribution.

 For further documentation and examples, see http://dygraphs.com/

 */

/**
 * An interactive, zoomable graph
 * @param {String | Function} file A file containing CSV data or a function that
 * returns this data. The expected format for each line is
 * YYYYMMDD,val1,val2,... or, if attrs.errorBars is set,
 * YYYYMMDD,val1,stddev1,val2,stddev2,...
 * @param {Object} attrs Various other attributes, e.g. errorBars determines
 * whether the input data contains error ranges.
 */
Dygraph = function(div, data, opts) {
  if (arguments.length > 0) {
    if (arguments.length == 4) {
      // Old versions of dygraphs took in the series labels as a constructor
      // parameter. This doesn't make sense anymore, but it's easy to continue
      // to support this usage.
      this.warn("Using deprecated four-argument dygraph constructor");
      this.__old_init__(div, data, arguments[2], arguments[3]);
    } else {
      this.__init__(div, data, opts);
    }
  }
};

Dygraph.NAME = "Dygraph";
Dygraph.VERSION = "1.2";
Dygraph.__repr__ = function() {
  return "[" + this.NAME + " " + this.VERSION + "]";
};
Dygraph.toString = function() {
  return this.__repr__();
};

// Various default values
Dygraph.DEFAULT_ROLL_PERIOD = 1;
Dygraph.DEFAULT_WIDTH = 480;
Dygraph.DEFAULT_HEIGHT = 320;
Dygraph.AXIS_LINE_WIDTH = 0.3;

Dygraph.LOG_SCALE = 10;
Dygraph.LN_TEN = Math.log(Dygraph.LOG_SCALE);
Dygraph.log10 = function(x) {
  return Math.log(x) / Dygraph.LN_TEN;
}

// Default attribute values.
Dygraph.DEFAULT_ATTRS = {
  highlightCircleSize: 3,
  pixelsPerXLabel: 60,
  pixelsPerYLabel: 30,

  labelsDivWidth: 250,
  labelsDivStyles: {
    // TODO(danvk): move defaults from createStatusMessage_ here.
  },
  labelsSeparateLines: false,
  labelsShowZeroValues: true,
  labelsKMB: false,
  labelsKMG2: false,
  showLabelsOnHighlight: true,

  yValueFormatter: function(x) { return Dygraph.round_(x, 2); },

  strokeWidth: 1.0,

  axisTickSize: 3,
  axisLabelFontSize: 14,
  xAxisLabelWidth: 50,
  yAxisLabelWidth: 50,
  xAxisLabelFormatter: Dygraph.dateAxisFormatter,
  rightGap: 5,

  showRoller: false,
  xValueFormatter: Dygraph.dateString_,
  xValueParser: Dygraph.dateParser,
  xTicker: Dygraph.dateTicker,

  delimiter: ',',

  sigma: 2.0,
  errorBars: false,
  fractions: false,
  wilsonInterval: true,  // only relevant if fractions is true
  customBars: false,
  fillGraph: false,
  fillAlpha: 0.15,
  connectSeparatedPoints: false,

  stackedGraph: false,
  hideOverlayOnMouseOut: true,

  stepPlot: false,
  avoidMinZero: false,

  interactionModel: null  // will be set to Dygraph.defaultInteractionModel.
};

// Various logging levels.
Dygraph.DEBUG = 1;
Dygraph.INFO = 2;
Dygraph.WARNING = 3;
Dygraph.ERROR = 3;

// Directions for panning and zooming. Use bit operations when combined
// values are possible.
Dygraph.HORIZONTAL = 1;
Dygraph.VERTICAL = 2;

// Used for initializing annotation CSS rules only once.
Dygraph.addedAnnotationCSS = false;

Dygraph.prototype.__old_init__ = function(div, file, labels, attrs) {
  // Labels is no longer a constructor parameter, since it's typically set
  // directly from the data source. It also conains a name for the x-axis,
  // which the previous constructor form did not.
  if (labels != null) {
    var new_labels = ["Date"];
    for (var i = 0; i < labels.length; i++) new_labels.push(labels[i]);
    Dygraph.update(attrs, { 'labels': new_labels });
  }
  this.__init__(div, file, attrs);
};

/**
 * Initializes the Dygraph. This creates a new DIV and constructs the PlotKit
 * and context &lt;canvas&gt; inside of it. See the constructor for details.
 * on the parameters.
 * @param {Element} div the Element to render the graph into.
 * @param {String | Function} file Source data
 * @param {Object} attrs Miscellaneous other options
 * @private
 */
Dygraph.prototype.__init__ = function(div, file, attrs) {
  // Hack for IE: if we're using excanvas and the document hasn't finished
  // loading yet (and hence may not have initialized whatever it needs to
  // initialize), then keep calling this routine periodically until it has.
  if (/MSIE/.test(navigator.userAgent) && !window.opera &&
      typeof(G_vmlCanvasManager) != 'undefined' &&
      document.readyState != 'complete') {
    var self = this;
    setTimeout(function() { self.__init__(div, file, attrs) }, 100);
  }

  // Support two-argument constructor
  if (attrs == null) { attrs = {}; }

  // Copy the important bits into the object
  // TODO(danvk): most of these should just stay in the attrs_ dictionary.
  this.maindiv_ = div;
  this.file_ = file;
  this.rollPeriod_ = attrs.rollPeriod || Dygraph.DEFAULT_ROLL_PERIOD;
  this.previousVerticalX_ = -1;
  this.fractions_ = attrs.fractions || false;
  this.dateWindow_ = attrs.dateWindow || null;

  this.wilsonInterval_ = attrs.wilsonInterval || true;
  this.is_initial_draw_ = true;
  this.annotations_ = [];

  // Zoomed indicators - These indicate when the graph has been zoomed and on what axis.
  this.zoomed_x_ = false;
  this.zoomed_y_ = false;

  // Clear the div. This ensure that, if multiple dygraphs are passed the same
  // div, then only one will be drawn.
  div.innerHTML = "";

  // If the div isn't already sized then inherit from our attrs or
  // give it a default size.
  if (div.style.width == '') {
    div.style.width = (attrs.width || Dygraph.DEFAULT_WIDTH) + "px";
  }
  if (div.style.height == '') {
    div.style.height = (attrs.height || Dygraph.DEFAULT_HEIGHT) + "px";
  }
  this.width_ = parseInt(div.style.width, 10);
  this.height_ = parseInt(div.style.height, 10);
  // The div might have been specified as percent of the current window size,
  // convert that to an appropriate number of pixels.
  if (div.style.width.indexOf("%") == div.style.width.length - 1) {
    this.width_ = div.offsetWidth;
  }
  if (div.style.height.indexOf("%") == div.style.height.length - 1) {
    this.height_ = div.offsetHeight;
  }

  if (this.width_ == 0) {
    this.error("dygraph has zero width. Please specify a width in pixels.");
  }
  if (this.height_ == 0) {
    this.error("dygraph has zero height. Please specify a height in pixels.");
  }

  // TODO(danvk): set fillGraph to be part of attrs_ here, not user_attrs_.
  if (attrs['stackedGraph']) {
    attrs['fillGraph'] = true;
    // TODO(nikhilk): Add any other stackedGraph checks here.
  }

  // Dygraphs has many options, some of which interact with one another.
  // To keep track of everything, we maintain two sets of options:
  //
  //  this.user_attrs_   only options explicitly set by the user.
  //  this.attrs_        defaults, options derived from user_attrs_, data.
  //
  // Options are then accessed this.attr_('attr'), which first looks at
  // user_attrs_ and then computed attrs_. This way Dygraphs can set intelligent
  // defaults without overriding behavior that the user specifically asks for.
  this.user_attrs_ = {};
  Dygraph.update(this.user_attrs_, attrs);

  this.attrs_ = {};
  Dygraph.update(this.attrs_, Dygraph.DEFAULT_ATTRS);

  this.boundaryIds_ = [];

  // Make a note of whether labels will be pulled from the CSV file.
  this.labelsFromCSV_ = (this.attr_("labels") == null);

  // Create the containing DIV and other interactive elements
  this.createInterface_();

  this.start_();
};

<<<<<<< HEAD
// axis is an optional parameter. Can be set to 'x' or 'y'.
Dygraph.prototype.isZoomed = function(axis) {
  if (axis == null) return this.zoomed_x_ || this.zoomed_y_;
  if (axis == 'x') return this.zoomed_x_;
  if (axis == 'y') return this.zoomed_y_;
  throw "axis parameter to Dygraph.isZoomed must be missing, 'x' or 'y'.";
};
=======
Dygraph.prototype.toString = function() {
  var maindiv = this.maindiv_;
  var id = (maindiv && maindiv.id) ? maindiv.id : maindiv
  return "[Dygraph " + id + "]";
}
>>>>>>> a6a505d1

Dygraph.prototype.attr_ = function(name, seriesName) {
  if (seriesName &&
      typeof(this.user_attrs_[seriesName]) != 'undefined' &&
      this.user_attrs_[seriesName] != null &&
      typeof(this.user_attrs_[seriesName][name]) != 'undefined') {
    return this.user_attrs_[seriesName][name];
  } else if (typeof(this.user_attrs_[name]) != 'undefined') {
    return this.user_attrs_[name];
  } else if (typeof(this.attrs_[name]) != 'undefined') {
    return this.attrs_[name];
  } else {
    return null;
  }
};

// TODO(danvk): any way I can get the line numbers to be this.warn call?
Dygraph.prototype.log = function(severity, message) {
  if (typeof(console) != 'undefined') {
    switch (severity) {
      case Dygraph.DEBUG:
        console.debug('dygraphs: ' + message);
        break;
      case Dygraph.INFO:
        console.info('dygraphs: ' + message);
        break;
      case Dygraph.WARNING:
        console.warn('dygraphs: ' + message);
        break;
      case Dygraph.ERROR:
        console.error('dygraphs: ' + message);
        break;
    }
  }
}
Dygraph.prototype.info = function(message) {
  this.log(Dygraph.INFO, message);
}
Dygraph.prototype.warn = function(message) {
  this.log(Dygraph.WARNING, message);
}
Dygraph.prototype.error = function(message) {
  this.log(Dygraph.ERROR, message);
}

/**
 * Returns the current rolling period, as set by the user or an option.
 * @return {Number} The number of days in the rolling window
 */
Dygraph.prototype.rollPeriod = function() {
  return this.rollPeriod_;
};

/**
 * Returns the currently-visible x-range. This can be affected by zooming,
 * panning or a call to updateOptions.
 * Returns a two-element array: [left, right].
 * If the Dygraph has dates on the x-axis, these will be millis since epoch.
 */
Dygraph.prototype.xAxisRange = function() {
  if (this.dateWindow_) return this.dateWindow_;

  // The entire chart is visible.
  var left = this.rawData_[0][0];
  var right = this.rawData_[this.rawData_.length - 1][0];
  return [left, right];
};

/**
 * Returns the currently-visible y-range for an axis. This can be affected by
 * zooming, panning or a call to updateOptions. Axis indices are zero-based. If
 * called with no arguments, returns the range of the first axis.
 * Returns a two-element array: [bottom, top].
 */
Dygraph.prototype.yAxisRange = function(idx) {
  if (typeof(idx) == "undefined") idx = 0;
  if (idx < 0 || idx >= this.axes_.length) return null;
  return [ this.axes_[idx].computedValueRange[0],
           this.axes_[idx].computedValueRange[1] ];
};

/**
 * Returns the currently-visible y-ranges for each axis. This can be affected by
 * zooming, panning, calls to updateOptions, etc.
 * Returns an array of [bottom, top] pairs, one for each y-axis.
 */
Dygraph.prototype.yAxisRanges = function() {
  var ret = [];
  for (var i = 0; i < this.axes_.length; i++) {
    ret.push(this.yAxisRange(i));
  }
  return ret;
};

// TODO(danvk): use these functions throughout dygraphs.
/**
 * Convert from data coordinates to canvas/div X/Y coordinates.
 * If specified, do this conversion for the coordinate system of a particular
 * axis. Uses the first axis by default.
 * Returns a two-element array: [X, Y]
 *
 * Note: use toDomXCoord instead of toDomCoords(x, null) and use toDomYCoord
 * instead of toDomCoords(null, y, axis).
 */
Dygraph.prototype.toDomCoords = function(x, y, axis) {
  return [ this.toDomXCoord(x), this.toDomYCoord(y, axis) ];
};

/**
 * Convert from data x coordinates to canvas/div X coordinate.
 * If specified, do this conversion for the coordinate system of a particular
 * axis.
 * Returns a single value or null if x is null.
 */
Dygraph.prototype.toDomXCoord = function(x) {
  if (x == null) {
    return null;
  };

  var area = this.plotter_.area;
  var xRange = this.xAxisRange();
  return area.x + (x - xRange[0]) / (xRange[1] - xRange[0]) * area.w;
}

/**
 * Convert from data x coordinates to canvas/div Y coordinate and optional
 * axis. Uses the first axis by default.
 *
 * returns a single value or null if y is null.
 */
Dygraph.prototype.toDomYCoord = function(y, axis) {
  var pct = this.toPercentYCoord(y, axis);

  if (pct == null) {
    return null;
  }
  var area = this.plotter_.area;
  return area.y + pct * area.h;
}

/**
 * Convert from canvas/div coords to data coordinates.
 * If specified, do this conversion for the coordinate system of a particular
 * axis. Uses the first axis by default.
 * Returns a two-element array: [X, Y].
 *
 * Note: use toDataXCoord instead of toDataCoords(x, null) and use toDataYCoord
 * instead of toDataCoords(null, y, axis).
 */
Dygraph.prototype.toDataCoords = function(x, y, axis) {
  return [ this.toDataXCoord(x), this.toDataYCoord(y, axis) ];
};

/**
 * Convert from canvas/div x coordinate to data coordinate.
 *
 * If x is null, this returns null.
 */
Dygraph.prototype.toDataXCoord = function(x) {
  if (x == null) {
    return null;
  }

  var area = this.plotter_.area;
  var xRange = this.xAxisRange();
  return xRange[0] + (x - area.x) / area.w * (xRange[1] - xRange[0]);
};

/**
 * Convert from canvas/div y coord to value.
 *
 * If y is null, this returns null.
 * if axis is null, this uses the first axis.
 */
Dygraph.prototype.toDataYCoord = function(y, axis) {
  if (y == null) {
    return null;
  }

  var area = this.plotter_.area;
  var yRange = this.yAxisRange(axis);

  if (typeof(axis) == "undefined") axis = 0;
  if (!this.axes_[axis].logscale) {
    return yRange[0] + (area.h - y) / area.h * (yRange[1] - yRange[0]);
  } else {
    // Computing the inverse of toDomCoord.
    var pct = (y - area.y) / area.h

    // Computing the inverse of toPercentYCoord. The function was arrived at with
    // the following steps:
    //
    // Original calcuation:
    // pct = (logr1 - Dygraph.log10(y)) / (logr1 - Dygraph.log10(yRange[0]));
    //
    // Move denominator to both sides:
    // pct * (logr1 - Dygraph.log10(yRange[0])) = logr1 - Dygraph.log10(y);
    //
    // subtract logr1, and take the negative value.
    // logr1 - (pct * (logr1 - Dygraph.log10(yRange[0]))) = Dygraph.log10(y);
    //
    // Swap both sides of the equation, and we can compute the log of the
    // return value. Which means we just need to use that as the exponent in
    // e^exponent.
    // Dygraph.log10(y) = logr1 - (pct * (logr1 - Dygraph.log10(yRange[0])));

    var logr1 = Dygraph.log10(yRange[1]);
    var exponent = logr1 - (pct * (logr1 - Dygraph.log10(yRange[0])));
    var value = Math.pow(Dygraph.LOG_SCALE, exponent);
    return value;
  }
};

/**
 * Converts a y for an axis to a percentage from the top to the
 * bottom of the div.
 *
 * If the coordinate represents a value visible on the canvas, then
 * the value will be between 0 and 1, where 0 is the top of the canvas.
 * However, this method will return values outside the range, as
 * values can fall outside the canvas.
 *
 * If y is null, this returns null.
 * if axis is null, this uses the first axis.
 */
Dygraph.prototype.toPercentYCoord = function(y, axis) {
  if (y == null) {
    return null;
  }
  if (typeof(axis) == "undefined") axis = 0;

  var area = this.plotter_.area;
  var yRange = this.yAxisRange(axis);

  var pct;
  if (!this.axes_[axis].logscale) {
    // yrange[1] - y is unit distance from the bottom.
    // yrange[1] - yrange[0] is the scale of the range.
    // (yRange[1] - y) / (yRange[1] - yRange[0]) is the % from the bottom.
    pct = (yRange[1] - y) / (yRange[1] - yRange[0]);
  } else {
    var logr1 = Dygraph.log10(yRange[1]);
    pct = (logr1 - Dygraph.log10(y)) / (logr1 - Dygraph.log10(yRange[0]));
  }
  return pct;
}

/**
 * Returns the number of columns (including the independent variable).
 */
Dygraph.prototype.numColumns = function() {
  return this.rawData_[0].length;
};

/**
 * Returns the number of rows (excluding any header/label row).
 */
Dygraph.prototype.numRows = function() {
  return this.rawData_.length;
};

/**
 * Returns the value in the given row and column. If the row and column exceed
 * the bounds on the data, returns null. Also returns null if the value is
 * missing.
 */
Dygraph.prototype.getValue = function(row, col) {
  if (row < 0 || row > this.rawData_.length) return null;
  if (col < 0 || col > this.rawData_[row].length) return null;

  return this.rawData_[row][col];
};

Dygraph.addEvent = function(el, evt, fn) {
  var normed_fn = function(e) {
    if (!e) var e = window.event;
    fn(e);
  };
  if (window.addEventListener) {  // Mozilla, Netscape, Firefox
    el.addEventListener(evt, normed_fn, false);
  } else {  // IE
    el.attachEvent('on' + evt, normed_fn);
  }
};


// Based on the article at
// http://www.switchonthecode.com/tutorials/javascript-tutorial-the-scroll-wheel
Dygraph.cancelEvent = function(e) {
  e = e ? e : window.event;
  if (e.stopPropagation) {
    e.stopPropagation();
  }
  if (e.preventDefault) {
    e.preventDefault();
  }
  e.cancelBubble = true;
  e.cancel = true;
  e.returnValue = false;
  return false;
}

/**
 * Generates interface elements for the Dygraph: a containing div, a div to
 * display the current point, and a textbox to adjust the rolling average
 * period. Also creates the Renderer/Layout elements.
 * @private
 */
Dygraph.prototype.createInterface_ = function() {
  // Create the all-enclosing graph div
  var enclosing = this.maindiv_;

  this.graphDiv = document.createElement("div");
  this.graphDiv.style.width = this.width_ + "px";
  this.graphDiv.style.height = this.height_ + "px";
  enclosing.appendChild(this.graphDiv);

  // Create the canvas for interactive parts of the chart.
  this.canvas_ = Dygraph.createCanvas();
  this.canvas_.style.position = "absolute";
  this.canvas_.width = this.width_;
  this.canvas_.height = this.height_;
  this.canvas_.style.width = this.width_ + "px";    // for IE
  this.canvas_.style.height = this.height_ + "px";  // for IE

  // ... and for static parts of the chart.
  this.hidden_ = this.createPlotKitCanvas_(this.canvas_);

  // The interactive parts of the graph are drawn on top of the chart.
  this.graphDiv.appendChild(this.hidden_);
  this.graphDiv.appendChild(this.canvas_);
  this.mouseEventElement_ = this.canvas_;

  var dygraph = this;
  Dygraph.addEvent(this.mouseEventElement_, 'mousemove', function(e) {
    dygraph.mouseMove_(e);
  });
  Dygraph.addEvent(this.mouseEventElement_, 'mouseout', function(e) {
    dygraph.mouseOut_(e);
  });

  // Create the grapher
  // TODO(danvk): why does the Layout need its own set of options?
  this.layoutOptions_ = { 'xOriginIsZero': false };
  Dygraph.update(this.layoutOptions_, this.attrs_);
  Dygraph.update(this.layoutOptions_, this.user_attrs_);
  Dygraph.update(this.layoutOptions_, {
    'errorBars': (this.attr_("errorBars") || this.attr_("customBars")) });

  this.layout_ = new DygraphLayout(this, this.layoutOptions_);

  // TODO(danvk): why does the Renderer need its own set of options?
  this.renderOptions_ = { colorScheme: this.colors_,
                          strokeColor: null,
                          axisLineWidth: Dygraph.AXIS_LINE_WIDTH };
  Dygraph.update(this.renderOptions_, this.attrs_);
  Dygraph.update(this.renderOptions_, this.user_attrs_);

  this.createStatusMessage_();
  this.createDragInterface_();
};

/**
 * Detach DOM elements in the dygraph and null out all data references.
 * Calling this when you're done with a dygraph can dramatically reduce memory
 * usage. See, e.g., the tests/perf.html example.
 */
Dygraph.prototype.destroy = function() {
  var removeRecursive = function(node) {
    while (node.hasChildNodes()) {
      removeRecursive(node.firstChild);
      node.removeChild(node.firstChild);
    }
  };
  removeRecursive(this.maindiv_);

  var nullOut = function(obj) {
    for (var n in obj) {
      if (typeof(obj[n]) === 'object') {
        obj[n] = null;
      }
    }
  };

  // These may not all be necessary, but it can't hurt...
  nullOut(this.layout_);
  nullOut(this.plotter_);
  nullOut(this);
};

/**
 * Creates the canvas containing the PlotKit graph. Only plotkit ever draws on
 * this particular canvas. All Dygraph work is done on this.canvas_.
 * @param {Object} canvas The Dygraph canvas over which to overlay the plot
 * @return {Object} The newly-created canvas
 * @private
 */
Dygraph.prototype.createPlotKitCanvas_ = function(canvas) {
  var h = Dygraph.createCanvas();
  h.style.position = "absolute";
  // TODO(danvk): h should be offset from canvas. canvas needs to include
  // some extra area to make it easier to zoom in on the far left and far
  // right. h needs to be precisely the plot area, so that clipping occurs.
  h.style.top = canvas.style.top;
  h.style.left = canvas.style.left;
  h.width = this.width_;
  h.height = this.height_;
  h.style.width = this.width_ + "px";    // for IE
  h.style.height = this.height_ + "px";  // for IE
  return h;
};

// Taken from MochiKit.Color
Dygraph.hsvToRGB = function (hue, saturation, value) {
  var red;
  var green;
  var blue;
  if (saturation === 0) {
    red = value;
    green = value;
    blue = value;
  } else {
    var i = Math.floor(hue * 6);
    var f = (hue * 6) - i;
    var p = value * (1 - saturation);
    var q = value * (1 - (saturation * f));
    var t = value * (1 - (saturation * (1 - f)));
    switch (i) {
      case 1: red = q; green = value; blue = p; break;
      case 2: red = p; green = value; blue = t; break;
      case 3: red = p; green = q; blue = value; break;
      case 4: red = t; green = p; blue = value; break;
      case 5: red = value; green = p; blue = q; break;
      case 6: // fall through
      case 0: red = value; green = t; blue = p; break;
    }
  }
  red = Math.floor(255 * red + 0.5);
  green = Math.floor(255 * green + 0.5);
  blue = Math.floor(255 * blue + 0.5);
  return 'rgb(' + red + ',' + green + ',' + blue + ')';
};


/**
 * Generate a set of distinct colors for the data series. This is done with a
 * color wheel. Saturation/Value are customizable, and the hue is
 * equally-spaced around the color wheel. If a custom set of colors is
 * specified, that is used instead.
 * @private
 */
Dygraph.prototype.setColors_ = function() {
  // TODO(danvk): compute this directly into this.attrs_['colorScheme'] and do
  // away with this.renderOptions_.
  var num = this.attr_("labels").length - 1;
  this.colors_ = [];
  var colors = this.attr_('colors');
  if (!colors) {
    var sat = this.attr_('colorSaturation') || 1.0;
    var val = this.attr_('colorValue') || 0.5;
    var half = Math.ceil(num / 2);
    for (var i = 1; i <= num; i++) {
      if (!this.visibility()[i-1]) continue;
      // alternate colors for high contrast.
      var idx = i % 2 ? Math.ceil(i / 2) : (half + i / 2);
      var hue = (1.0 * idx/ (1 + num));
      this.colors_.push(Dygraph.hsvToRGB(hue, sat, val));
    }
  } else {
    for (var i = 0; i < num; i++) {
      if (!this.visibility()[i]) continue;
      var colorStr = colors[i % colors.length];
      this.colors_.push(colorStr);
    }
  }

  // TODO(danvk): update this w/r/t/ the new options system.
  this.renderOptions_.colorScheme = this.colors_;
  Dygraph.update(this.plotter_.options, this.renderOptions_);
  Dygraph.update(this.layoutOptions_, this.user_attrs_);
  Dygraph.update(this.layoutOptions_, this.attrs_);
}

/**
 * Return the list of colors. This is either the list of colors passed in the
 * attributes, or the autogenerated list of rgb(r,g,b) strings.
 * @return {Array<string>} The list of colors.
 */
Dygraph.prototype.getColors = function() {
  return this.colors_;
};

// The following functions are from quirksmode.org with a modification for Safari from
// http://blog.firetree.net/2005/07/04/javascript-find-position/
// http://www.quirksmode.org/js/findpos.html
Dygraph.findPosX = function(obj) {
  var curleft = 0;
  if(obj.offsetParent)
    while(1)
    {
      curleft += obj.offsetLeft;
      if(!obj.offsetParent)
        break;
      obj = obj.offsetParent;
    }
  else if(obj.x)
    curleft += obj.x;
  return curleft;
};

Dygraph.findPosY = function(obj) {
  var curtop = 0;
  if(obj.offsetParent)
    while(1)
    {
      curtop += obj.offsetTop;
      if(!obj.offsetParent)
        break;
      obj = obj.offsetParent;
    }
  else if(obj.y)
    curtop += obj.y;
  return curtop;
};



/**
 * Create the div that contains information on the selected point(s)
 * This goes in the top right of the canvas, unless an external div has already
 * been specified.
 * @private
 */
Dygraph.prototype.createStatusMessage_ = function() {
  var userLabelsDiv = this.user_attrs_["labelsDiv"];
  if (userLabelsDiv && null != userLabelsDiv
    && (typeof(userLabelsDiv) == "string" || userLabelsDiv instanceof String)) {
    this.user_attrs_["labelsDiv"] = document.getElementById(userLabelsDiv);
  }
  if (!this.attr_("labelsDiv")) {
    var divWidth = this.attr_('labelsDivWidth');
    var messagestyle = {
      "position": "absolute",
      "fontSize": "14px",
      "zIndex": 10,
      "width": divWidth + "px",
      "top": "0px",
      "left": (this.width_ - divWidth - 2) + "px",
      "background": "white",
      "textAlign": "left",
      "overflow": "hidden"};
    Dygraph.update(messagestyle, this.attr_('labelsDivStyles'));
    var div = document.createElement("div");
    for (var name in messagestyle) {
      if (messagestyle.hasOwnProperty(name)) {
        div.style[name] = messagestyle[name];
      }
    }
    this.graphDiv.appendChild(div);
    this.attrs_.labelsDiv = div;
  }
};

/**
 * Position the labels div so that its right edge is flush with the right edge
 * of the charting area.
 */
Dygraph.prototype.positionLabelsDiv_ = function() {
  // Don't touch a user-specified labelsDiv.
  if (this.user_attrs_.hasOwnProperty("labelsDiv")) return;

  var area = this.plotter_.area;
  var div = this.attr_("labelsDiv");
  div.style.left = area.x + area.w - this.attr_("labelsDivWidth") - 1 + "px";
};

/**
 * Create the text box to adjust the averaging period
 * @private
 */
Dygraph.prototype.createRollInterface_ = function() {
  // Create a roller if one doesn't exist already.
  if (!this.roller_) {
    this.roller_ = document.createElement("input");
    this.roller_.type = "text";
    this.roller_.style.display = "none";
    this.graphDiv.appendChild(this.roller_);
  }

  var display = this.attr_('showRoller') ? 'block' : 'none';

  var textAttr = { "position": "absolute",
                   "zIndex": 10,
                   "top": (this.plotter_.area.h - 25) + "px",
                   "left": (this.plotter_.area.x + 1) + "px",
                   "display": display
                  };
  this.roller_.size = "2";
  this.roller_.value = this.rollPeriod_;
  for (var name in textAttr) {
    if (textAttr.hasOwnProperty(name)) {
      this.roller_.style[name] = textAttr[name];
    }
  }

  var dygraph = this;
  this.roller_.onchange = function() { dygraph.adjustRoll(dygraph.roller_.value); };
};

// These functions are taken from MochiKit.Signal
Dygraph.pageX = function(e) {
  if (e.pageX) {
    return (!e.pageX || e.pageX < 0) ? 0 : e.pageX;
  } else {
    var de = document;
    var b = document.body;
    return e.clientX +
        (de.scrollLeft || b.scrollLeft) -
        (de.clientLeft || 0);
  }
};

Dygraph.pageY = function(e) {
  if (e.pageY) {
    return (!e.pageY || e.pageY < 0) ? 0 : e.pageY;
  } else {
    var de = document;
    var b = document.body;
    return e.clientY +
        (de.scrollTop || b.scrollTop) -
        (de.clientTop || 0);
  }
};

Dygraph.prototype.dragGetX_ = function(e, context) {
  return Dygraph.pageX(e) - context.px
};

Dygraph.prototype.dragGetY_ = function(e, context) {
  return Dygraph.pageY(e) - context.py
};

// Called in response to an interaction model operation that
// should start the default panning behavior.
//
// It's used in the default callback for "mousedown" operations.
// Custom interaction model builders can use it to provide the default
// panning behavior.
//
Dygraph.startPan = function(event, g, context) {
  context.isPanning = true;
  var xRange = g.xAxisRange();
  context.dateRange = xRange[1] - xRange[0];
  context.initialLeftmostDate = xRange[0];
  context.xUnitsPerPixel = context.dateRange / (g.plotter_.area.w - 1);

  // Record the range of each y-axis at the start of the drag.
  // If any axis has a valueRange or valueWindow, then we want a 2D pan.
  context.is2DPan = false;
  for (var i = 0; i < g.axes_.length; i++) {
    var axis = g.axes_[i];
    var yRange = g.yAxisRange(i);
    // TODO(konigsberg): These values should be in |context|.
    // In log scale, initialTopValue, dragValueRange and unitsPerPixel are log scale.
    if (axis.logscale) {
      axis.initialTopValue = Dygraph.log10(yRange[1]);
      axis.dragValueRange = Dygraph.log10(yRange[1]) - Dygraph.log10(yRange[0]);
    } else {
      axis.initialTopValue = yRange[1];
      axis.dragValueRange = yRange[1] - yRange[0];
    }
    axis.unitsPerPixel = axis.dragValueRange / (g.plotter_.area.h - 1);

    // While calculating axes, set 2dpan.
    if (axis.valueWindow || axis.valueRange) context.is2DPan = true;
  }
};

// Called in response to an interaction model operation that
// responds to an event that pans the view.
//
// It's used in the default callback for "mousemove" operations.
// Custom interaction model builders can use it to provide the default
// panning behavior.
//
Dygraph.movePan = function(event, g, context) {
  context.dragEndX = g.dragGetX_(event, context);
  context.dragEndY = g.dragGetY_(event, context);

  var minDate = context.initialLeftmostDate -
    (context.dragEndX - context.dragStartX) * context.xUnitsPerPixel;
  var maxDate = minDate + context.dateRange;
  g.dateWindow_ = [minDate, maxDate];

  // y-axis scaling is automatic unless this is a full 2D pan.
  if (context.is2DPan) {
    // Adjust each axis appropriately.
    for (var i = 0; i < g.axes_.length; i++) {
      var axis = g.axes_[i];

      var pixelsDragged = context.dragEndY - context.dragStartY;
      var unitsDragged = pixelsDragged * axis.unitsPerPixel;

      // In log scale, maxValue and minValue are the logs of those values.
      var maxValue = axis.initialTopValue + unitsDragged;
      var minValue = maxValue - axis.dragValueRange;
      if (axis.logscale) {
        axis.valueWindow = [ Math.pow(Dygraph.LOG_SCALE, minValue),
                             Math.pow(Dygraph.LOG_SCALE, maxValue) ];
      } else {
        axis.valueWindow = [ minValue, maxValue ];
      }
    }
  }

  g.drawGraph_();
}

// Called in response to an interaction model operation that
// responds to an event that ends panning.
//
// It's used in the default callback for "mouseup" operations.
// Custom interaction model builders can use it to provide the default
// panning behavior.
//
Dygraph.endPan = function(event, g, context) {
  // TODO(konigsberg): Clear the context data from the axis.
  // TODO(konigsberg): mouseup should just delete the
  // context object, and mousedown should create a new one.
  context.isPanning = false;
  context.is2DPan = false;
  context.initialLeftmostDate = null;
  context.dateRange = null;
  context.valueRange = null;
}

// Called in response to an interaction model operation that
// responds to an event that starts zooming.
//
// It's used in the default callback for "mousedown" operations.
// Custom interaction model builders can use it to provide the default
// zooming behavior.
//
Dygraph.startZoom = function(event, g, context) {
  context.isZooming = true;
}

// Called in response to an interaction model operation that
// responds to an event that defines zoom boundaries.
//
// It's used in the default callback for "mousemove" operations.
// Custom interaction model builders can use it to provide the default
// zooming behavior.
//
Dygraph.moveZoom = function(event, g, context) {
  context.dragEndX = g.dragGetX_(event, context);
  context.dragEndY = g.dragGetY_(event, context);

  var xDelta = Math.abs(context.dragStartX - context.dragEndX);
  var yDelta = Math.abs(context.dragStartY - context.dragEndY);

  // drag direction threshold for y axis is twice as large as x axis
  context.dragDirection = (xDelta < yDelta / 2) ? Dygraph.VERTICAL : Dygraph.HORIZONTAL;

  g.drawZoomRect_(
      context.dragDirection,
      context.dragStartX,
      context.dragEndX,
      context.dragStartY,
      context.dragEndY,
      context.prevDragDirection,
      context.prevEndX,
      context.prevEndY);

  context.prevEndX = context.dragEndX;
  context.prevEndY = context.dragEndY;
  context.prevDragDirection = context.dragDirection;
}

// Called in response to an interaction model operation that
// responds to an event that performs a zoom based on previously defined
// bounds..
//
// It's used in the default callback for "mouseup" operations.
// Custom interaction model builders can use it to provide the default
// zooming behavior.
//
Dygraph.endZoom = function(event, g, context) {
  context.isZooming = false;
  context.dragEndX = g.dragGetX_(event, context);
  context.dragEndY = g.dragGetY_(event, context);
  var regionWidth = Math.abs(context.dragEndX - context.dragStartX);
  var regionHeight = Math.abs(context.dragEndY - context.dragStartY);

  if (regionWidth < 2 && regionHeight < 2 &&
      g.lastx_ != undefined && g.lastx_ != -1) {
    // TODO(danvk): pass along more info about the points, e.g. 'x'
    if (g.attr_('clickCallback') != null) {
      g.attr_('clickCallback')(event, g.lastx_, g.selPoints_);
    }
    if (g.attr_('pointClickCallback')) {
      // check if the click was on a particular point.
      var closestIdx = -1;
      var closestDistance = 0;
      for (var i = 0; i < g.selPoints_.length; i++) {
        var p = g.selPoints_[i];
        var distance = Math.pow(p.canvasx - context.dragEndX, 2) +
                       Math.pow(p.canvasy - context.dragEndY, 2);
        if (closestIdx == -1 || distance < closestDistance) {
          closestDistance = distance;
          closestIdx = i;
        }
      }

      // Allow any click within two pixels of the dot.
      var radius = g.attr_('highlightCircleSize') + 2;
      if (closestDistance <= 5 * 5) {
        g.attr_('pointClickCallback')(event, g.selPoints_[closestIdx]);
      }
    }
  }

  if (regionWidth >= 10 && context.dragDirection == Dygraph.HORIZONTAL) {
    g.doZoomX_(Math.min(context.dragStartX, context.dragEndX),
               Math.max(context.dragStartX, context.dragEndX));
  } else if (regionHeight >= 10 && context.dragDirection == Dygraph.VERTICAL) {
    g.doZoomY_(Math.min(context.dragStartY, context.dragEndY),
               Math.max(context.dragStartY, context.dragEndY));
  } else {
    g.canvas_.getContext("2d").clearRect(0, 0,
                                       g.canvas_.width,
                                       g.canvas_.height);
  }
  context.dragStartX = null;
  context.dragStartY = null;
}

Dygraph.defaultInteractionModel = {
  // Track the beginning of drag events
  mousedown: function(event, g, context) {
    context.initializeMouseDown(event, g, context);

    if (event.altKey || event.shiftKey) {
      Dygraph.startPan(event, g, context);
    } else {
      Dygraph.startZoom(event, g, context);
    }
  },

  // Draw zoom rectangles when the mouse is down and the user moves around
  mousemove: function(event, g, context) {
    if (context.isZooming) {
      Dygraph.moveZoom(event, g, context);
    } else if (context.isPanning) {
      Dygraph.movePan(event, g, context);
    }
  },

  mouseup: function(event, g, context) {
    if (context.isZooming) {
      Dygraph.endZoom(event, g, context);
    } else if (context.isPanning) {
      Dygraph.endPan(event, g, context);
    }
  },

  // Temporarily cancel the dragging event when the mouse leaves the graph
  mouseout: function(event, g, context) {
    if (context.isZooming) {
      context.dragEndX = null;
      context.dragEndY = null;
    }
  },

  // Disable zooming out if panning.
  dblclick: function(event, g, context) {
    if (event.altKey || event.shiftKey) {
      return;
    }
    // TODO(konigsberg): replace g.doUnzoom()_ with something that is
    // friendlier to public use.
    g.doUnzoom_();
  }
};

Dygraph.DEFAULT_ATTRS.interactionModel = Dygraph.defaultInteractionModel;

/**
 * Set up all the mouse handlers needed to capture dragging behavior for zoom
 * events.
 * @private
 */
Dygraph.prototype.createDragInterface_ = function() {
  var context = {
    // Tracks whether the mouse is down right now
    isZooming: false,
    isPanning: false,  // is this drag part of a pan?
    is2DPan: false,    // if so, is that pan 1- or 2-dimensional?
    dragStartX: null,
    dragStartY: null,
    dragEndX: null,
    dragEndY: null,
    dragDirection: null,
    prevEndX: null,
    prevEndY: null,
    prevDragDirection: null,

    // The value on the left side of the graph when a pan operation starts.
    initialLeftmostDate: null,

    // The number of units each pixel spans. (This won't be valid for log
    // scales)
    xUnitsPerPixel: null,

    // TODO(danvk): update this comment
    // The range in second/value units that the viewport encompasses during a
    // panning operation.
    dateRange: null,

    // Utility function to convert page-wide coordinates to canvas coords
    px: 0,
    py: 0,

    initializeMouseDown: function(event, g, context) {
      // prevents mouse drags from selecting page text.
      if (event.preventDefault) {
        event.preventDefault();  // Firefox, Chrome, etc.
      } else {
        event.returnValue = false;  // IE
        event.cancelBubble = true;
      }

      context.px = Dygraph.findPosX(g.canvas_);
      context.py = Dygraph.findPosY(g.canvas_);
      context.dragStartX = g.dragGetX_(event, context);
      context.dragStartY = g.dragGetY_(event, context);
    }
  };

  var interactionModel = this.attr_("interactionModel");

  // Self is the graph.
  var self = this;

  // Function that binds the graph and context to the handler.
  var bindHandler = function(handler) {
    return function(event) {
      handler(event, self, context);
    };
  };

  for (var eventName in interactionModel) {
    if (!interactionModel.hasOwnProperty(eventName)) continue;
    Dygraph.addEvent(this.mouseEventElement_, eventName,
        bindHandler(interactionModel[eventName]));
  }

  // If the user releases the mouse button during a drag, but not over the
  // canvas, then it doesn't count as a zooming action.
  Dygraph.addEvent(document, 'mouseup', function(event) {
    if (context.isZooming || context.isPanning) {
      context.isZooming = false;
      context.dragStartX = null;
      context.dragStartY = null;
    }

    if (context.isPanning) {
      context.isPanning = false;
      context.draggingDate = null;
      context.dateRange = null;
      for (var i = 0; i < self.axes_.length; i++) {
        delete self.axes_[i].draggingValue;
        delete self.axes_[i].dragValueRange;
      }
    }
  });
};

/**
 * Draw a gray zoom rectangle over the desired area of the canvas. Also clears
 * up any previous zoom rectangles that were drawn. This could be optimized to
 * avoid extra redrawing, but it's tricky to avoid interactions with the status
 * dots.
 * 
 * @param {Number} direction the direction of the zoom rectangle. Acceptable
 * values are Dygraph.HORIZONTAL and Dygraph.VERTICAL.
 * @param {Number} startX The X position where the drag started, in canvas
 * coordinates.
 * @param {Number} endX The current X position of the drag, in canvas coords.
 * @param {Number} startY The Y position where the drag started, in canvas
 * coordinates.
 * @param {Number} endY The current Y position of the drag, in canvas coords.
 * @param {Number} prevDirection the value of direction on the previous call to
 * this function. Used to avoid excess redrawing
 * @param {Number} prevEndX The value of endX on the previous call to this
 * function. Used to avoid excess redrawing
 * @param {Number} prevEndY The value of endY on the previous call to this
 * function. Used to avoid excess redrawing
 * @private
 */
Dygraph.prototype.drawZoomRect_ = function(direction, startX, endX, startY, endY,
                                           prevDirection, prevEndX, prevEndY) {
  var ctx = this.canvas_.getContext("2d");

  // Clean up from the previous rect if necessary
  if (prevDirection == Dygraph.HORIZONTAL) {
    ctx.clearRect(Math.min(startX, prevEndX), 0,
                  Math.abs(startX - prevEndX), this.height_);
  } else if (prevDirection == Dygraph.VERTICAL){
    ctx.clearRect(0, Math.min(startY, prevEndY),
                  this.width_, Math.abs(startY - prevEndY));
  }

  // Draw a light-grey rectangle to show the new viewing area
  if (direction == Dygraph.HORIZONTAL) {
    if (endX && startX) {
      ctx.fillStyle = "rgba(128,128,128,0.33)";
      ctx.fillRect(Math.min(startX, endX), 0,
                   Math.abs(endX - startX), this.height_);
    }
  }
  if (direction == Dygraph.VERTICAL) {
    if (endY && startY) {
      ctx.fillStyle = "rgba(128,128,128,0.33)";
      ctx.fillRect(0, Math.min(startY, endY),
                   this.width_, Math.abs(endY - startY));
    }
  }
};

/**
 * Zoom to something containing [lowX, highX]. These are pixel coordinates in
 * the canvas. The exact zoom window may be slightly larger if there are no data
 * points near lowX or highX. Don't confuse this function with doZoomXDates,
 * which accepts dates that match the raw data. This function redraws the graph.
 *
 * @param {Number} lowX The leftmost pixel value that should be visible.
 * @param {Number} highX The rightmost pixel value that should be visible.
 * @private
 */
Dygraph.prototype.doZoomX_ = function(lowX, highX) {
  // Find the earliest and latest dates contained in this canvasx range.
  // Convert the call to date ranges of the raw data.
  var minDate = this.toDataXCoord(lowX);
  var maxDate = this.toDataXCoord(highX);
  this.doZoomXDates_(minDate, maxDate);
};

/**
 * Zoom to something containing [minDate, maxDate] values. Don't confuse this
 * method with doZoomX which accepts pixel coordinates. This function redraws
 * the graph.
 *
 * @param {Number} minDate The minimum date that should be visible.
 * @param {Number} maxDate The maximum date that should be visible.
 * @private
 */
Dygraph.prototype.doZoomXDates_ = function(minDate, maxDate) {
  this.dateWindow_ = [minDate, maxDate];
  this.zoomed_x_ = true;
  this.drawGraph_();
  if (this.attr_("zoomCallback")) {
    this.attr_("zoomCallback")(minDate, maxDate, this.yAxisRanges());
  }
};

/**
 * Zoom to something containing [lowY, highY]. These are pixel coordinates in
 * the canvas. This function redraws the graph.
 *
 * @param {Number} lowY The topmost pixel value that should be visible.
 * @param {Number} highY The lowest pixel value that should be visible.
 * @private
 */
Dygraph.prototype.doZoomY_ = function(lowY, highY) {
  // Find the highest and lowest values in pixel range for each axis.
  // Note that lowY (in pixels) corresponds to the max Value (in data coords).
  // This is because pixels increase as you go down on the screen, whereas data
  // coordinates increase as you go up the screen.
  var valueRanges = [];
  for (var i = 0; i < this.axes_.length; i++) {
    var hi = this.toDataYCoord(lowY, i);
    var low = this.toDataYCoord(highY, i);
    this.axes_[i].valueWindow = [low, hi];
    valueRanges.push([low, hi]);
  }

  this.zoomed_y_ = true;
  this.drawGraph_();
  if (this.attr_("zoomCallback")) {
    var xRange = this.xAxisRange();
    var yRange = this.yAxisRange();
    this.attr_("zoomCallback")(xRange[0], xRange[1], this.yAxisRanges());
  }
};

/**
 * Reset the zoom to the original view coordinates. This is the same as
 * double-clicking on the graph.
 *
 * @private
 */
Dygraph.prototype.doUnzoom_ = function() {
  var dirty = false;
  if (this.dateWindow_ != null) {
    dirty = true;
    this.dateWindow_ = null;
  }

  for (var i = 0; i < this.axes_.length; i++) {
    if (this.axes_[i].valueWindow != null) {
      dirty = true;
      delete this.axes_[i].valueWindow;
    }
  }

  if (dirty) {
    // Putting the drawing operation before the callback because it resets
    // yAxisRange.
    this.zoomed_x_ = false;
    this.zoomed_y_ = false;
    this.drawGraph_();
    if (this.attr_("zoomCallback")) {
      var minDate = this.rawData_[0][0];
      var maxDate = this.rawData_[this.rawData_.length - 1][0];
      this.attr_("zoomCallback")(minDate, maxDate, this.yAxisRanges());
    }
  }
};

/**
 * When the mouse moves in the canvas, display information about a nearby data
 * point and draw dots over those points in the data series. This function
 * takes care of cleanup of previously-drawn dots.
 * @param {Object} event The mousemove event from the browser.
 * @private
 */
Dygraph.prototype.mouseMove_ = function(event) {
  var canvasx = Dygraph.pageX(event) - Dygraph.findPosX(this.mouseEventElement_);
  var points = this.layout_.points;

  var lastx = -1;
  var lasty = -1;

  // Loop through all the points and find the date nearest to our current
  // location.
  var minDist = 1e+100;
  var idx = -1;
  for (var i = 0; i < points.length; i++) {
    var point = points[i];
    if (point == null) continue;
    var dist = Math.abs(point.canvasx - canvasx);
    if (dist > minDist) continue;
    minDist = dist;
    idx = i;
  }
  if (idx >= 0) lastx = points[idx].xval;

  // Extract the points we've selected
  this.selPoints_ = [];
  var l = points.length;
  if (!this.attr_("stackedGraph")) {
    for (var i = 0; i < l; i++) {
      if (points[i].xval == lastx) {
        this.selPoints_.push(points[i]);
      }
    }
  } else {
    // Need to 'unstack' points starting from the bottom
    var cumulative_sum = 0;
    for (var i = l - 1; i >= 0; i--) {
      if (points[i].xval == lastx) {
        var p = {};  // Clone the point since we modify it
        for (var k in points[i]) {
          p[k] = points[i][k];
        }
        p.yval -= cumulative_sum;
        cumulative_sum += p.yval;
        this.selPoints_.push(p);
      }
    }
    this.selPoints_.reverse();
  }

  if (this.attr_("highlightCallback")) {
    var px = this.lastx_;
    if (px !== null && lastx != px) {
      // only fire if the selected point has changed.
      this.attr_("highlightCallback")(event, lastx, this.selPoints_, this.idxToRow_(idx));
    }
  }

  // Save last x position for callbacks.
  this.lastx_ = lastx;

  this.updateSelection_();
};

/**
 * Transforms layout_.points index into data row number.
 * @param int layout_.points index
 * @return int row number, or -1 if none could be found.
 * @private
 */
Dygraph.prototype.idxToRow_ = function(idx) {
  if (idx < 0) return -1;

  for (var i in this.layout_.datasets) {
    if (idx < this.layout_.datasets[i].length) {
      return this.boundaryIds_[0][0]+idx;
    }
    idx -= this.layout_.datasets[i].length;
  }
  return -1;
};

/**
 * Draw dots over the selectied points in the data series. This function
 * takes care of cleanup of previously-drawn dots.
 * @private
 */
Dygraph.prototype.updateSelection_ = function() {
  // Clear the previously drawn vertical, if there is one
  var ctx = this.canvas_.getContext("2d");
  if (this.previousVerticalX_ >= 0) {
    // Determine the maximum highlight circle size.
    var maxCircleSize = 0;
    var labels = this.attr_('labels');
    for (var i = 1; i < labels.length; i++) {
      var r = this.attr_('highlightCircleSize', labels[i]);
      if (r > maxCircleSize) maxCircleSize = r;
    }
    var px = this.previousVerticalX_;
    ctx.clearRect(px - maxCircleSize - 1, 0,
                  2 * maxCircleSize + 2, this.height_);
  }

  var isOK = function(x) { return x && !isNaN(x); };

  if (this.selPoints_.length > 0) {
    var canvasx = this.selPoints_[0].canvasx;

    // Set the status message to indicate the selected point(s)
    var replace = this.attr_('xValueFormatter')(this.lastx_, this) + ":";
    var fmtFunc = this.attr_('yValueFormatter');
    var clen = this.colors_.length;

    if (this.attr_('showLabelsOnHighlight')) {
      // Set the status message to indicate the selected point(s)
      for (var i = 0; i < this.selPoints_.length; i++) {
        if (!this.attr_("labelsShowZeroValues") && this.selPoints_[i].yval == 0) continue;
        if (!isOK(this.selPoints_[i].canvasy)) continue;
        if (this.attr_("labelsSeparateLines")) {
          replace += "<br/>";
        }
        var point = this.selPoints_[i];
        var c = new RGBColor(this.plotter_.colors[point.name]);
        var yval = fmtFunc(point.yval);
        replace += " <b><font color='" + c.toHex() + "'>"
                + point.name + "</font></b>:"
                + yval;
      }

      this.attr_("labelsDiv").innerHTML = replace;
    }

    // Draw colored circles over the center of each selected point
    ctx.save();
    for (var i = 0; i < this.selPoints_.length; i++) {
      if (!isOK(this.selPoints_[i].canvasy)) continue;
      var circleSize =
        this.attr_('highlightCircleSize', this.selPoints_[i].name);
      ctx.beginPath();
      ctx.fillStyle = this.plotter_.colors[this.selPoints_[i].name];
      ctx.arc(canvasx, this.selPoints_[i].canvasy, circleSize,
              0, 2 * Math.PI, false);
      ctx.fill();
    }
    ctx.restore();

    this.previousVerticalX_ = canvasx;
  }
};

/**
 * Set manually set selected dots, and display information about them
 * @param int row number that should by highlighted
 *            false value clears the selection
 * @public
 */
Dygraph.prototype.setSelection = function(row) {
  // Extract the points we've selected
  this.selPoints_ = [];
  var pos = 0;

  if (row !== false) {
    row = row-this.boundaryIds_[0][0];
  }

  if (row !== false && row >= 0) {
    for (var i in this.layout_.datasets) {
      if (row < this.layout_.datasets[i].length) {
        var point = this.layout_.points[pos+row];
        
        if (this.attr_("stackedGraph")) {
          point = this.layout_.unstackPointAtIndex(pos+row);
        }
        
        this.selPoints_.push(point);
      }
      pos += this.layout_.datasets[i].length;
    }
  }

  if (this.selPoints_.length) {
    this.lastx_ = this.selPoints_[0].xval;
    this.updateSelection_();
  } else {
    this.lastx_ = -1;
    this.clearSelection();
  }

};

/**
 * The mouse has left the canvas. Clear out whatever artifacts remain
 * @param {Object} event the mouseout event from the browser.
 * @private
 */
Dygraph.prototype.mouseOut_ = function(event) {
  if (this.attr_("unhighlightCallback")) {
    this.attr_("unhighlightCallback")(event);
  }

  if (this.attr_("hideOverlayOnMouseOut")) {
    this.clearSelection();
  }
};

/**
 * Remove all selection from the canvas
 * @public
 */
Dygraph.prototype.clearSelection = function() {
  // Get rid of the overlay data
  var ctx = this.canvas_.getContext("2d");
  ctx.clearRect(0, 0, this.width_, this.height_);
  this.attr_("labelsDiv").innerHTML = "";
  this.selPoints_ = [];
  this.lastx_ = -1;
}

/**
 * Returns the number of the currently selected row
 * @return int row number, of -1 if nothing is selected
 * @public
 */
Dygraph.prototype.getSelection = function() {
  if (!this.selPoints_ || this.selPoints_.length < 1) {
    return -1;
  }

  for (var row=0; row<this.layout_.points.length; row++ ) {
    if (this.layout_.points[row].x == this.selPoints_[0].x) {
      return row + this.boundaryIds_[0][0];
    }
  }
  return -1;
}

Dygraph.zeropad = function(x) {
  if (x < 10) return "0" + x; else return "" + x;
}

/**
 * Return a string version of the hours, minutes and seconds portion of a date.
 * @param {Number} date The JavaScript date (ms since epoch)
 * @return {String} A time of the form "HH:MM:SS"
 * @private
 */
Dygraph.hmsString_ = function(date) {
  var zeropad = Dygraph.zeropad;
  var d = new Date(date);
  if (d.getSeconds()) {
    return zeropad(d.getHours()) + ":" +
           zeropad(d.getMinutes()) + ":" +
           zeropad(d.getSeconds());
  } else {
    return zeropad(d.getHours()) + ":" + zeropad(d.getMinutes());
  }
}

/**
 * Convert a JS date to a string appropriate to display on an axis that
 * is displaying values at the stated granularity.
 * @param {Date} date The date to format
 * @param {Number} granularity One of the Dygraph granularity constants
 * @return {String} The formatted date
 * @private
 */
Dygraph.dateAxisFormatter = function(date, granularity) {
  if (granularity >= Dygraph.DECADAL) {
    return date.strftime('%Y');
  } else if (granularity >= Dygraph.MONTHLY) {
    return date.strftime('%b %y');
  } else {
    var frac = date.getHours() * 3600 + date.getMinutes() * 60 + date.getSeconds() + date.getMilliseconds();
    if (frac == 0 || granularity >= Dygraph.DAILY) {
      return new Date(date.getTime() + 3600*1000).strftime('%d%b');
    } else {
      return Dygraph.hmsString_(date.getTime());
    }
  }
}

/**
 * Convert a JS date (millis since epoch) to YYYY/MM/DD
 * @param {Number} date The JavaScript date (ms since epoch)
 * @return {String} A date of the form "YYYY/MM/DD"
 * @private
 */
Dygraph.dateString_ = function(date, self) {
  var zeropad = Dygraph.zeropad;
  var d = new Date(date);

  // Get the year:
  var year = "" + d.getFullYear();
  // Get a 0 padded month string
  var month = zeropad(d.getMonth() + 1);  //months are 0-offset, sigh
  // Get a 0 padded day string
  var day = zeropad(d.getDate());

  var ret = "";
  var frac = d.getHours() * 3600 + d.getMinutes() * 60 + d.getSeconds();
  if (frac) ret = " " + Dygraph.hmsString_(date);

  return year + "/" + month + "/" + day + ret;
};

/**
 * Round a number to the specified number of digits past the decimal point.
 * @param {Number} num The number to round
 * @param {Number} places The number of decimals to which to round
 * @return {Number} The rounded number
 * @private
 */
Dygraph.round_ = function(num, places) {
  var shift = Math.pow(10, places);
  return Math.round(num * shift)/shift;
};

/**
 * Fires when there's data available to be graphed.
 * @param {String} data Raw CSV data to be plotted
 * @private
 */
Dygraph.prototype.loadedEvent_ = function(data) {
  this.rawData_ = this.parseCSV_(data);
  this.predraw_();
};

Dygraph.prototype.months =  ["Jan", "Feb", "Mar", "Apr", "May", "Jun",
                             "Jul", "Aug", "Sep", "Oct", "Nov", "Dec"];
Dygraph.prototype.quarters = ["Jan", "Apr", "Jul", "Oct"];

/**
 * Add ticks on the x-axis representing years, months, quarters, weeks, or days
 * @private
 */
Dygraph.prototype.addXTicks_ = function() {
  // Determine the correct ticks scale on the x-axis: quarterly, monthly, ...
  var startDate, endDate;
  if (this.dateWindow_) {
    startDate = this.dateWindow_[0];
    endDate = this.dateWindow_[1];
  } else {
    startDate = this.rawData_[0][0];
    endDate   = this.rawData_[this.rawData_.length - 1][0];
  }

  var xTicks = this.attr_('xTicker')(startDate, endDate, this);
  this.layout_.updateOptions({xTicks: xTicks});
};

// Time granularity enumeration
Dygraph.SECONDLY = 0;
Dygraph.TWO_SECONDLY = 1;
Dygraph.FIVE_SECONDLY = 2;
Dygraph.TEN_SECONDLY = 3;
Dygraph.THIRTY_SECONDLY  = 4;
Dygraph.MINUTELY = 5;
Dygraph.TWO_MINUTELY = 6;
Dygraph.FIVE_MINUTELY = 7;
Dygraph.TEN_MINUTELY = 8;
Dygraph.THIRTY_MINUTELY = 9;
Dygraph.HOURLY = 10;
Dygraph.TWO_HOURLY = 11;
Dygraph.SIX_HOURLY = 12;
Dygraph.DAILY = 13;
Dygraph.WEEKLY = 14;
Dygraph.MONTHLY = 15;
Dygraph.QUARTERLY = 16;
Dygraph.BIANNUAL = 17;
Dygraph.ANNUAL = 18;
Dygraph.DECADAL = 19;
Dygraph.CENTENNIAL = 20;
Dygraph.NUM_GRANULARITIES = 21;

Dygraph.SHORT_SPACINGS = [];
Dygraph.SHORT_SPACINGS[Dygraph.SECONDLY]        = 1000 * 1;
Dygraph.SHORT_SPACINGS[Dygraph.TWO_SECONDLY]    = 1000 * 2;
Dygraph.SHORT_SPACINGS[Dygraph.FIVE_SECONDLY]   = 1000 * 5;
Dygraph.SHORT_SPACINGS[Dygraph.TEN_SECONDLY]    = 1000 * 10;
Dygraph.SHORT_SPACINGS[Dygraph.THIRTY_SECONDLY] = 1000 * 30;
Dygraph.SHORT_SPACINGS[Dygraph.MINUTELY]        = 1000 * 60;
Dygraph.SHORT_SPACINGS[Dygraph.TWO_MINUTELY]    = 1000 * 60 * 2;
Dygraph.SHORT_SPACINGS[Dygraph.FIVE_MINUTELY]   = 1000 * 60 * 5;
Dygraph.SHORT_SPACINGS[Dygraph.TEN_MINUTELY]    = 1000 * 60 * 10;
Dygraph.SHORT_SPACINGS[Dygraph.THIRTY_MINUTELY] = 1000 * 60 * 30;
Dygraph.SHORT_SPACINGS[Dygraph.HOURLY]          = 1000 * 3600;
Dygraph.SHORT_SPACINGS[Dygraph.TWO_HOURLY]      = 1000 * 3600 * 2;
Dygraph.SHORT_SPACINGS[Dygraph.SIX_HOURLY]      = 1000 * 3600 * 6;
Dygraph.SHORT_SPACINGS[Dygraph.DAILY]           = 1000 * 86400;
Dygraph.SHORT_SPACINGS[Dygraph.WEEKLY]          = 1000 * 604800;

// NumXTicks()
//
//   If we used this time granularity, how many ticks would there be?
//   This is only an approximation, but it's generally good enough.
//
Dygraph.prototype.NumXTicks = function(start_time, end_time, granularity) {
  if (granularity < Dygraph.MONTHLY) {
    // Generate one tick mark for every fixed interval of time.
    var spacing = Dygraph.SHORT_SPACINGS[granularity];
    return Math.floor(0.5 + 1.0 * (end_time - start_time) / spacing);
  } else {
    var year_mod = 1;  // e.g. to only print one point every 10 years.
    var num_months = 12;
    if (granularity == Dygraph.QUARTERLY) num_months = 3;
    if (granularity == Dygraph.BIANNUAL) num_months = 2;
    if (granularity == Dygraph.ANNUAL) num_months = 1;
    if (granularity == Dygraph.DECADAL) { num_months = 1; year_mod = 10; }
    if (granularity == Dygraph.CENTENNIAL) { num_months = 1; year_mod = 100; }

    var msInYear = 365.2524 * 24 * 3600 * 1000;
    var num_years = 1.0 * (end_time - start_time) / msInYear;
    return Math.floor(0.5 + 1.0 * num_years * num_months / year_mod);
  }
};

// GetXAxis()
//
//   Construct an x-axis of nicely-formatted times on meaningful boundaries
//   (e.g. 'Jan 09' rather than 'Jan 22, 2009').
//
//   Returns an array containing {v: millis, label: label} dictionaries.
//
Dygraph.prototype.GetXAxis = function(start_time, end_time, granularity) {
  var formatter = this.attr_("xAxisLabelFormatter");
  var ticks = [];
  if (granularity < Dygraph.MONTHLY) {
    // Generate one tick mark for every fixed interval of time.
    var spacing = Dygraph.SHORT_SPACINGS[granularity];
    var format = '%d%b';  // e.g. "1Jan"

    // Find a time less than start_time which occurs on a "nice" time boundary
    // for this granularity.
    var g = spacing / 1000;
    var d = new Date(start_time);
    if (g <= 60) {  // seconds
      var x = d.getSeconds(); d.setSeconds(x - x % g);
    } else {
      d.setSeconds(0);
      g /= 60;
      if (g <= 60) {  // minutes
        var x = d.getMinutes(); d.setMinutes(x - x % g);
      } else {
        d.setMinutes(0);
        g /= 60;

        if (g <= 24) {  // days
          var x = d.getHours(); d.setHours(x - x % g);
        } else {
          d.setHours(0);
          g /= 24;

          if (g == 7) {  // one week
            d.setDate(d.getDate() - d.getDay());
          }
        }
      }
    }
    start_time = d.getTime();

    for (var t = start_time; t <= end_time; t += spacing) {
      ticks.push({ v:t, label: formatter(new Date(t), granularity) });
    }
  } else {
    // Display a tick mark on the first of a set of months of each year.
    // Years get a tick mark iff y % year_mod == 0. This is useful for
    // displaying a tick mark once every 10 years, say, on long time scales.
    var months;
    var year_mod = 1;  // e.g. to only print one point every 10 years.

    if (granularity == Dygraph.MONTHLY) {
      months = [ 0, 1, 2, 3, 4, 5, 6, 7, 8, 9, 10, 11, 12 ];
    } else if (granularity == Dygraph.QUARTERLY) {
      months = [ 0, 3, 6, 9 ];
    } else if (granularity == Dygraph.BIANNUAL) {
      months = [ 0, 6 ];
    } else if (granularity == Dygraph.ANNUAL) {
      months = [ 0 ];
    } else if (granularity == Dygraph.DECADAL) {
      months = [ 0 ];
      year_mod = 10;
    } else if (granularity == Dygraph.CENTENNIAL) {
      months = [ 0 ];
      year_mod = 100;
    } else {
      this.warn("Span of dates is too long");
    }

    var start_year = new Date(start_time).getFullYear();
    var end_year   = new Date(end_time).getFullYear();
    var zeropad = Dygraph.zeropad;
    for (var i = start_year; i <= end_year; i++) {
      if (i % year_mod != 0) continue;
      for (var j = 0; j < months.length; j++) {
        var date_str = i + "/" + zeropad(1 + months[j]) + "/01";
        var t = Date.parse(date_str);
        if (t < start_time || t > end_time) continue;
        ticks.push({ v:t, label: formatter(new Date(t), granularity) });
      }
    }
  }

  return ticks;
};


/**
 * Add ticks to the x-axis based on a date range.
 * @param {Number} startDate Start of the date window (millis since epoch)
 * @param {Number} endDate End of the date window (millis since epoch)
 * @return {Array.<Object>} Array of {label, value} tuples.
 * @public
 */
Dygraph.dateTicker = function(startDate, endDate, self) {
  var chosen = -1;
  for (var i = 0; i < Dygraph.NUM_GRANULARITIES; i++) {
    var num_ticks = self.NumXTicks(startDate, endDate, i);
    if (self.width_ / num_ticks >= self.attr_('pixelsPerXLabel')) {
      chosen = i;
      break;
    }
  }

  if (chosen >= 0) {
    return self.GetXAxis(startDate, endDate, chosen);
  } else {
    // TODO(danvk): signal error.
  }
};

// This is a list of human-friendly values at which to show tick marks on a log
// scale. It is k * 10^n, where k=1..9 and n=-39..+39, so:
// ..., 1, 2, 3, 4, 5, ..., 9, 10, 20, 30, ..., 90, 100, 200, 300, ...
// NOTE: this assumes that Dygraph.LOG_SCALE = 10.
Dygraph.PREFERRED_LOG_TICK_VALUES = function() {
  var vals = [];
  for (var power = -39; power <= 39; power++) {
    var range = Math.pow(10, power);
    for (var mult = 1; mult <= 9; mult++) {
      var val = range * mult;
      vals.push(val);
    }
  }
  return vals;
}();

// val is the value to search for
// arry is the value over which to search
// if abs > 0, find the lowest entry greater than val
// if abs < 0, find the highest entry less than val
// if abs == 0, find the entry that equals val.
// Currently does not work when val is outside the range of arry's values.
Dygraph.binarySearch = function(val, arry, abs, low, high) {
  if (low == null || high == null) {
    low = 0;
    high = arry.length - 1;
  }
  if (low > high) {
    return -1;
  }
  if (abs == null) {
    abs = 0;
  }
  var validIndex = function(idx) {
    return idx >= 0 && idx < arry.length;
  }
  var mid = parseInt((low + high) / 2);
  var element = arry[mid];
  if (element == val) {
    return mid;
  }
  if (element > val) {
    if (abs > 0) {
      // Accept if element > val, but also if prior element < val.
      var idx = mid - 1;
      if (validIndex(idx) && arry[idx] < val) {
        return mid;
      }
    }
    return Dygraph.binarySearch(val, arry, abs, low, mid - 1);
  }
  if (element < val) {
    if (abs < 0) {
      // Accept if element < val, but also if prior element > val.
      var idx = mid + 1;
      if (validIndex(idx) && arry[idx] > val) {
        return mid;
      }
    }
    return Dygraph.binarySearch(val, arry, abs, mid + 1, high);
  }
};

/**
 * Add ticks when the x axis has numbers on it (instead of dates)
 * TODO(konigsberg): Update comment.
 *
 * @param {Number} minV minimum value
 * @param {Number} maxV maximum value
 * @param self
 * @param {function} attribute accessor function.
 * @return {Array.<Object>} Array of {label, value} tuples.
 * @public
 */
Dygraph.numericTicks = function(minV, maxV, self, axis_props, vals) {
  var attr = function(k) {
    if (axis_props && axis_props.hasOwnProperty(k)) return axis_props[k];
    return self.attr_(k);
  };

  var ticks = [];
  if (vals) {
    for (var i = 0; i < vals.length; i++) {
      ticks.push({v: vals[i]});
    }
  } else {
    if (axis_props && attr("logscale")) {
      var pixelsPerTick = attr('pixelsPerYLabel');
      // NOTE(konigsberg): Dan, should self.height_ be self.plotter_.area.h?
      var nTicks  = Math.floor(self.height_ / pixelsPerTick);
      var minIdx = Dygraph.binarySearch(minV, Dygraph.PREFERRED_LOG_TICK_VALUES, 1);
      var maxIdx = Dygraph.binarySearch(maxV, Dygraph.PREFERRED_LOG_TICK_VALUES, -1);
      if (minIdx == -1) {
        minIdx = 0;
      }
      if (maxIdx == -1) {
        maxIdx = Dygraph.PREFERRED_LOG_TICK_VALUES.length - 1;
      }
      // Count the number of tick values would appear, if we can get at least
      // nTicks / 4 accept them.
      var lastDisplayed = null;
      if (maxIdx - minIdx >= nTicks / 4) {
        var axisId = axis_props.yAxisId;
        for (var idx = maxIdx; idx >= minIdx; idx--) {
          var tickValue = Dygraph.PREFERRED_LOG_TICK_VALUES[idx];
          var domCoord = axis_props.g.toDomYCoord(tickValue, axisId);
          var tick = { v: tickValue };
          if (lastDisplayed == null) {
            lastDisplayed = {
              tickValue : tickValue,
              domCoord : domCoord
            };
          } else {
            if (domCoord - lastDisplayed.domCoord >= pixelsPerTick) {
              lastDisplayed = {
                tickValue : tickValue,
                domCoord : domCoord
              };
            } else {
              tick.label = "";
            }
          }
          ticks.push(tick);
        }
        // Since we went in backwards order.
        ticks.reverse();
      }
    }

    // ticks.length won't be 0 if the log scale function finds values to insert.
    if (ticks.length == 0) {
      // Basic idea:
      // Try labels every 1, 2, 5, 10, 20, 50, 100, etc.
      // Calculate the resulting tick spacing (i.e. this.height_ / nTicks).
      // The first spacing greater than pixelsPerYLabel is what we use.
      // TODO(danvk): version that works on a log scale.
      if (attr("labelsKMG2")) {
        var mults = [1, 2, 4, 8];
      } else {
        var mults = [1, 2, 5];
      }
      var scale, low_val, high_val, nTicks;
      // TODO(danvk): make it possible to set this for x- and y-axes independently.
      var pixelsPerTick = attr('pixelsPerYLabel');
      for (var i = -10; i < 50; i++) {
        if (attr("labelsKMG2")) {
          var base_scale = Math.pow(16, i);
        } else {
          var base_scale = Math.pow(10, i);
        }
        for (var j = 0; j < mults.length; j++) {
          scale = base_scale * mults[j];
          low_val = Math.floor(minV / scale) * scale;
          high_val = Math.ceil(maxV / scale) * scale;
          nTicks = Math.abs(high_val - low_val) / scale;
          var spacing = self.height_ / nTicks;
          // wish I could break out of both loops at once...
          if (spacing > pixelsPerTick) break;
        }
        if (spacing > pixelsPerTick) break;
      }

      // Construct the set of ticks.
      // Allow reverse y-axis if it's explicitly requested.
      if (low_val > high_val) scale *= -1;
      for (var i = 0; i < nTicks; i++) {
        var tickV = low_val + i * scale;
        ticks.push( {v: tickV} );
      }
    }
  }

  // Add formatted labels to the ticks.
  var k;
  var k_labels = [];
  if (attr("labelsKMB")) {
    k = 1000;
    k_labels = [ "K", "M", "B", "T" ];
  }
  if (attr("labelsKMG2")) {
    if (k) self.warn("Setting both labelsKMB and labelsKMG2. Pick one!");
    k = 1024;
    k_labels = [ "k", "M", "G", "T" ];
  }
  var formatter = attr('yAxisLabelFormatter') ? attr('yAxisLabelFormatter') : attr('yValueFormatter'); 

  // Add labels to the ticks.
  for (var i = 0; i < ticks.length; i++) {
    if (ticks[i].label == null) {
      var tickV = ticks[i].v;
      var absTickV = Math.abs(tickV);
      var label;
      if (formatter != undefined) {
        label = formatter(tickV);
      } else {
        label = Dygraph.round_(tickV, 2);
      }
      if (k_labels.length) {
        // Round up to an appropriate unit.
        var n = k*k*k*k;
        for (var j = 3; j >= 0; j--, n /= k) {
          if (absTickV >= n) {
            label = Dygraph.round_(tickV / n, 1) + k_labels[j];
            break;
          }
        }
      }
      ticks[i].label = label;
    }
  }
  return ticks;
};

// Computes the range of the data series (including confidence intervals).
// series is either [ [x1, y1], [x2, y2], ... ] or
// [ [x1, [y1, dev_low, dev_high]], [x2, [y2, dev_low, dev_high]], ...
// Returns [low, high]
Dygraph.prototype.extremeValues_ = function(series) {
  var minY = null, maxY = null;

  var bars = this.attr_("errorBars") || this.attr_("customBars");
  if (bars) {
    // With custom bars, maxY is the max of the high values.
    for (var j = 0; j < series.length; j++) {
      var y = series[j][1][0];
      if (!y) continue;
      var low = y - series[j][1][1];
      var high = y + series[j][1][2];
      if (low > y) low = y;    // this can happen with custom bars,
      if (high < y) high = y;  // e.g. in tests/custom-bars.html
      if (maxY == null || high > maxY) {
        maxY = high;
      }
      if (minY == null || low < minY) {
        minY = low;
      }
    }
  } else {
    for (var j = 0; j < series.length; j++) {
      var y = series[j][1];
      if (y === null || isNaN(y)) continue;
      if (maxY == null || y > maxY) {
        maxY = y;
      }
      if (minY == null || y < minY) {
        minY = y;
      }
    }
  }

  return [minY, maxY];
};

/**
 * This function is called once when the chart's data is changed or the options
 * dictionary is updated. It is _not_ called when the user pans or zooms. The
 * idea is that values derived from the chart's data can be computed here,
 * rather than every time the chart is drawn. This includes things like the
 * number of axes, rolling averages, etc.
 */
Dygraph.prototype.predraw_ = function() {
  // TODO(danvk): move more computations out of drawGraph_ and into here.
  this.computeYAxes_();

  // Create a new plotter.
  if (this.plotter_) this.plotter_.clear();
  this.plotter_ = new DygraphCanvasRenderer(this,
                                            this.hidden_, this.layout_,
                                            this.renderOptions_);

  // The roller sits in the bottom left corner of the chart. We don't know where
  // this will be until the options are available, so it's positioned here.
  this.createRollInterface_();

  // Same thing applies for the labelsDiv. It's right edge should be flush with
  // the right edge of the charting area (which may not be the same as the right
  // edge of the div, if we have two y-axes.
  this.positionLabelsDiv_();

  // If the data or options have changed, then we'd better redraw.
  this.drawGraph_();
};

/**
 * Update the graph with new data. This method is called when the viewing area
 * has changed. If the underlying data or options have changed, predraw_ will
 * be called before drawGraph_ is called.
 * @private
 */
Dygraph.prototype.drawGraph_ = function() {
  var data = this.rawData_;

  // This is used to set the second parameter to drawCallback, below.
  var is_initial_draw = this.is_initial_draw_;
  this.is_initial_draw_ = false;

  var minY = null, maxY = null;
  this.layout_.removeAllDatasets();
  this.setColors_();
  this.attrs_['pointSize'] = 0.5 * this.attr_('highlightCircleSize');

  // Loop over the fields (series).  Go from the last to the first,
  // because if they're stacked that's how we accumulate the values.

  var cumulative_y = [];  // For stacked series.
  var datasets = [];

  var extremes = {};  // series name -> [low, high]

  // Loop over all fields and create datasets
  for (var i = data[0].length - 1; i >= 1; i--) {
    if (!this.visibility()[i - 1]) continue;

    var seriesName = this.attr_("labels")[i];
    var connectSeparatedPoints = this.attr_('connectSeparatedPoints', i);
    var logScale = this.attr_('logscale', i);

    var series = [];
    for (var j = 0; j < data.length; j++) {
      var date = data[j][0];
      var point = data[j][i];
      if (logScale) {
        // On the log scale, points less than zero do not exist.
        // This will create a gap in the chart. Note that this ignores
        // connectSeparatedPoints.
        if (point <= 0) {
          point = null;
        }
        series.push([date, point]);
      } else {
        if (point != null || !connectSeparatedPoints) {
          series.push([date, point]);
        }
      }
    }

    // TODO(danvk): move this into predraw_. It's insane to do it here.
    series = this.rollingAverage(series, this.rollPeriod_);

    // Prune down to the desired range, if necessary (for zooming)
    // Because there can be lines going to points outside of the visible area,
    // we actually prune to visible points, plus one on either side.
    var bars = this.attr_("errorBars") || this.attr_("customBars");
    if (this.dateWindow_) {
      var low = this.dateWindow_[0];
      var high= this.dateWindow_[1];
      var pruned = [];
      // TODO(danvk): do binary search instead of linear search.
      // TODO(danvk): pass firstIdx and lastIdx directly to the renderer.
      var firstIdx = null, lastIdx = null;
      for (var k = 0; k < series.length; k++) {
        if (series[k][0] >= low && firstIdx === null) {
          firstIdx = k;
        }
        if (series[k][0] <= high) {
          lastIdx = k;
        }
      }
      if (firstIdx === null) firstIdx = 0;
      if (firstIdx > 0) firstIdx--;
      if (lastIdx === null) lastIdx = series.length - 1;
      if (lastIdx < series.length - 1) lastIdx++;
      this.boundaryIds_[i-1] = [firstIdx, lastIdx];
      for (var k = firstIdx; k <= lastIdx; k++) {
        pruned.push(series[k]);
      }
      series = pruned;
    } else {
      this.boundaryIds_[i-1] = [0, series.length-1];
    }

    var seriesExtremes = this.extremeValues_(series);

    if (bars) {
      for (var j=0; j<series.length; j++) {
        val = [series[j][0], series[j][1][0], series[j][1][1], series[j][1][2]];
        series[j] = val;
      }
    } else if (this.attr_("stackedGraph")) {
      var l = series.length;
      var actual_y;
      for (var j = 0; j < l; j++) {
        // If one data set has a NaN, let all subsequent stacked
        // sets inherit the NaN -- only start at 0 for the first set.
        var x = series[j][0];
        if (cumulative_y[x] === undefined) {
          cumulative_y[x] = 0;
        }

        actual_y = series[j][1];
        cumulative_y[x] += actual_y;

        series[j] = [x, cumulative_y[x]]

        if (cumulative_y[x] > seriesExtremes[1]) {
          seriesExtremes[1] = cumulative_y[x];
        }
        if (cumulative_y[x] < seriesExtremes[0]) {
          seriesExtremes[0] = cumulative_y[x];
        }
      }
    }
    extremes[seriesName] = seriesExtremes;

    datasets[i] = series;
  }

  for (var i = 1; i < datasets.length; i++) {
    if (!this.visibility()[i - 1]) continue;
    this.layout_.addDataset(this.attr_("labels")[i], datasets[i]);
  }

  if (datasets.length > 0) {
    // TODO(danvk): this method doesn't need to return anything.
    var out = this.computeYAxisRanges_(extremes);
    var axes = out[0];
    var seriesToAxisMap = out[1];
    this.layout_.updateOptions( { yAxes: axes,
                                  seriesToAxisMap: seriesToAxisMap
                                } );
  }
  this.addXTicks_();

  // Save the X axis zoomed status as the updateOptions call will tend to set it errorneously
  var tmp_zoomed_x = this.zoomed_x_;
  // Tell PlotKit to use this new data and render itself
  this.layout_.updateOptions({dateWindow: this.dateWindow_});
  this.zoomed_x_ = tmp_zoomed_x;
  this.layout_.evaluateWithError();
  this.plotter_.clear();
  this.plotter_.render();
  this.canvas_.getContext('2d').clearRect(0, 0, this.canvas_.width,
                                          this.canvas_.height);

  if (this.attr_("drawCallback") !== null) {
    this.attr_("drawCallback")(this, is_initial_draw);
  }
};

/**
 * Determine properties of the y-axes which are independent of the data
 * currently being displayed. This includes things like the number of axes and
 * the style of the axes. It does not include the range of each axis and its
 * tick marks.
 * This fills in this.axes_ and this.seriesToAxisMap_.
 * axes_ = [ { options } ]
 * seriesToAxisMap_ = { seriesName: 0, seriesName2: 1, ... }
 *   indices are into the axes_ array.
 */
Dygraph.prototype.computeYAxes_ = function() {
<<<<<<< HEAD
  var valueWindows;
  if (this.axes_ != undefined) {
    // Preserve valueWindow settings.
    valueWindows = [];
    for (var index = 0; index < this.axes_.length; index++) {
      valueWindows.push(this.axes_[index].valueWindow);
    }
  }

  this.axes_ = [{ yAxisId: 0 }];  // always have at least one y-axis.
=======
  this.axes_ = [{ yAxisId : 0, g : this }];  // always have at least one y-axis.
>>>>>>> a6a505d1
  this.seriesToAxisMap_ = {};

  // Get a list of series names.
  var labels = this.attr_("labels");
  var series = {};
  for (var i = 1; i < labels.length; i++) series[labels[i]] = (i - 1);

  // all options which could be applied per-axis:
  var axisOptions = [
    'includeZero',
    'valueRange',
    'labelsKMB',
    'labelsKMG2',
    'pixelsPerYLabel',
    'yAxisLabelWidth',
    'axisLabelFontSize',
    'axisTickSize',
    'logscale'
  ];

  // Copy global axis options over to the first axis.
  for (var i = 0; i < axisOptions.length; i++) {
    var k = axisOptions[i];
    var v = this.attr_(k);
    if (v) this.axes_[0][k] = v;
  }

  // Go through once and add all the axes.
  for (var seriesName in series) {
    if (!series.hasOwnProperty(seriesName)) continue;
    var axis = this.attr_("axis", seriesName);
    if (axis == null) {
      this.seriesToAxisMap_[seriesName] = 0;
      continue;
    }
    if (typeof(axis) == 'object') {
      // Add a new axis, making a copy of its per-axis options.
      var opts = {};
      Dygraph.update(opts, this.axes_[0]);
      Dygraph.update(opts, { valueRange: null });  // shouldn't inherit this.
      var yAxisId = this.axes_.length;
      opts.yAxisId = yAxisId;
      opts.g = this;
      Dygraph.update(opts, axis);
      this.axes_.push(opts);
      this.seriesToAxisMap_[seriesName] = yAxisId;
    }
  }

  // Go through one more time and assign series to an axis defined by another
  // series, e.g. { 'Y1: { axis: {} }, 'Y2': { axis: 'Y1' } }
  for (var seriesName in series) {
    if (!series.hasOwnProperty(seriesName)) continue;
    var axis = this.attr_("axis", seriesName);
    if (typeof(axis) == 'string') {
      if (!this.seriesToAxisMap_.hasOwnProperty(axis)) {
        this.error("Series " + seriesName + " wants to share a y-axis with " +
                   "series " + axis + ", which does not define its own axis.");
        return null;
      }
      var idx = this.seriesToAxisMap_[axis];
      this.seriesToAxisMap_[seriesName] = idx;
    }
  }

  // Now we remove series from seriesToAxisMap_ which are not visible. We do
  // this last so that hiding the first series doesn't destroy the axis
  // properties of the primary axis.
  var seriesToAxisFiltered = {};
  var vis = this.visibility();
  for (var i = 1; i < labels.length; i++) {
    var s = labels[i];
    if (vis[i - 1]) seriesToAxisFiltered[s] = this.seriesToAxisMap_[s];
  }
  this.seriesToAxisMap_ = seriesToAxisFiltered;

  if (valueWindows != undefined) {
    // Restore valueWindow settings.
    for (var index = 0; index < valueWindows.length; index++) {
      this.axes_[index].valueWindow = valueWindows[index];
    }
  }
};

/**
 * Returns the number of y-axes on the chart.
 * @return {Number} the number of axes.
 */
Dygraph.prototype.numAxes = function() {
  var last_axis = 0;
  for (var series in this.seriesToAxisMap_) {
    if (!this.seriesToAxisMap_.hasOwnProperty(series)) continue;
    var idx = this.seriesToAxisMap_[series];
    if (idx > last_axis) last_axis = idx;
  }
  return 1 + last_axis;
};

/**
 * Determine the value range and tick marks for each axis.
 * @param {Object} extremes A mapping from seriesName -> [low, high]
 * This fills in the valueRange and ticks fields in each entry of this.axes_.
 */
Dygraph.prototype.computeYAxisRanges_ = function(extremes) {
  // Build a map from axis number -> [list of series names]
  var seriesForAxis = [];
  for (var series in this.seriesToAxisMap_) {
    if (!this.seriesToAxisMap_.hasOwnProperty(series)) continue;
    var idx = this.seriesToAxisMap_[series];
    while (seriesForAxis.length <= idx) seriesForAxis.push([]);
    seriesForAxis[idx].push(series);
  }

  // Compute extreme values, a span and tick marks for each axis.
  for (var i = 0; i < this.axes_.length; i++) {
    var axis = this.axes_[i];
    if (axis.valueWindow) {
      // This is only set if the user has zoomed on the y-axis. It is never set
      // by a user. It takes precedence over axis.valueRange because, if you set
      // valueRange, you'd still expect to be able to pan.
      axis.computedValueRange = [axis.valueWindow[0], axis.valueWindow[1]];
    } else if (axis.valueRange) {
      // This is a user-set value range for this axis.
      axis.computedValueRange = [axis.valueRange[0], axis.valueRange[1]];
    } else {
      // Calculate the extremes of extremes.
      var series = seriesForAxis[i];
      var minY = Infinity;  // extremes[series[0]][0];
      var maxY = -Infinity;  // extremes[series[0]][1];
      for (var j = 0; j < series.length; j++) {
        minY = Math.min(extremes[series[j]][0], minY);
        maxY = Math.max(extremes[series[j]][1], maxY);
      }
      if (axis.includeZero && minY > 0) minY = 0;

      // Add some padding and round up to an integer to be human-friendly.
      var span = maxY - minY;
      // special case: if we have no sense of scale, use +/-10% of the sole value.
      if (span == 0) { span = maxY; }

      var maxAxisY;
      var minAxisY;
      if (axis.logscale) {
        var maxAxisY = maxY + 0.1 * span;
        var minAxisY = minY;
      } else {
        var maxAxisY = maxY + 0.1 * span;
        var minAxisY = minY - 0.1 * span;

        // Try to include zero and make it minAxisY (or maxAxisY) if it makes sense.
        if (!this.attr_("avoidMinZero")) {
          if (minAxisY < 0 && minY >= 0) minAxisY = 0;
          if (maxAxisY > 0 && maxY <= 0) maxAxisY = 0;
        }

        if (this.attr_("includeZero")) {
          if (maxY < 0) maxAxisY = 0;
          if (minY > 0) minAxisY = 0;
        }
      }

      axis.computedValueRange = [minAxisY, maxAxisY];
    }

    // Add ticks. By default, all axes inherit the tick positions of the
    // primary axis. However, if an axis is specifically marked as having
    // independent ticks, then that is permissible as well.
    if (i == 0 || axis.independentTicks) {
      axis.ticks =
        Dygraph.numericTicks(axis.computedValueRange[0],
                             axis.computedValueRange[1],
                             this,
                             axis);
    } else {
      var p_axis = this.axes_[0];
      var p_ticks = p_axis.ticks;
      var p_scale = p_axis.computedValueRange[1] - p_axis.computedValueRange[0];
      var scale = axis.computedValueRange[1] - axis.computedValueRange[0];
      var tick_values = [];
      for (var i = 0; i < p_ticks.length; i++) {
        var y_frac = (p_ticks[i].v - p_axis.computedValueRange[0]) / p_scale;
        var y_val = axis.computedValueRange[0] + y_frac * scale;
        tick_values.push(y_val);
      }

      axis.ticks =
        Dygraph.numericTicks(axis.computedValueRange[0],
                             axis.computedValueRange[1],
                             this, axis, tick_values);
    }
  }

  return [this.axes_, this.seriesToAxisMap_];
};
 
/**
 * Calculates the rolling average of a data set.
 * If originalData is [label, val], rolls the average of those.
 * If originalData is [label, [, it's interpreted as [value, stddev]
 *   and the roll is returned in the same form, with appropriately reduced
 *   stddev for each value.
 * Note that this is where fractional input (i.e. '5/10') is converted into
 *   decimal values.
 * @param {Array} originalData The data in the appropriate format (see above)
 * @param {Number} rollPeriod The number of days over which to average the data
 */
Dygraph.prototype.rollingAverage = function(originalData, rollPeriod) {
  if (originalData.length < 2)
    return originalData;
  var rollPeriod = Math.min(rollPeriod, originalData.length - 1);
  var rollingData = [];
  var sigma = this.attr_("sigma");

  if (this.fractions_) {
    var num = 0;
    var den = 0;  // numerator/denominator
    var mult = 100.0;
    for (var i = 0; i < originalData.length; i++) {
      num += originalData[i][1][0];
      den += originalData[i][1][1];
      if (i - rollPeriod >= 0) {
        num -= originalData[i - rollPeriod][1][0];
        den -= originalData[i - rollPeriod][1][1];
      }

      var date = originalData[i][0];
      var value = den ? num / den : 0.0;
      if (this.attr_("errorBars")) {
        if (this.wilsonInterval_) {
          // For more details on this confidence interval, see:
          // http://en.wikipedia.org/wiki/Binomial_confidence_interval
          if (den) {
            var p = value < 0 ? 0 : value, n = den;
            var pm = sigma * Math.sqrt(p*(1-p)/n + sigma*sigma/(4*n*n));
            var denom = 1 + sigma * sigma / den;
            var low  = (p + sigma * sigma / (2 * den) - pm) / denom;
            var high = (p + sigma * sigma / (2 * den) + pm) / denom;
            rollingData[i] = [date,
                              [p * mult, (p - low) * mult, (high - p) * mult]];
          } else {
            rollingData[i] = [date, [0, 0, 0]];
          }
        } else {
          var stddev = den ? sigma * Math.sqrt(value * (1 - value) / den) : 1.0;
          rollingData[i] = [date, [mult * value, mult * stddev, mult * stddev]];
        }
      } else {
        rollingData[i] = [date, mult * value];
      }
    }
  } else if (this.attr_("customBars")) {
    var low = 0;
    var mid = 0;
    var high = 0;
    var count = 0;
    for (var i = 0; i < originalData.length; i++) {
      var data = originalData[i][1];
      var y = data[1];
      rollingData[i] = [originalData[i][0], [y, y - data[0], data[2] - y]];

      if (y != null && !isNaN(y)) {
        low += data[0];
        mid += y;
        high += data[2];
        count += 1;
      }
      if (i - rollPeriod >= 0) {
        var prev = originalData[i - rollPeriod];
        if (prev[1][1] != null && !isNaN(prev[1][1])) {
          low -= prev[1][0];
          mid -= prev[1][1];
          high -= prev[1][2];
          count -= 1;
        }
      }
      rollingData[i] = [originalData[i][0], [ 1.0 * mid / count,
                                              1.0 * (mid - low) / count,
                                              1.0 * (high - mid) / count ]];
    }
  } else {
    // Calculate the rolling average for the first rollPeriod - 1 points where
    // there is not enough data to roll over the full number of days
    var num_init_points = Math.min(rollPeriod - 1, originalData.length - 2);
    if (!this.attr_("errorBars")){
      if (rollPeriod == 1) {
        return originalData;
      }

      for (var i = 0; i < originalData.length; i++) {
        var sum = 0;
        var num_ok = 0;
        for (var j = Math.max(0, i - rollPeriod + 1); j < i + 1; j++) {
          var y = originalData[j][1];
          if (y == null || isNaN(y)) continue;
          num_ok++;
          sum += originalData[j][1];
        }
        if (num_ok) {
          rollingData[i] = [originalData[i][0], sum / num_ok];
        } else {
          rollingData[i] = [originalData[i][0], null];
        }
      }

    } else {
      for (var i = 0; i < originalData.length; i++) {
        var sum = 0;
        var variance = 0;
        var num_ok = 0;
        for (var j = Math.max(0, i - rollPeriod + 1); j < i + 1; j++) {
          var y = originalData[j][1][0];
          if (y == null || isNaN(y)) continue;
          num_ok++;
          sum += originalData[j][1][0];
          variance += Math.pow(originalData[j][1][1], 2);
        }
        if (num_ok) {
          var stddev = Math.sqrt(variance) / num_ok;
          rollingData[i] = [originalData[i][0],
                            [sum / num_ok, sigma * stddev, sigma * stddev]];
        } else {
          rollingData[i] = [originalData[i][0], [null, null, null]];
        }
      }
    }
  }

  return rollingData;
};

/**
 * Parses a date, returning the number of milliseconds since epoch. This can be
 * passed in as an xValueParser in the Dygraph constructor.
 * TODO(danvk): enumerate formats that this understands.
 * @param {String} A date in YYYYMMDD format.
 * @return {Number} Milliseconds since epoch.
 * @public
 */
Dygraph.dateParser = function(dateStr, self) {
  var dateStrSlashed;
  var d;
  if (dateStr.search("-") != -1) {  // e.g. '2009-7-12' or '2009-07-12'
    dateStrSlashed = dateStr.replace("-", "/", "g");
    while (dateStrSlashed.search("-") != -1) {
      dateStrSlashed = dateStrSlashed.replace("-", "/");
    }
    d = Date.parse(dateStrSlashed);
  } else if (dateStr.length == 8) {  // e.g. '20090712'
    // TODO(danvk): remove support for this format. It's confusing.
    dateStrSlashed = dateStr.substr(0,4) + "/" + dateStr.substr(4,2)
                       + "/" + dateStr.substr(6,2);
    d = Date.parse(dateStrSlashed);
  } else {
    // Any format that Date.parse will accept, e.g. "2009/07/12" or
    // "2009/07/12 12:34:56"
    d = Date.parse(dateStr);
  }

  if (!d || isNaN(d)) {
    self.error("Couldn't parse " + dateStr + " as a date");
  }
  return d;
};

/**
 * Detects the type of the str (date or numeric) and sets the various
 * formatting attributes in this.attrs_ based on this type.
 * @param {String} str An x value.
 * @private
 */
Dygraph.prototype.detectTypeFromString_ = function(str) {
  var isDate = false;
  if (str.indexOf('-') > 0 ||
      str.indexOf('/') >= 0 ||
      isNaN(parseFloat(str))) {
    isDate = true;
  } else if (str.length == 8 && str > '19700101' && str < '20371231') {
    // TODO(danvk): remove support for this format.
    isDate = true;
  }

  if (isDate) {
    this.attrs_.xValueFormatter = Dygraph.dateString_;
    this.attrs_.xValueParser = Dygraph.dateParser;
    this.attrs_.xTicker = Dygraph.dateTicker;
    this.attrs_.xAxisLabelFormatter = Dygraph.dateAxisFormatter;
  } else {
    this.attrs_.xValueFormatter = function(x) { return x; };
    this.attrs_.xValueParser = function(x) { return parseFloat(x); };
    this.attrs_.xTicker = Dygraph.numericTicks;
    this.attrs_.xAxisLabelFormatter = this.attrs_.xValueFormatter;
  }
};

/**
 * Parses a string in a special csv format.  We expect a csv file where each
 * line is a date point, and the first field in each line is the date string.
 * We also expect that all remaining fields represent series.
 * if the errorBars attribute is set, then interpret the fields as:
 * date, series1, stddev1, series2, stddev2, ...
 * @param {Array.<Object>} data See above.
 * @private
 *
 * @return Array.<Object> An array with one entry for each row. These entries
 * are an array of cells in that row. The first entry is the parsed x-value for
 * the row. The second, third, etc. are the y-values. These can take on one of
 * three forms, depending on the CSV and constructor parameters:
 * 1. numeric value
 * 2. [ value, stddev ]
 * 3. [ low value, center value, high value ]
 */
Dygraph.prototype.parseCSV_ = function(data) {
  var ret = [];
  var lines = data.split("\n");

  // Use the default delimiter or fall back to a tab if that makes sense.
  var delim = this.attr_('delimiter');
  if (lines[0].indexOf(delim) == -1 && lines[0].indexOf('\t') >= 0) {
    delim = '\t';
  }

  var start = 0;
  if (this.labelsFromCSV_) {
    start = 1;
    this.attrs_.labels = lines[0].split(delim);
  }

  // Parse the x as a float or return null if it's not a number.
  var parseFloatOrNull = function(x) {
    var val = parseFloat(x);
    // isFinite() returns false for NaN and +/-Infinity.
    return isFinite(val) ? val : null;
  };

  var xParser;
  var defaultParserSet = false;  // attempt to auto-detect x value type
  var expectedCols = this.attr_("labels").length;
  var outOfOrder = false;
  for (var i = start; i < lines.length; i++) {
    var line = lines[i];
    if (line.length == 0) continue;  // skip blank lines
    if (line[0] == '#') continue;    // skip comment lines
    var inFields = line.split(delim);
    if (inFields.length < 2) continue;

    var fields = [];
    if (!defaultParserSet) {
      this.detectTypeFromString_(inFields[0]);
      xParser = this.attr_("xValueParser");
      defaultParserSet = true;
    }
    fields[0] = xParser(inFields[0], this);

    // If fractions are expected, parse the numbers as "A/B"
    if (this.fractions_) {
      for (var j = 1; j < inFields.length; j++) {
        // TODO(danvk): figure out an appropriate way to flag parse errors.
        var vals = inFields[j].split("/");
        fields[j] = [parseFloatOrNull(vals[0]), parseFloatOrNull(vals[1])];
      }
    } else if (this.attr_("errorBars")) {
      // If there are error bars, values are (value, stddev) pairs
      for (var j = 1; j < inFields.length; j += 2)
        fields[(j + 1) / 2] = [parseFloatOrNull(inFields[j]),
                               parseFloatOrNull(inFields[j + 1])];
    } else if (this.attr_("customBars")) {
      // Bars are a low;center;high tuple
      for (var j = 1; j < inFields.length; j++) {
        var vals = inFields[j].split(";");
        fields[j] = [ parseFloatOrNull(vals[0]),
                      parseFloatOrNull(vals[1]),
                      parseFloatOrNull(vals[2]) ];
      }
    } else {
      // Values are just numbers
      for (var j = 1; j < inFields.length; j++) {
        fields[j] = parseFloatOrNull(inFields[j]);
      }
    }
    if (ret.length > 0 && fields[0] < ret[ret.length - 1][0]) {
      outOfOrder = true;
    }
    ret.push(fields);

    if (fields.length != expectedCols) {
      this.error("Number of columns in line " + i + " (" + fields.length +
                 ") does not agree with number of labels (" + expectedCols +
                 ") " + line);
    }
  }

  if (outOfOrder) {
    this.warn("CSV is out of order; order it correctly to speed loading.");
    ret.sort(function(a,b) { return a[0] - b[0] });
  }

  return ret;
};

/**
 * The user has provided their data as a pre-packaged JS array. If the x values
 * are numeric, this is the same as dygraphs' internal format. If the x values
 * are dates, we need to convert them from Date objects to ms since epoch.
 * @param {Array.<Object>} data
 * @return {Array.<Object>} data with numeric x values.
 */
Dygraph.prototype.parseArray_ = function(data) {
  // Peek at the first x value to see if it's numeric.
  if (data.length == 0) {
    this.error("Can't plot empty data set");
    return null;
  }
  if (data[0].length == 0) {
    this.error("Data set cannot contain an empty row");
    return null;
  }

  if (this.attr_("labels") == null) {
    this.warn("Using default labels. Set labels explicitly via 'labels' " +
              "in the options parameter");
    this.attrs_.labels = [ "X" ];
    for (var i = 1; i < data[0].length; i++) {
      this.attrs_.labels.push("Y" + i);
    }
  }

  if (Dygraph.isDateLike(data[0][0])) {
    // Some intelligent defaults for a date x-axis.
    this.attrs_.xValueFormatter = Dygraph.dateString_;
    this.attrs_.xAxisLabelFormatter = Dygraph.dateAxisFormatter;
    this.attrs_.xTicker = Dygraph.dateTicker;

    // Assume they're all dates.
    var parsedData = Dygraph.clone(data);
    for (var i = 0; i < data.length; i++) {
      if (parsedData[i].length == 0) {
        this.error("Row " + (1 + i) + " of data is empty");
        return null;
      }
      if (parsedData[i][0] == null
          || typeof(parsedData[i][0].getTime) != 'function'
          || isNaN(parsedData[i][0].getTime())) {
        this.error("x value in row " + (1 + i) + " is not a Date");
        return null;
      }
      parsedData[i][0] = parsedData[i][0].getTime();
    }
    return parsedData;
  } else {
    // Some intelligent defaults for a numeric x-axis.
    this.attrs_.xValueFormatter = function(x) { return x; };
    this.attrs_.xTicker = Dygraph.numericTicks;
    return data;
  }
};

/**
 * Parses a DataTable object from gviz.
 * The data is expected to have a first column that is either a date or a
 * number. All subsequent columns must be numbers. If there is a clear mismatch
 * between this.xValueParser_ and the type of the first column, it will be
 * fixed. Fills out rawData_.
 * @param {Array.<Object>} data See above.
 * @private
 */
Dygraph.prototype.parseDataTable_ = function(data) {
  var cols = data.getNumberOfColumns();
  var rows = data.getNumberOfRows();

  var indepType = data.getColumnType(0);
  if (indepType == 'date' || indepType == 'datetime') {
    this.attrs_.xValueFormatter = Dygraph.dateString_;
    this.attrs_.xValueParser = Dygraph.dateParser;
    this.attrs_.xTicker = Dygraph.dateTicker;
    this.attrs_.xAxisLabelFormatter = Dygraph.dateAxisFormatter;
  } else if (indepType == 'number') {
    this.attrs_.xValueFormatter = function(x) { return x; };
    this.attrs_.xValueParser = function(x) { return parseFloat(x); };
    this.attrs_.xTicker = Dygraph.numericTicks;
    this.attrs_.xAxisLabelFormatter = this.attrs_.xValueFormatter;
  } else {
    this.error("only 'date', 'datetime' and 'number' types are supported for " +
               "column 1 of DataTable input (Got '" + indepType + "')");
    return null;
  }

  // Array of the column indices which contain data (and not annotations).
  var colIdx = [];
  var annotationCols = {};  // data index -> [annotation cols]
  var hasAnnotations = false;
  for (var i = 1; i < cols; i++) {
    var type = data.getColumnType(i);
    if (type == 'number') {
      colIdx.push(i);
    } else if (type == 'string' && this.attr_('displayAnnotations')) {
      // This is OK -- it's an annotation column.
      var dataIdx = colIdx[colIdx.length - 1];
      if (!annotationCols.hasOwnProperty(dataIdx)) {
        annotationCols[dataIdx] = [i];
      } else {
        annotationCols[dataIdx].push(i);
      }
      hasAnnotations = true;
    } else {
      this.error("Only 'number' is supported as a dependent type with Gviz." +
                 " 'string' is only supported if displayAnnotations is true");
    }
  }

  // Read column labels
  // TODO(danvk): add support back for errorBars
  var labels = [data.getColumnLabel(0)];
  for (var i = 0; i < colIdx.length; i++) {
    labels.push(data.getColumnLabel(colIdx[i]));
    if (this.attr_("errorBars")) i += 1;
  }
  this.attrs_.labels = labels;
  cols = labels.length;

  var ret = [];
  var outOfOrder = false;
  var annotations = [];
  for (var i = 0; i < rows; i++) {
    var row = [];
    if (typeof(data.getValue(i, 0)) === 'undefined' ||
        data.getValue(i, 0) === null) {
      this.warn("Ignoring row " + i +
                " of DataTable because of undefined or null first column.");
      continue;
    }

    if (indepType == 'date' || indepType == 'datetime') {
      row.push(data.getValue(i, 0).getTime());
    } else {
      row.push(data.getValue(i, 0));
    }
    if (!this.attr_("errorBars")) {
      for (var j = 0; j < colIdx.length; j++) {
        var col = colIdx[j];
        row.push(data.getValue(i, col));
        if (hasAnnotations &&
            annotationCols.hasOwnProperty(col) &&
            data.getValue(i, annotationCols[col][0]) != null) {
          var ann = {};
          ann.series = data.getColumnLabel(col);
          ann.xval = row[0];
          ann.shortText = String.fromCharCode(65 /* A */ + annotations.length)
          ann.text = '';
          for (var k = 0; k < annotationCols[col].length; k++) {
            if (k) ann.text += "\n";
            ann.text += data.getValue(i, annotationCols[col][k]);
          }
          annotations.push(ann);
        }
      }
    } else {
      for (var j = 0; j < cols - 1; j++) {
        row.push([ data.getValue(i, 1 + 2 * j), data.getValue(i, 2 + 2 * j) ]);
      }
    }
    if (ret.length > 0 && row[0] < ret[ret.length - 1][0]) {
      outOfOrder = true;
    }

    // Strip out infinities, which give dygraphs problems later on.
    for (var j = 0; j < row.length; j++) {
      if (!isFinite(row[j])) row[j] = null;
    }
    ret.push(row);
  }

  if (outOfOrder) {
    this.warn("DataTable is out of order; order it correctly to speed loading.");
    ret.sort(function(a,b) { return a[0] - b[0] });
  }
  this.rawData_ = ret;

  if (annotations.length > 0) {
    this.setAnnotations(annotations, true);
  }
}

// These functions are all based on MochiKit.
Dygraph.update = function (self, o) {
  if (typeof(o) != 'undefined' && o !== null) {
    for (var k in o) {
      if (o.hasOwnProperty(k)) {
        self[k] = o[k];
      }
    }
  }
  return self;
};

Dygraph.isArrayLike = function (o) {
  var typ = typeof(o);
  if (
      (typ != 'object' && !(typ == 'function' &&
        typeof(o.item) == 'function')) ||
      o === null ||
      typeof(o.length) != 'number' ||
      o.nodeType === 3
     ) {
    return false;
  }
  return true;
};

Dygraph.isDateLike = function (o) {
  if (typeof(o) != "object" || o === null ||
      typeof(o.getTime) != 'function') {
    return false;
  }
  return true;
};

Dygraph.clone = function(o) {
  // TODO(danvk): figure out how MochiKit's version works
  var r = [];
  for (var i = 0; i < o.length; i++) {
    if (Dygraph.isArrayLike(o[i])) {
      r.push(Dygraph.clone(o[i]));
    } else {
      r.push(o[i]);
    }
  }
  return r;
};


/**
 * Get the CSV data. If it's in a function, call that function. If it's in a
 * file, do an XMLHttpRequest to get it.
 * @private
 */
Dygraph.prototype.start_ = function() {
  if (typeof this.file_ == 'function') {
    // CSV string. Pretend we got it via XHR.
    this.loadedEvent_(this.file_());
  } else if (Dygraph.isArrayLike(this.file_)) {
    this.rawData_ = this.parseArray_(this.file_);
    this.predraw_();
  } else if (typeof this.file_ == 'object' &&
             typeof this.file_.getColumnRange == 'function') {
    // must be a DataTable from gviz.
    this.parseDataTable_(this.file_);
    this.predraw_();
  } else if (typeof this.file_ == 'string') {
    // Heuristic: a newline means it's CSV data. Otherwise it's an URL.
    if (this.file_.indexOf('\n') >= 0) {
      this.loadedEvent_(this.file_);
    } else {
      var req = new XMLHttpRequest();
      var caller = this;
      req.onreadystatechange = function () {
        if (req.readyState == 4) {
          if (req.status == 200) {
            caller.loadedEvent_(req.responseText);
          }
        }
      };

      req.open("GET", this.file_, true);
      req.send(null);
    }
  } else {
    this.error("Unknown data format: " + (typeof this.file_));
  }
};

/**
 * Changes various properties of the graph. These can include:
 * <ul>
 * <li>file: changes the source data for the graph</li>
 * <li>errorBars: changes whether the data contains stddev</li>
 * </ul>
 * @param {Object} attrs The new properties and values
 */
Dygraph.prototype.updateOptions = function(attrs) {
  // TODO(danvk): this is a mess. Rethink this function.
  if ('rollPeriod' in attrs) {
    this.rollPeriod_ = attrs.rollPeriod;
  }
  if ('dateWindow' in attrs) {
    this.dateWindow_ = attrs.dateWindow;
    if (!('noZoomFlagChange' in attrs)) {
      this.zoomed_x_ = attrs.dateWindow != null;
    }
  }
  if ('valueRange' in attrs && !('noZoomFlagChange' in attrs)) {
    this.zoomed_y_ = attrs.valueRange != null;
  }

  // TODO(danvk): validate per-series options.
  // Supported:
  // strokeWidth
  // pointSize
  // drawPoints
  // highlightCircleSize

  Dygraph.update(this.user_attrs_, attrs);
  Dygraph.update(this.renderOptions_, attrs);

  this.labelsFromCSV_ = (this.attr_("labels") == null);

  // TODO(danvk): this doesn't match the constructor logic
  this.layout_.updateOptions({ 'errorBars': this.attr_("errorBars") });
  if (attrs['file']) {
    this.file_ = attrs['file'];
    this.start_();
  } else {
    this.predraw_();
  }
};

/**
 * Resizes the dygraph. If no parameters are specified, resizes to fill the
 * containing div (which has presumably changed size since the dygraph was
 * instantiated. If the width/height are specified, the div will be resized.
 *
 * This is far more efficient than destroying and re-instantiating a
 * Dygraph, since it doesn't have to reparse the underlying data.
 *
 * @param {Number} width Width (in pixels)
 * @param {Number} height Height (in pixels)
 */
Dygraph.prototype.resize = function(width, height) {
  if (this.resize_lock) {
    return;
  }
  this.resize_lock = true;

  if ((width === null) != (height === null)) {
    this.warn("Dygraph.resize() should be called with zero parameters or " +
              "two non-NULL parameters. Pretending it was zero.");
    width = height = null;
  }

  // TODO(danvk): there should be a clear() method.
  this.maindiv_.innerHTML = "";
  this.attrs_.labelsDiv = null;

  if (width) {
    this.maindiv_.style.width = width + "px";
    this.maindiv_.style.height = height + "px";
    this.width_ = width;
    this.height_ = height;
  } else {
    this.width_ = this.maindiv_.offsetWidth;
    this.height_ = this.maindiv_.offsetHeight;
  }

  this.createInterface_();
  this.predraw_();

  this.resize_lock = false;
};

/**
 * Adjusts the number of days in the rolling average. Updates the graph to
 * reflect the new averaging period.
 * @param {Number} length Number of days over which to average the data.
 */
Dygraph.prototype.adjustRoll = function(length) {
  this.rollPeriod_ = length;
  this.predraw_();
};

/**
 * Returns a boolean array of visibility statuses.
 */
Dygraph.prototype.visibility = function() {
  // Do lazy-initialization, so that this happens after we know the number of
  // data series.
  if (!this.attr_("visibility")) {
    this.attrs_["visibility"] = [];
  }
  while (this.attr_("visibility").length < this.rawData_[0].length - 1) {
    this.attr_("visibility").push(true);
  }
  return this.attr_("visibility");
};

/**
 * Changes the visiblity of a series.
 */
Dygraph.prototype.setVisibility = function(num, value) {
  var x = this.visibility();
  if (num < 0 || num >= x.length) {
    this.warn("invalid series number in setVisibility: " + num);
  } else {
    x[num] = value;
    this.predraw_();
  }
};

/**
 * Update the list of annotations and redraw the chart.
 */
Dygraph.prototype.setAnnotations = function(ann, suppressDraw) {
  // Only add the annotation CSS rule once we know it will be used.
  Dygraph.addAnnotationRule();
  this.annotations_ = ann;
  this.layout_.setAnnotations(this.annotations_);
  if (!suppressDraw) {
    this.predraw_();
  }
};

/**
 * Return the list of annotations.
 */
Dygraph.prototype.annotations = function() {
  return this.annotations_;
};

/**
 * Get the index of a series (column) given its name. The first column is the
 * x-axis, so the data series start with index 1.
 */
Dygraph.prototype.indexFromSetName = function(name) {
  var labels = this.attr_("labels");
  for (var i = 0; i < labels.length; i++) {
    if (labels[i] == name) return i;
  }
  return null;
};

Dygraph.addAnnotationRule = function() {
  if (Dygraph.addedAnnotationCSS) return;

  var rule = "border: 1px solid black; " +
             "background-color: white; " +
             "text-align: center;";

  var styleSheetElement = document.createElement("style");
  styleSheetElement.type = "text/css";
  document.getElementsByTagName("head")[0].appendChild(styleSheetElement);

  // Find the first style sheet that we can access.
  // We may not add a rule to a style sheet from another domain for security
  // reasons. This sometimes comes up when using gviz, since the Google gviz JS
  // adds its own style sheets from google.com.
  for (var i = 0; i < document.styleSheets.length; i++) {
    if (document.styleSheets[i].disabled) continue;
    var mysheet = document.styleSheets[i];
    try {
      if (mysheet.insertRule) {  // Firefox
        var idx = mysheet.cssRules ? mysheet.cssRules.length : 0;
        mysheet.insertRule(".dygraphDefaultAnnotation { " + rule + " }", idx);
      } else if (mysheet.addRule) {  // IE
        mysheet.addRule(".dygraphDefaultAnnotation", rule);
      }
      Dygraph.addedAnnotationCSS = true;
      return;
    } catch(err) {
      // Was likely a security exception.
    }
  }

  this.warn("Unable to add default annotation CSS rule; display may be off.");
}

/**
 * Create a new canvas element. This is more complex than a simple
 * document.createElement("canvas") because of IE and excanvas.
 */
Dygraph.createCanvas = function() {
  var canvas = document.createElement("canvas");

  isIE = (/MSIE/.test(navigator.userAgent) && !window.opera);
  if (isIE && (typeof(G_vmlCanvasManager) != 'undefined')) {
    canvas = G_vmlCanvasManager.initElement(canvas);
  }

  return canvas;
};


/**
 * A wrapper around Dygraph that implements the gviz API.
 * @param {Object} container The DOM object the visualization should live in.
 */
Dygraph.GVizChart = function(container) {
  this.container = container;
}

Dygraph.GVizChart.prototype.draw = function(data, options) {
  // Clear out any existing dygraph.
  // TODO(danvk): would it make more sense to simply redraw using the current
  // date_graph object?
  this.container.innerHTML = '';
  if (typeof(this.date_graph) != 'undefined') {
    this.date_graph.destroy();
  }

  this.date_graph = new Dygraph(this.container, data, options);
}

/**
 * Google charts compatible setSelection
 * Only row selection is supported, all points in the row will be highlighted
 * @param {Array} array of the selected cells
 * @public
 */
Dygraph.GVizChart.prototype.setSelection = function(selection_array) {
  var row = false;
  if (selection_array.length) {
    row = selection_array[0].row;
  }
  this.date_graph.setSelection(row);
}

/**
 * Google charts compatible getSelection implementation
 * @return {Array} array of the selected cells
 * @public
 */
Dygraph.GVizChart.prototype.getSelection = function() {
  var selection = [];

  var row = this.date_graph.getSelection();

  if (row < 0) return selection;

  col = 1;
  for (var i in this.date_graph.layout_.datasets) {
    selection.push({row: row, column: col});
    col++;
  }

  return selection;
}

// Older pages may still use this name.
DateGraph = Dygraph;<|MERGE_RESOLUTION|>--- conflicted
+++ resolved
@@ -264,21 +264,19 @@
   this.start_();
 };
 
-<<<<<<< HEAD
-// axis is an optional parameter. Can be set to 'x' or 'y'.
+// Axis is an optional parameter. Can be set to 'x' or 'y'.
 Dygraph.prototype.isZoomed = function(axis) {
   if (axis == null) return this.zoomed_x_ || this.zoomed_y_;
   if (axis == 'x') return this.zoomed_x_;
   if (axis == 'y') return this.zoomed_y_;
   throw "axis parameter to Dygraph.isZoomed must be missing, 'x' or 'y'.";
 };
-=======
+
 Dygraph.prototype.toString = function() {
   var maindiv = this.maindiv_;
   var id = (maindiv && maindiv.id) ? maindiv.id : maindiv
   return "[Dygraph " + id + "]";
 }
->>>>>>> a6a505d1
 
 Dygraph.prototype.attr_ = function(name, seriesName) {
   if (seriesName &&
@@ -2393,7 +2391,6 @@
  *   indices are into the axes_ array.
  */
 Dygraph.prototype.computeYAxes_ = function() {
-<<<<<<< HEAD
   var valueWindows;
   if (this.axes_ != undefined) {
     // Preserve valueWindow settings.
@@ -2403,10 +2400,7 @@
     }
   }
 
-  this.axes_ = [{ yAxisId: 0 }];  // always have at least one y-axis.
-=======
   this.axes_ = [{ yAxisId : 0, g : this }];  // always have at least one y-axis.
->>>>>>> a6a505d1
   this.seriesToAxisMap_ = {};
 
   // Get a list of series names.

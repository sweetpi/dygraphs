// Copyright 2006 Dan Vanderkam (danvdk@gmail.com)
// All Rights Reserved.

/**
 * @fileoverview Creates an interactive, zoomable graph based on a CSV file or
 * string. Dygraph can handle multiple series with or without error bars. The
 * date/value ranges will be automatically set. Dygraph uses the
 * &lt;canvas&gt; tag, so it only works in FF1.5+.
 * @author danvdk@gmail.com (Dan Vanderkam)

  Usage:
   <div id="graphdiv" style="width:800px; height:500px;"></div>
   <script type="text/javascript">
     new Dygraph(document.getElementById("graphdiv"),
                 "datafile.csv",  // CSV file with headers
                 { }); // options
   </script>

 The CSV file is of the form

   Date,SeriesA,SeriesB,SeriesC
   YYYYMMDD,A1,B1,C1
   YYYYMMDD,A2,B2,C2

 If the 'errorBars' option is set in the constructor, the input should be of
 the form
   Date,SeriesA,SeriesB,...
   YYYYMMDD,A1,sigmaA1,B1,sigmaB1,...
   YYYYMMDD,A2,sigmaA2,B2,sigmaB2,...

 If the 'fractions' option is set, the input should be of the form:

   Date,SeriesA,SeriesB,...
   YYYYMMDD,A1/B1,A2/B2,...
   YYYYMMDD,A1/B1,A2/B2,...

 And error bars will be calculated automatically using a binomial distribution.

 For further documentation and examples, see http://dygraphs.com/

 */

/**
 * Creates an interactive, zoomable chart.
 *
 * @constructor
 * @param {div | String} div A div or the id of a div into which to construct
 * the chart.
 * @param {String | Function} file A file containing CSV data or a function
 * that returns this data. The most basic expected format for each line is
 * "YYYY/MM/DD,val1,val2,...". For more information, see
 * http://dygraphs.com/data.html.
 * @param {Object} attrs Various other attributes, e.g. errorBars determines
 * whether the input data contains error ranges. For a complete list of
 * options, see http://dygraphs.com/options.html.
 */
Dygraph = function(div, data, opts) {
  if (arguments.length > 0) {
    if (arguments.length == 4) {
      // Old versions of dygraphs took in the series labels as a constructor
      // parameter. This doesn't make sense anymore, but it's easy to continue
      // to support this usage.
      this.warn("Using deprecated four-argument dygraph constructor");
      this.__old_init__(div, data, arguments[2], arguments[3]);
    } else {
      this.__init__(div, data, opts);
    }
  }
};

Dygraph.NAME = "Dygraph";
Dygraph.VERSION = "1.2";
Dygraph.__repr__ = function() {
  return "[" + this.NAME + " " + this.VERSION + "]";
};

/**
 * Returns information about the Dygraph class.
 */
Dygraph.toString = function() {
  return this.__repr__();
};

// Various default values
Dygraph.DEFAULT_ROLL_PERIOD = 1;
Dygraph.DEFAULT_WIDTH = 480;
Dygraph.DEFAULT_HEIGHT = 320;

Dygraph.LOG_SCALE = 10;
Dygraph.LN_TEN = Math.log(Dygraph.LOG_SCALE);
/** @private */
Dygraph.log10 = function(x) {
  return Math.log(x) / Dygraph.LN_TEN;
}

// Default attribute values.
Dygraph.DEFAULT_ATTRS = {
  highlightCircleSize: 3,
  pixelsPerXLabel: 60,
  pixelsPerYLabel: 30,

  labelsDivWidth: 250,
  labelsDivStyles: {
    // TODO(danvk): move defaults from createStatusMessage_ here.
  },
  labelsSeparateLines: false,
  labelsShowZeroValues: true,
  labelsKMB: false,
  labelsKMG2: false,
  showLabelsOnHighlight: true,

  yValueFormatter: function(a,b) { return Dygraph.numberFormatter(a,b); },
  digitsAfterDecimal: 2,
  maxNumberWidth: 6,
  sigFigs: null,

  strokeWidth: 1.0,

  axisTickSize: 3,
  axisLabelFontSize: 14,
  xAxisLabelWidth: 50,
  yAxisLabelWidth: 50,
  xAxisLabelFormatter: Dygraph.dateAxisFormatter,
  rightGap: 5,

  showRoller: false,
  xValueFormatter: Dygraph.dateString_,
  xValueParser: Dygraph.dateParser,
  xTicker: Dygraph.dateTicker,

  delimiter: ',',

  sigma: 2.0,
  errorBars: false,
  fractions: false,
  wilsonInterval: true,  // only relevant if fractions is true
  customBars: false,
  fillGraph: false,
  fillAlpha: 0.15,
  connectSeparatedPoints: false,

  stackedGraph: false,
  hideOverlayOnMouseOut: true,

  // TODO(danvk): support 'onmouseover' and 'never', and remove synonyms.
  legend: 'onmouseover',  // the only relevant value at the moment is 'always'.

  stepPlot: false,
  avoidMinZero: false,

  // Sizes of the various chart labels.
  titleHeight: 28,
  xLabelHeight: 18,
  yLabelWidth: 18,

  drawXAxis: true,
  drawYAxis: true,
  axisLineColor: "black",
  axisLineWidth: 0.3,
  gridLineWidth: 0.3,
  axisLabelColor: "black",
  axisLabelFont: "Arial",  // TODO(danvk): is this implemented?
  axisLabelWidth: 50,
  drawYGrid: true,
  drawXGrid: true,
  gridLineColor: "rgb(128,128,128)",

  interactionModel: null  // will be set to Dygraph.defaultInteractionModel.
};

// Various logging levels.
Dygraph.DEBUG = 1;
Dygraph.INFO = 2;
Dygraph.WARNING = 3;
Dygraph.ERROR = 3;

// Directions for panning and zooming. Use bit operations when combined
// values are possible.
Dygraph.HORIZONTAL = 1;
Dygraph.VERTICAL = 2;

// Used for initializing annotation CSS rules only once.
Dygraph.addedAnnotationCSS = false;

/**
 * @private
 * Return the 2d context for a dygraph canvas.
 *
 * This method is only exposed for the sake of replacing the function in
 * automated tests, e.g.
 *
 * var oldFunc = Dygraph.getContext();
 * Dygraph.getContext = function(canvas) {
 *   var realContext = oldFunc(canvas);
 *   return new Proxy(realContext);
 * };
 */
Dygraph.getContext = function(canvas) {
  return canvas.getContext("2d");
};

Dygraph.prototype.__old_init__ = function(div, file, labels, attrs) {
  // Labels is no longer a constructor parameter, since it's typically set
  // directly from the data source. It also conains a name for the x-axis,
  // which the previous constructor form did not.
  if (labels != null) {
    var new_labels = ["Date"];
    for (var i = 0; i < labels.length; i++) new_labels.push(labels[i]);
    Dygraph.update(attrs, { 'labels': new_labels });
  }
  this.__init__(div, file, attrs);
};

/**
 * Initializes the Dygraph. This creates a new DIV and constructs the PlotKit
 * and context &lt;canvas&gt; inside of it. See the constructor for details.
 * on the parameters.
 * @param {Element} div the Element to render the graph into.
 * @param {String | Function} file Source data
 * @param {Object} attrs Miscellaneous other options
 * @private
 */
Dygraph.prototype.__init__ = function(div, file, attrs) {
  // Hack for IE: if we're using excanvas and the document hasn't finished
  // loading yet (and hence may not have initialized whatever it needs to
  // initialize), then keep calling this routine periodically until it has.
  if (/MSIE/.test(navigator.userAgent) && !window.opera &&
      typeof(G_vmlCanvasManager) != 'undefined' &&
      document.readyState != 'complete') {
    var self = this;
    setTimeout(function() { self.__init__(div, file, attrs) }, 100);
  }

  // Support two-argument constructor
  if (attrs == null) { attrs = {}; }

  // Copy the important bits into the object
  // TODO(danvk): most of these should just stay in the attrs_ dictionary.
  this.maindiv_ = div;
  this.file_ = file;
  this.rollPeriod_ = attrs.rollPeriod || Dygraph.DEFAULT_ROLL_PERIOD;
  this.previousVerticalX_ = -1;
  this.fractions_ = attrs.fractions || false;
  this.dateWindow_ = attrs.dateWindow || null;

  this.wilsonInterval_ = attrs.wilsonInterval || true;
  this.is_initial_draw_ = true;
  this.annotations_ = [];

  // Zoomed indicators - These indicate when the graph has been zoomed and on what axis.
  this.zoomed_x_ = false;
  this.zoomed_y_ = false;

  // Clear the div. This ensure that, if multiple dygraphs are passed the same
  // div, then only one will be drawn.
  div.innerHTML = "";

  // If the div isn't already sized then inherit from our attrs or
  // give it a default size.
  if (div.style.width == '') {
    div.style.width = (attrs.width || Dygraph.DEFAULT_WIDTH) + "px";
  }
  if (div.style.height == '') {
    div.style.height = (attrs.height || Dygraph.DEFAULT_HEIGHT) + "px";
  }
  this.width_ = parseInt(div.style.width, 10);
  this.height_ = parseInt(div.style.height, 10);
  // The div might have been specified as percent of the current window size,
  // convert that to an appropriate number of pixels.
  if (div.style.width.indexOf("%") == div.style.width.length - 1) {
    this.width_ = div.offsetWidth;
  }
  if (div.style.height.indexOf("%") == div.style.height.length - 1) {
    this.height_ = div.offsetHeight;
  }

  if (this.width_ == 0) {
    this.error("dygraph has zero width. Please specify a width in pixels.");
  }
  if (this.height_ == 0) {
    this.error("dygraph has zero height. Please specify a height in pixels.");
  }

  // TODO(danvk): set fillGraph to be part of attrs_ here, not user_attrs_.
  if (attrs['stackedGraph']) {
    attrs['fillGraph'] = true;
    // TODO(nikhilk): Add any other stackedGraph checks here.
  }

  // Dygraphs has many options, some of which interact with one another.
  // To keep track of everything, we maintain two sets of options:
  //
  //  this.user_attrs_   only options explicitly set by the user.
  //  this.attrs_        defaults, options derived from user_attrs_, data.
  //
  // Options are then accessed this.attr_('attr'), which first looks at
  // user_attrs_ and then computed attrs_. This way Dygraphs can set intelligent
  // defaults without overriding behavior that the user specifically asks for.
  this.user_attrs_ = {};
  Dygraph.update(this.user_attrs_, attrs);

  this.attrs_ = {};
  Dygraph.update(this.attrs_, Dygraph.DEFAULT_ATTRS);

  this.boundaryIds_ = [];

  // Create the containing DIV and other interactive elements
  this.createInterface_();

  this.start_();
};

/**
 * Returns the zoomed status of the chart for one or both axes.
 *
 * Axis is an optional parameter. Can be set to 'x' or 'y'.
 *
 * The zoomed status for an axis is set whenever a user zooms using the mouse
 * or when the dateWindow or valueRange are updated (unless the isZoomedIgnoreProgrammaticZoom
 * option is also specified).
 */
Dygraph.prototype.isZoomed = function(axis) {
  if (axis == null) return this.zoomed_x_ || this.zoomed_y_;
  if (axis == 'x') return this.zoomed_x_;
  if (axis == 'y') return this.zoomed_y_;
  throw "axis parameter to Dygraph.isZoomed must be missing, 'x' or 'y'.";
};

/**
 * Returns information about the Dygraph object, including its containing ID.
 */
Dygraph.prototype.toString = function() {
  var maindiv = this.maindiv_;
  var id = (maindiv && maindiv.id) ? maindiv.id : maindiv
  return "[Dygraph " + id + "]";
}

/**
 * @private
 * Returns the value of an option. This may be set by the user (either in the
 * constructor or by calling updateOptions) or by dygraphs, and may be set to a
 * per-series value.
 * @param { String } name The name of the option, e.g. 'rollPeriod'.
 * @param { String } [seriesName] The name of the series to which the option
 * will be applied. If no per-series value of this option is available, then
 * the global value is returned. This is optional.
 * @return { ... } The value of the option.
 */
Dygraph.prototype.attr_ = function(name, seriesName) {
// <REMOVE_FOR_COMBINED>
  if (typeof(Dygraph.OPTIONS_REFERENCE) === 'undefined') {
    this.error('Must include options reference JS for testing');
  } else if (!Dygraph.OPTIONS_REFERENCE.hasOwnProperty(name)) {
    this.error('Dygraphs is using property ' + name + ', which has no entry ' +
               'in the Dygraphs.OPTIONS_REFERENCE listing.');
    // Only log this error once.
    Dygraph.OPTIONS_REFERENCE[name] = true;
  }
// </REMOVE_FOR_COMBINED>
  if (seriesName &&
      typeof(this.user_attrs_[seriesName]) != 'undefined' &&
      this.user_attrs_[seriesName] != null &&
      typeof(this.user_attrs_[seriesName][name]) != 'undefined') {
    return this.user_attrs_[seriesName][name];
  } else if (typeof(this.user_attrs_[name]) != 'undefined') {
    return this.user_attrs_[name];
  } else if (typeof(this.attrs_[name]) != 'undefined') {
    return this.attrs_[name];
  } else {
    return null;
  }
};

// TODO(danvk): any way I can get the line numbers to be this.warn call?
/**
 * @private
 * Log an error on the JS console at the given severity.
 * @param { Integer } severity One of Dygraph.{DEBUG,INFO,WARNING,ERROR}
 * @param { String } The message to log.
 */
Dygraph.prototype.log = function(severity, message) {
  if (typeof(console) != 'undefined') {
    switch (severity) {
      case Dygraph.DEBUG:
        console.debug('dygraphs: ' + message);
        break;
      case Dygraph.INFO:
        console.info('dygraphs: ' + message);
        break;
      case Dygraph.WARNING:
        console.warn('dygraphs: ' + message);
        break;
      case Dygraph.ERROR:
        console.error('dygraphs: ' + message);
        break;
    }
  }
};

/** @private */
Dygraph.prototype.info = function(message) {
  this.log(Dygraph.INFO, message);
};

/** @private */
Dygraph.prototype.warn = function(message) {
  this.log(Dygraph.WARNING, message);
};

/** @private */
Dygraph.prototype.error = function(message) {
  this.log(Dygraph.ERROR, message);
};

/**
 * Returns the current rolling period, as set by the user or an option.
 * @return {Number} The number of points in the rolling window
 */
Dygraph.prototype.rollPeriod = function() {
  return this.rollPeriod_;
};

/**
 * Returns the currently-visible x-range. This can be affected by zooming,
 * panning or a call to updateOptions.
 * Returns a two-element array: [left, right].
 * If the Dygraph has dates on the x-axis, these will be millis since epoch.
 */
Dygraph.prototype.xAxisRange = function() {
  return this.dateWindow_ ? this.dateWindow_ : this.xAxisExtremes();
};

/**
 * Returns the lower- and upper-bound x-axis values of the
 * data set.
 */
Dygraph.prototype.xAxisExtremes = function() {
  var left = this.rawData_[0][0];
  var right = this.rawData_[this.rawData_.length - 1][0];
  return [left, right];
};

/**
 * Returns the currently-visible y-range for an axis. This can be affected by
 * zooming, panning or a call to updateOptions. Axis indices are zero-based. If
 * called with no arguments, returns the range of the first axis.
 * Returns a two-element array: [bottom, top].
 */
Dygraph.prototype.yAxisRange = function(idx) {
  if (typeof(idx) == "undefined") idx = 0;
  if (idx < 0 || idx >= this.axes_.length) {
    return null;
  }
  var axis = this.axes_[idx];
  return [ axis.computedValueRange[0], axis.computedValueRange[1] ];
};

/**
 * Returns the currently-visible y-ranges for each axis. This can be affected by
 * zooming, panning, calls to updateOptions, etc.
 * Returns an array of [bottom, top] pairs, one for each y-axis.
 */
Dygraph.prototype.yAxisRanges = function() {
  var ret = [];
  for (var i = 0; i < this.axes_.length; i++) {
    ret.push(this.yAxisRange(i));
  }
  return ret;
};

// TODO(danvk): use these functions throughout dygraphs.
/**
 * Convert from data coordinates to canvas/div X/Y coordinates.
 * If specified, do this conversion for the coordinate system of a particular
 * axis. Uses the first axis by default.
 * Returns a two-element array: [X, Y]
 *
 * Note: use toDomXCoord instead of toDomCoords(x, null) and use toDomYCoord
 * instead of toDomCoords(null, y, axis).
 */
Dygraph.prototype.toDomCoords = function(x, y, axis) {
  return [ this.toDomXCoord(x), this.toDomYCoord(y, axis) ];
};

/**
 * Convert from data x coordinates to canvas/div X coordinate.
 * If specified, do this conversion for the coordinate system of a particular
 * axis.
 * Returns a single value or null if x is null.
 */
Dygraph.prototype.toDomXCoord = function(x) {
  if (x == null) {
    return null;
  };

  var area = this.plotter_.area;
  var xRange = this.xAxisRange();
  return area.x + (x - xRange[0]) / (xRange[1] - xRange[0]) * area.w;
}

/**
 * Convert from data x coordinates to canvas/div Y coordinate and optional
 * axis. Uses the first axis by default.
 *
 * returns a single value or null if y is null.
 */
Dygraph.prototype.toDomYCoord = function(y, axis) {
  var pct = this.toPercentYCoord(y, axis);

  if (pct == null) {
    return null;
  }
  var area = this.plotter_.area;
  return area.y + pct * area.h;
}

/**
 * Convert from canvas/div coords to data coordinates.
 * If specified, do this conversion for the coordinate system of a particular
 * axis. Uses the first axis by default.
 * Returns a two-element array: [X, Y].
 *
 * Note: use toDataXCoord instead of toDataCoords(x, null) and use toDataYCoord
 * instead of toDataCoords(null, y, axis).
 */
Dygraph.prototype.toDataCoords = function(x, y, axis) {
  return [ this.toDataXCoord(x), this.toDataYCoord(y, axis) ];
};

/**
 * Convert from canvas/div x coordinate to data coordinate.
 *
 * If x is null, this returns null.
 */
Dygraph.prototype.toDataXCoord = function(x) {
  if (x == null) {
    return null;
  }

  var area = this.plotter_.area;
  var xRange = this.xAxisRange();
  return xRange[0] + (x - area.x) / area.w * (xRange[1] - xRange[0]);
};

/**
 * Convert from canvas/div y coord to value.
 *
 * If y is null, this returns null.
 * if axis is null, this uses the first axis.
 */
Dygraph.prototype.toDataYCoord = function(y, axis) {
  if (y == null) {
    return null;
  }

  var area = this.plotter_.area;
  var yRange = this.yAxisRange(axis);

  if (typeof(axis) == "undefined") axis = 0;
  if (!this.axes_[axis].logscale) {
    return yRange[0] + (area.y + area.h - y) / area.h * (yRange[1] - yRange[0]);
  } else {
    // Computing the inverse of toDomCoord.
    var pct = (y - area.y) / area.h

    // Computing the inverse of toPercentYCoord. The function was arrived at with
    // the following steps:
    //
    // Original calcuation:
    // pct = (logr1 - Dygraph.log10(y)) / (logr1 - Dygraph.log10(yRange[0]));
    //
    // Move denominator to both sides:
    // pct * (logr1 - Dygraph.log10(yRange[0])) = logr1 - Dygraph.log10(y);
    //
    // subtract logr1, and take the negative value.
    // logr1 - (pct * (logr1 - Dygraph.log10(yRange[0]))) = Dygraph.log10(y);
    //
    // Swap both sides of the equation, and we can compute the log of the
    // return value. Which means we just need to use that as the exponent in
    // e^exponent.
    // Dygraph.log10(y) = logr1 - (pct * (logr1 - Dygraph.log10(yRange[0])));

    var logr1 = Dygraph.log10(yRange[1]);
    var exponent = logr1 - (pct * (logr1 - Dygraph.log10(yRange[0])));
    var value = Math.pow(Dygraph.LOG_SCALE, exponent);
    return value;
  }
};

/**
 * Converts a y for an axis to a percentage from the top to the
 * bottom of the drawing area.
 *
 * If the coordinate represents a value visible on the canvas, then
 * the value will be between 0 and 1, where 0 is the top of the canvas.
 * However, this method will return values outside the range, as
 * values can fall outside the canvas.
 *
 * If y is null, this returns null.
 * if axis is null, this uses the first axis.
 *
 * @param { Number } y The data y-coordinate.
 * @param { Number } [axis] The axis number on which the data coordinate lives.
 * @return { Number } A fraction in [0, 1] where 0 = the top edge.
 */
Dygraph.prototype.toPercentYCoord = function(y, axis) {
  if (y == null) {
    return null;
  }
  if (typeof(axis) == "undefined") axis = 0;

  var area = this.plotter_.area;
  var yRange = this.yAxisRange(axis);

  var pct;
  if (!this.axes_[axis].logscale) {
    // yRange[1] - y is unit distance from the bottom.
    // yRange[1] - yRange[0] is the scale of the range.
    // (yRange[1] - y) / (yRange[1] - yRange[0]) is the % from the bottom.
    pct = (yRange[1] - y) / (yRange[1] - yRange[0]);
  } else {
    var logr1 = Dygraph.log10(yRange[1]);
    pct = (logr1 - Dygraph.log10(y)) / (logr1 - Dygraph.log10(yRange[0]));
  }
  return pct;
}

/**
 * Converts an x value to a percentage from the left to the right of
 * the drawing area.
 *
 * If the coordinate represents a value visible on the canvas, then
 * the value will be between 0 and 1, where 0 is the left of the canvas.
 * However, this method will return values outside the range, as
 * values can fall outside the canvas.
 *
 * If x is null, this returns null.
 * @param { Number } x The data x-coordinate.
 * @return { Number } A fraction in [0, 1] where 0 = the left edge.
 */
Dygraph.prototype.toPercentXCoord = function(x) {
  if (x == null) {
    return null;
  }

  var xRange = this.xAxisRange();
  return (x - xRange[0]) / (xRange[1] - xRange[0]);
};

/**
 * Returns the number of columns (including the independent variable).
 * @return { Integer } The number of columns.
 */
Dygraph.prototype.numColumns = function() {
  return this.rawData_[0].length;
};

/**
 * Returns the number of rows (excluding any header/label row).
 * @return { Integer } The number of rows, less any header.
 */
Dygraph.prototype.numRows = function() {
  return this.rawData_.length;
};

/**
 * Returns the value in the given row and column. If the row and column exceed
 * the bounds on the data, returns null. Also returns null if the value is
 * missing.
 * @param { Number} row The row number of the data (0-based). Row 0 is the
 * first row of data, not a header row.
 * @param { Number} col The column number of the data (0-based)
 * @return { Number } The value in the specified cell or null if the row/col
 * were out of range.
 */
Dygraph.prototype.getValue = function(row, col) {
  if (row < 0 || row > this.rawData_.length) return null;
  if (col < 0 || col > this.rawData_[row].length) return null;

  return this.rawData_[row][col];
};

/**
 * @private
 * Add an event handler. This smooths a difference between IE and the rest of
 * the world.
 * @param { DOM element } el The element to add the event to.
 * @param { String } evt The name of the event, e.g. 'click' or 'mousemove'.
 * @param { Function } fn The function to call on the event. The function takes
 * one parameter: the event object.
 */
Dygraph.addEvent = function(el, evt, fn) {
  var normed_fn = function(e) {
    if (!e) var e = window.event;
    fn(e);
  };
  if (window.addEventListener) {  // Mozilla, Netscape, Firefox
    el.addEventListener(evt, normed_fn, false);
  } else {  // IE
    el.attachEvent('on' + evt, normed_fn);
  }
};


/**
 * @private
 * Cancels further processing of an event. This is useful to prevent default
 * browser actions, e.g. highlighting text on a double-click.
 * Based on the article at
 * http://www.switchonthecode.com/tutorials/javascript-tutorial-the-scroll-wheel
 * @param { Event } e The event whose normal behavior should be canceled.
 */
Dygraph.cancelEvent = function(e) {
  e = e ? e : window.event;
  if (e.stopPropagation) {
    e.stopPropagation();
  }
  if (e.preventDefault) {
    e.preventDefault();
  }
  e.cancelBubble = true;
  e.cancel = true;
  e.returnValue = false;
  return false;
};


/**
 * Generates interface elements for the Dygraph: a containing div, a div to
 * display the current point, and a textbox to adjust the rolling average
 * period. Also creates the Renderer/Layout elements.
 * @private
 */
Dygraph.prototype.createInterface_ = function() {
  // Create the all-enclosing graph div
  var enclosing = this.maindiv_;

  this.graphDiv = document.createElement("div");
  this.graphDiv.style.width = this.width_ + "px";
  this.graphDiv.style.height = this.height_ + "px";
  enclosing.appendChild(this.graphDiv);

  // Create the canvas for interactive parts of the chart.
  this.canvas_ = Dygraph.createCanvas();
  this.canvas_.style.position = "absolute";
  this.canvas_.width = this.width_;
  this.canvas_.height = this.height_;
  this.canvas_.style.width = this.width_ + "px";    // for IE
  this.canvas_.style.height = this.height_ + "px";  // for IE

  this.canvas_ctx_ = Dygraph.getContext(this.canvas_);

  // ... and for static parts of the chart.
  this.hidden_ = this.createPlotKitCanvas_(this.canvas_);
  this.hidden_ctx_ = Dygraph.getContext(this.hidden_);

  // The interactive parts of the graph are drawn on top of the chart.
  this.graphDiv.appendChild(this.hidden_);
  this.graphDiv.appendChild(this.canvas_);
  this.mouseEventElement_ = this.canvas_;

  var dygraph = this;
  Dygraph.addEvent(this.mouseEventElement_, 'mousemove', function(e) {
    dygraph.mouseMove_(e);
  });
  Dygraph.addEvent(this.mouseEventElement_, 'mouseout', function(e) {
    dygraph.mouseOut_(e);
  });

  // Create the grapher
  this.layout_ = new DygraphLayout(this);

  this.createStatusMessage_();
  this.createDragInterface_();
};

/**
 * Detach DOM elements in the dygraph and null out all data references.
 * Calling this when you're done with a dygraph can dramatically reduce memory
 * usage. See, e.g., the tests/perf.html example.
 */
Dygraph.prototype.destroy = function() {
  var removeRecursive = function(node) {
    while (node.hasChildNodes()) {
      removeRecursive(node.firstChild);
      node.removeChild(node.firstChild);
    }
  };
  removeRecursive(this.maindiv_);

  var nullOut = function(obj) {
    for (var n in obj) {
      if (typeof(obj[n]) === 'object') {
        obj[n] = null;
      }
    }
  };

  // These may not all be necessary, but it can't hurt...
  nullOut(this.layout_);
  nullOut(this.plotter_);
  nullOut(this);
};

/**
 * Creates the canvas on which the chart will be drawn. Only the Renderer ever
 * draws on this particular canvas. All Dygraph work (i.e. drawing hover dots
 * or the zoom rectangles) is done on this.canvas_.
 * @param {Object} canvas The Dygraph canvas over which to overlay the plot
 * @return {Object} The newly-created canvas
 * @private
 */
Dygraph.prototype.createPlotKitCanvas_ = function(canvas) {
  var h = Dygraph.createCanvas();
  h.style.position = "absolute";
  // TODO(danvk): h should be offset from canvas. canvas needs to include
  // some extra area to make it easier to zoom in on the far left and far
  // right. h needs to be precisely the plot area, so that clipping occurs.
  h.style.top = canvas.style.top;
  h.style.left = canvas.style.left;
  h.width = this.width_;
  h.height = this.height_;
  h.style.width = this.width_ + "px";    // for IE
  h.style.height = this.height_ + "px";  // for IE
  return h;
};

/**
 * Convert hsv values to an rgb(r,g,b) string. Taken from MochiKit.Color. This
 * is used to generate default series colors which are evenly spaced on the
 * color wheel.
 * @param { Number } hue Range is 0.0-1.0.
 * @param { Number } saturation Range is 0.0-1.0.
 * @param { Number } value Range is 0.0-1.0.
 * @return { String } "rgb(r,g,b)" where r, g and b range from 0-255.
 * @private
 */
Dygraph.hsvToRGB = function (hue, saturation, value) {
  var red;
  var green;
  var blue;
  if (saturation === 0) {
    red = value;
    green = value;
    blue = value;
  } else {
    var i = Math.floor(hue * 6);
    var f = (hue * 6) - i;
    var p = value * (1 - saturation);
    var q = value * (1 - (saturation * f));
    var t = value * (1 - (saturation * (1 - f)));
    switch (i) {
      case 1: red = q; green = value; blue = p; break;
      case 2: red = p; green = value; blue = t; break;
      case 3: red = p; green = q; blue = value; break;
      case 4: red = t; green = p; blue = value; break;
      case 5: red = value; green = p; blue = q; break;
      case 6: // fall through
      case 0: red = value; green = t; blue = p; break;
    }
  }
  red = Math.floor(255 * red + 0.5);
  green = Math.floor(255 * green + 0.5);
  blue = Math.floor(255 * blue + 0.5);
  return 'rgb(' + red + ',' + green + ',' + blue + ')';
};


/**
 * Generate a set of distinct colors for the data series. This is done with a
 * color wheel. Saturation/Value are customizable, and the hue is
 * equally-spaced around the color wheel. If a custom set of colors is
 * specified, that is used instead.
 * @private
 */
Dygraph.prototype.setColors_ = function() {
  var num = this.attr_("labels").length - 1;
  this.colors_ = [];
  var colors = this.attr_('colors');
  if (!colors) {
    var sat = this.attr_('colorSaturation') || 1.0;
    var val = this.attr_('colorValue') || 0.5;
    var half = Math.ceil(num / 2);
    for (var i = 1; i <= num; i++) {
      if (!this.visibility()[i-1]) continue;
      // alternate colors for high contrast.
      var idx = i % 2 ? Math.ceil(i / 2) : (half + i / 2);
      var hue = (1.0 * idx/ (1 + num));
      this.colors_.push(Dygraph.hsvToRGB(hue, sat, val));
    }
  } else {
    for (var i = 0; i < num; i++) {
      if (!this.visibility()[i]) continue;
      var colorStr = colors[i % colors.length];
      this.colors_.push(colorStr);
    }
  }

  this.plotter_.setColors(this.colors_);
};

/**
 * Return the list of colors. This is either the list of colors passed in the
 * attributes or the autogenerated list of rgb(r,g,b) strings.
 * @return {Array<string>} The list of colors.
 */
Dygraph.prototype.getColors = function() {
  return this.colors_;
};

// The following functions are from quirksmode.org with a modification for Safari from
// http://blog.firetree.net/2005/07/04/javascript-find-position/
// http://www.quirksmode.org/js/findpos.html

/** @private */
Dygraph.findPosX = function(obj) {
  var curleft = 0;
  if(obj.offsetParent)
    while(1)
    {
      curleft += obj.offsetLeft;
      if(!obj.offsetParent)
        break;
      obj = obj.offsetParent;
    }
  else if(obj.x)
    curleft += obj.x;
  return curleft;
};


/** @private */
Dygraph.findPosY = function(obj) {
  var curtop = 0;
  if(obj.offsetParent)
    while(1)
    {
      curtop += obj.offsetTop;
      if(!obj.offsetParent)
        break;
      obj = obj.offsetParent;
    }
  else if(obj.y)
    curtop += obj.y;
  return curtop;
};


/**
 * Create the div that contains information on the selected point(s)
 * This goes in the top right of the canvas, unless an external div has already
 * been specified.
 * @private
 */
Dygraph.prototype.createStatusMessage_ = function() {
  var userLabelsDiv = this.user_attrs_["labelsDiv"];
  if (userLabelsDiv && null != userLabelsDiv
    && (typeof(userLabelsDiv) == "string" || userLabelsDiv instanceof String)) {
    this.user_attrs_["labelsDiv"] = document.getElementById(userLabelsDiv);
  }
  if (!this.attr_("labelsDiv")) {
    var divWidth = this.attr_('labelsDivWidth');
    var messagestyle = {
      "position": "absolute",
      "fontSize": "14px",
      "zIndex": 10,
      "width": divWidth + "px",
      "top": "0px",
      "left": (this.width_ - divWidth - 2) + "px",
      "background": "white",
      "textAlign": "left",
      "overflow": "hidden"};
    Dygraph.update(messagestyle, this.attr_('labelsDivStyles'));
    var div = document.createElement("div");
    for (var name in messagestyle) {
      if (messagestyle.hasOwnProperty(name)) {
        div.style[name] = messagestyle[name];
      }
    }
    this.graphDiv.appendChild(div);
    this.attrs_.labelsDiv = div;
  }
};

/**
 * Position the labels div so that:
 * - its right edge is flush with the right edge of the charting area
 * - its top edge is flush with the top edge of the charting area
 * @private
 */
Dygraph.prototype.positionLabelsDiv_ = function() {
  // Don't touch a user-specified labelsDiv.
  if (this.user_attrs_.hasOwnProperty("labelsDiv")) return;

  var area = this.plotter_.area;
  var div = this.attr_("labelsDiv");
  div.style.left = area.x + area.w - this.attr_("labelsDivWidth") - 1 + "px";
  div.style.top = area.y + "px";
};

/**
 * Create the text box to adjust the averaging period
 * @private
 */
Dygraph.prototype.createRollInterface_ = function() {
  // Create a roller if one doesn't exist already.
  if (!this.roller_) {
    this.roller_ = document.createElement("input");
    this.roller_.type = "text";
    this.roller_.style.display = "none";
    this.graphDiv.appendChild(this.roller_);
  }

  var display = this.attr_('showRoller') ? 'block' : 'none';

  var area = this.plotter_.area;
  var textAttr = { "position": "absolute",
                   "zIndex": 10,
                   "top": (area.y + area.h - 25) + "px",
                   "left": (area.x + 1) + "px",
                   "display": display
                  };
  this.roller_.size = "2";
  this.roller_.value = this.rollPeriod_;
  for (var name in textAttr) {
    if (textAttr.hasOwnProperty(name)) {
      this.roller_.style[name] = textAttr[name];
    }
  }

  var dygraph = this;
  this.roller_.onchange = function() { dygraph.adjustRoll(dygraph.roller_.value); };
};

/**
 * @private
 * Returns the x-coordinate of the event in a coordinate system where the
 * top-left corner of the page (not the window) is (0,0).
 * Taken from MochiKit.Signal
 */
Dygraph.pageX = function(e) {
  if (e.pageX) {
    return (!e.pageX || e.pageX < 0) ? 0 : e.pageX;
  } else {
    var de = document;
    var b = document.body;
    return e.clientX +
        (de.scrollLeft || b.scrollLeft) -
        (de.clientLeft || 0);
  }
};

/**
 * @private
 * Returns the y-coordinate of the event in a coordinate system where the
 * top-left corner of the page (not the window) is (0,0).
 * Taken from MochiKit.Signal
 */
Dygraph.pageY = function(e) {
  if (e.pageY) {
    return (!e.pageY || e.pageY < 0) ? 0 : e.pageY;
  } else {
    var de = document;
    var b = document.body;
    return e.clientY +
        (de.scrollTop || b.scrollTop) -
        (de.clientTop || 0);
  }
};

/**
 * @private
 * Converts page the x-coordinate of the event to pixel x-coordinates on the
 * canvas (i.e. DOM Coords).
 */
Dygraph.prototype.dragGetX_ = function(e, context) {
  return Dygraph.pageX(e) - context.px
};

/**
 * @private
 * Converts page the y-coordinate of the event to pixel y-coordinates on the
 * canvas (i.e. DOM Coords).
 */
Dygraph.prototype.dragGetY_ = function(e, context) {
  return Dygraph.pageY(e) - context.py
};

/**
 * A collection of functions to facilitate build custom interaction models.
 * @class
 */
Dygraph.Interaction = {};

/**
 * Called in response to an interaction model operation that
 * should start the default panning behavior.
 *
 * It's used in the default callback for "mousedown" operations.
 * Custom interaction model builders can use it to provide the default
 * panning behavior.
 *
 * @param { Event } event the event object which led to the startPan call.
 * @param { Dygraph} g The dygraph on which to act.
 * @param { Object} context The dragging context object (with
 * dragStartX/dragStartY/etc. properties). This function modifies the context.
 */
Dygraph.Interaction.startPan = function(event, g, context) {
  context.isPanning = true;
  var xRange = g.xAxisRange();
  context.dateRange = xRange[1] - xRange[0];
  context.initialLeftmostDate = xRange[0];
  context.xUnitsPerPixel = context.dateRange / (g.plotter_.area.w - 1);

  if (g.attr_("panEdgeFraction")) {
    var maxXPixelsToDraw = g.width_ * g.attr_("panEdgeFraction");
    var xExtremes = g.xAxisExtremes(); // I REALLY WANT TO CALL THIS xTremes!

    var boundedLeftX = g.toDomXCoord(xExtremes[0]) - maxXPixelsToDraw;
    var boundedRightX = g.toDomXCoord(xExtremes[1]) + maxXPixelsToDraw;

    var boundedLeftDate = g.toDataXCoord(boundedLeftX);
    var boundedRightDate = g.toDataXCoord(boundedRightX);
    context.boundedDates = [boundedLeftDate, boundedRightDate];

    var boundedValues = [];
    var maxYPixelsToDraw = g.height_ * g.attr_("panEdgeFraction");

    for (var i = 0; i < g.axes_.length; i++) {
      var axis = g.axes_[i];
      var yExtremes = axis.extremeRange;

      var boundedTopY = g.toDomYCoord(yExtremes[0], i) + maxYPixelsToDraw;
      var boundedBottomY = g.toDomYCoord(yExtremes[1], i) - maxYPixelsToDraw;

      var boundedTopValue = g.toDataYCoord(boundedTopY);
      var boundedBottomValue = g.toDataYCoord(boundedBottomY);

      boundedValues[i] = [boundedTopValue, boundedBottomValue];
    }
    context.boundedValues = boundedValues;
  }

  // Record the range of each y-axis at the start of the drag.
  // If any axis has a valueRange or valueWindow, then we want a 2D pan.
  context.is2DPan = false;
  for (var i = 0; i < g.axes_.length; i++) {
    var axis = g.axes_[i];
    var yRange = g.yAxisRange(i);
    // TODO(konigsberg): These values should be in |context|.
    // In log scale, initialTopValue, dragValueRange and unitsPerPixel are log scale.
    if (axis.logscale) {
      axis.initialTopValue = Dygraph.log10(yRange[1]);
      axis.dragValueRange = Dygraph.log10(yRange[1]) - Dygraph.log10(yRange[0]);
    } else {
      axis.initialTopValue = yRange[1];
      axis.dragValueRange = yRange[1] - yRange[0];
    }
    axis.unitsPerPixel = axis.dragValueRange / (g.plotter_.area.h - 1);

    // While calculating axes, set 2dpan.
    if (axis.valueWindow || axis.valueRange) context.is2DPan = true;
  }
};

/**
 * Called in response to an interaction model operation that
 * responds to an event that pans the view.
 *
 * It's used in the default callback for "mousemove" operations.
 * Custom interaction model builders can use it to provide the default
 * panning behavior.
 *
 * @param { Event } event the event object which led to the movePan call.
 * @param { Dygraph} g The dygraph on which to act.
 * @param { Object} context The dragging context object (with
 * dragStartX/dragStartY/etc. properties). This function modifies the context.
 */
Dygraph.Interaction.movePan = function(event, g, context) {
  context.dragEndX = g.dragGetX_(event, context);
  context.dragEndY = g.dragGetY_(event, context);

  var minDate = context.initialLeftmostDate -
    (context.dragEndX - context.dragStartX) * context.xUnitsPerPixel;
  if (context.boundedDates) {
    minDate = Math.max(minDate, context.boundedDates[0]);
  }
  var maxDate = minDate + context.dateRange;
  if (context.boundedDates) {
    if (maxDate > context.boundedDates[1]) {
      // Adjust minDate, and recompute maxDate.
      minDate = minDate - (maxDate - context.boundedDates[1]);
      maxDate = minDate + context.dateRange;
    }
  }

  g.dateWindow_ = [minDate, maxDate];

  // y-axis scaling is automatic unless this is a full 2D pan.
  if (context.is2DPan) {
    // Adjust each axis appropriately.
    for (var i = 0; i < g.axes_.length; i++) {
      var axis = g.axes_[i];

      var pixelsDragged = context.dragEndY - context.dragStartY;
      var unitsDragged = pixelsDragged * axis.unitsPerPixel;
 
      var boundedValue = context.boundedValues ? context.boundedValues[i] : null;

      // In log scale, maxValue and minValue are the logs of those values.
      var maxValue = axis.initialTopValue + unitsDragged;
      if (boundedValue) {
        maxValue = Math.min(maxValue, boundedValue[1]);
      }
      var minValue = maxValue - axis.dragValueRange;
      if (boundedValue) {
        if (minValue < boundedValue[0]) {
          // Adjust maxValue, and recompute minValue.
          maxValue = maxValue - (minValue - boundedValue[0]);
          minValue = maxValue - axis.dragValueRange;
        }
      }
      if (axis.logscale) {
        axis.valueWindow = [ Math.pow(Dygraph.LOG_SCALE, minValue),
                             Math.pow(Dygraph.LOG_SCALE, maxValue) ];
      } else {
        axis.valueWindow = [ minValue, maxValue ];
      }
    }
  }

  g.drawGraph_(false);
};

/**
 * Called in response to an interaction model operation that
 * responds to an event that ends panning.
 *
 * It's used in the default callback for "mouseup" operations.
 * Custom interaction model builders can use it to provide the default
 * panning behavior.
 *
 * @param { Event } event the event object which led to the startZoom call.
 * @param { Dygraph} g The dygraph on which to act.
 * @param { Object} context The dragging context object (with
 * dragStartX/dragStartY/etc. properties). This function modifies the context.
 */
Dygraph.Interaction.endPan = function(event, g, context) {
  context.dragEndX = g.dragGetX_(event, context);
  context.dragEndY = g.dragGetY_(event, context);

  var regionWidth = Math.abs(context.dragEndX - context.dragStartX);
  var regionHeight = Math.abs(context.dragEndY - context.dragStartY);

  if (regionWidth < 2 && regionHeight < 2 &&
      g.lastx_ != undefined && g.lastx_ != -1) {
    Dygraph.Interaction.treatMouseOpAsClick(g, event, context);
  }

  // TODO(konigsberg): Clear the context data from the axis.
  // (replace with "context = {}" ?)
  // TODO(konigsberg): mouseup should just delete the
  // context object, and mousedown should create a new one.
  context.isPanning = false;
  context.is2DPan = false;
  context.initialLeftmostDate = null;
  context.dateRange = null;
  context.valueRange = null;
  context.boundedDates = null;
  context.boundedValues = null;
};

/**
 * Called in response to an interaction model operation that
 * responds to an event that starts zooming.
 *
 * It's used in the default callback for "mousedown" operations.
 * Custom interaction model builders can use it to provide the default
 * zooming behavior.
 *
 * @param { Event } event the event object which led to the startZoom call.
 * @param { Dygraph} g The dygraph on which to act.
 * @param { Object} context The dragging context object (with
 * dragStartX/dragStartY/etc. properties). This function modifies the context.
 */
Dygraph.Interaction.startZoom = function(event, g, context) {
  context.isZooming = true;
};

/**
 * Called in response to an interaction model operation that
 * responds to an event that defines zoom boundaries.
 *
 * It's used in the default callback for "mousemove" operations.
 * Custom interaction model builders can use it to provide the default
 * zooming behavior.
 *
 * @param { Event } event the event object which led to the moveZoom call.
 * @param { Dygraph} g The dygraph on which to act.
 * @param { Object} context The dragging context object (with
 * dragStartX/dragStartY/etc. properties). This function modifies the context.
 */
Dygraph.Interaction.moveZoom = function(event, g, context) {
  context.dragEndX = g.dragGetX_(event, context);
  context.dragEndY = g.dragGetY_(event, context);

  var xDelta = Math.abs(context.dragStartX - context.dragEndX);
  var yDelta = Math.abs(context.dragStartY - context.dragEndY);

  // drag direction threshold for y axis is twice as large as x axis
  context.dragDirection = (xDelta < yDelta / 2) ? Dygraph.VERTICAL : Dygraph.HORIZONTAL;

  g.drawZoomRect_(
      context.dragDirection,
      context.dragStartX,
      context.dragEndX,
      context.dragStartY,
      context.dragEndY,
      context.prevDragDirection,
      context.prevEndX,
      context.prevEndY);

  context.prevEndX = context.dragEndX;
  context.prevEndY = context.dragEndY;
  context.prevDragDirection = context.dragDirection;
};

Dygraph.Interaction.treatMouseOpAsClick = function(g, event, context) {
  var clickCallback = g.attr_('clickCallback');
  var pointClickCallback = g.attr_('pointClickCallback');

  var selectedPoint = null;

  // Find out if the click occurs on a point. This only matters if there's a pointClickCallback.
  if (pointClickCallback) {
    var closestIdx = -1;
    var closestDistance = Number.MAX_VALUE;

    // check if the click was on a particular point.
    for (var i = 0; i < g.selPoints_.length; i++) {
      var p = g.selPoints_[i];
      var distance = Math.pow(p.canvasx - context.dragEndX, 2) +
                     Math.pow(p.canvasy - context.dragEndY, 2);
      if (closestIdx == -1 || distance < closestDistance) {
        closestDistance = distance;
        closestIdx = i;
      }
    }

    // Allow any click within two pixels of the dot.
    var radius = g.attr_('highlightCircleSize') + 2;
    if (closestDistance <= radius * radius) {
      selectedPoint = g.selPoints_[closestIdx];
    }
  }

  if (selectedPoint) {
    pointClickCallback(event, selectedPoint);
  }

  // TODO(danvk): pass along more info about the points, e.g. 'x'
  if (clickCallback) {
    clickCallback(event, g.lastx_, g.selPoints_);
  }
};

/**
 * Called in response to an interaction model operation that
 * responds to an event that performs a zoom based on previously defined
 * bounds..
 *
 * It's used in the default callback for "mouseup" operations.
 * Custom interaction model builders can use it to provide the default
 * zooming behavior.
 *
 * @param { Event } event the event object which led to the endZoom call.
 * @param { Dygraph} g The dygraph on which to end the zoom.
 * @param { Object} context The dragging context object (with
 * dragStartX/dragStartY/etc. properties). This function modifies the context.
 */
Dygraph.Interaction.endZoom = function(event, g, context) {
  context.isZooming = false;
  context.dragEndX = g.dragGetX_(event, context);
  context.dragEndY = g.dragGetY_(event, context);
  var regionWidth = Math.abs(context.dragEndX - context.dragStartX);
  var regionHeight = Math.abs(context.dragEndY - context.dragStartY);

  if (regionWidth < 2 && regionHeight < 2 &&
      g.lastx_ != undefined && g.lastx_ != -1) {
    Dygraph.Interaction.treatMouseOpAsClick(g, event, context);
  }

  if (regionWidth >= 10 && context.dragDirection == Dygraph.HORIZONTAL) {
    g.doZoomX_(Math.min(context.dragStartX, context.dragEndX),
               Math.max(context.dragStartX, context.dragEndX));
  } else if (regionHeight >= 10 && context.dragDirection == Dygraph.VERTICAL) {
    g.doZoomY_(Math.min(context.dragStartY, context.dragEndY),
               Math.max(context.dragStartY, context.dragEndY));
  } else {
    g.canvas_ctx_.clearRect(0, 0, g.canvas_.width, g.canvas_.height);
  }
  context.dragStartX = null;
  context.dragStartY = null;
};

/**
 * Default interation model for dygraphs. You can refer to specific elements of
 * this when constructing your own interaction model, e.g.:
 * g.updateOptions( {
 *   interactionModel: {
 *     mousedown: Dygraph.defaultInteractionModel.mousedown
 *   }
 * } );
 */
Dygraph.Interaction.defaultModel = {
  // Track the beginning of drag events
  mousedown: function(event, g, context) {
    context.initializeMouseDown(event, g, context);

    if (event.altKey || event.shiftKey) {
      Dygraph.startPan(event, g, context);
    } else {
      Dygraph.startZoom(event, g, context);
    }
  },

  // Draw zoom rectangles when the mouse is down and the user moves around
  mousemove: function(event, g, context) {
    if (context.isZooming) {
      Dygraph.moveZoom(event, g, context);
    } else if (context.isPanning) {
      Dygraph.movePan(event, g, context);
    }
  },

  mouseup: function(event, g, context) {
    if (context.isZooming) {
      Dygraph.endZoom(event, g, context);
    } else if (context.isPanning) {
      Dygraph.endPan(event, g, context);
    }
  },

  // Temporarily cancel the dragging event when the mouse leaves the graph
  mouseout: function(event, g, context) {
    if (context.isZooming) {
      context.dragEndX = null;
      context.dragEndY = null;
    }
  },

  // Disable zooming out if panning.
  dblclick: function(event, g, context) {
    if (event.altKey || event.shiftKey) {
      return;
    }
    // TODO(konigsberg): replace g.doUnzoom()_ with something that is
    // friendlier to public use.
    g.doUnzoom_();
  }
};

Dygraph.DEFAULT_ATTRS.interactionModel = Dygraph.Interaction.defaultModel;

// old ways of accessing these methods/properties
Dygraph.defaultInteractionModel = Dygraph.Interaction.defaultModel;
Dygraph.endZoom = Dygraph.Interaction.endZoom;
Dygraph.moveZoom = Dygraph.Interaction.moveZoom;
Dygraph.startZoom = Dygraph.Interaction.startZoom;
Dygraph.endPan = Dygraph.Interaction.endPan;
Dygraph.movePan = Dygraph.Interaction.movePan;
Dygraph.startPan = Dygraph.Interaction.startPan;

/**
 * Set up all the mouse handlers needed to capture dragging behavior for zoom
 * events.
 * @private
 */
Dygraph.prototype.createDragInterface_ = function() {
  var context = {
    // Tracks whether the mouse is down right now
    isZooming: false,
    isPanning: false,  // is this drag part of a pan?
    is2DPan: false,    // if so, is that pan 1- or 2-dimensional?
    dragStartX: null,
    dragStartY: null,
    dragEndX: null,
    dragEndY: null,
    dragDirection: null,
    prevEndX: null,
    prevEndY: null,
    prevDragDirection: null,

    // The value on the left side of the graph when a pan operation starts.
    initialLeftmostDate: null,

    // The number of units each pixel spans. (This won't be valid for log
    // scales)
    xUnitsPerPixel: null,

    // TODO(danvk): update this comment
    // The range in second/value units that the viewport encompasses during a
    // panning operation.
    dateRange: null,

    // Utility function to convert page-wide coordinates to canvas coords
    px: 0,
    py: 0,

    // Values for use with panEdgeFraction, which limit how far outside the
    // graph's data boundaries it can be panned.
    boundedDates: null, // [minDate, maxDate]
    boundedValues: null, // [[minValue, maxValue] ...]

    initializeMouseDown: function(event, g, context) {
      // prevents mouse drags from selecting page text.
      if (event.preventDefault) {
        event.preventDefault();  // Firefox, Chrome, etc.
      } else {
        event.returnValue = false;  // IE
        event.cancelBubble = true;
      }

      context.px = Dygraph.findPosX(g.canvas_);
      context.py = Dygraph.findPosY(g.canvas_);
      context.dragStartX = g.dragGetX_(event, context);
      context.dragStartY = g.dragGetY_(event, context);
    }
  };

  var interactionModel = this.attr_("interactionModel");

  // Self is the graph.
  var self = this;

  // Function that binds the graph and context to the handler.
  var bindHandler = function(handler) {
    return function(event) {
      handler(event, self, context);
    };
  };

  for (var eventName in interactionModel) {
    if (!interactionModel.hasOwnProperty(eventName)) continue;
    Dygraph.addEvent(this.mouseEventElement_, eventName,
        bindHandler(interactionModel[eventName]));
  }

  // If the user releases the mouse button during a drag, but not over the
  // canvas, then it doesn't count as a zooming action.
  Dygraph.addEvent(document, 'mouseup', function(event) {
    if (context.isZooming || context.isPanning) {
      context.isZooming = false;
      context.dragStartX = null;
      context.dragStartY = null;
    }

    if (context.isPanning) {
      context.isPanning = false;
      context.draggingDate = null;
      context.dateRange = null;
      for (var i = 0; i < self.axes_.length; i++) {
        delete self.axes_[i].draggingValue;
        delete self.axes_[i].dragValueRange;
      }
    }
  });
};


/**
 * Draw a gray zoom rectangle over the desired area of the canvas. Also clears
 * up any previous zoom rectangles that were drawn. This could be optimized to
 * avoid extra redrawing, but it's tricky to avoid interactions with the status
 * dots.
 * 
 * @param {Number} direction the direction of the zoom rectangle. Acceptable
 * values are Dygraph.HORIZONTAL and Dygraph.VERTICAL.
 * @param {Number} startX The X position where the drag started, in canvas
 * coordinates.
 * @param {Number} endX The current X position of the drag, in canvas coords.
 * @param {Number} startY The Y position where the drag started, in canvas
 * coordinates.
 * @param {Number} endY The current Y position of the drag, in canvas coords.
 * @param {Number} prevDirection the value of direction on the previous call to
 * this function. Used to avoid excess redrawing
 * @param {Number} prevEndX The value of endX on the previous call to this
 * function. Used to avoid excess redrawing
 * @param {Number} prevEndY The value of endY on the previous call to this
 * function. Used to avoid excess redrawing
 * @private
 */
Dygraph.prototype.drawZoomRect_ = function(direction, startX, endX, startY,
                                           endY, prevDirection, prevEndX,
                                           prevEndY) {
  var ctx = this.canvas_ctx_;

  // Clean up from the previous rect if necessary
  if (prevDirection == Dygraph.HORIZONTAL) {
    ctx.clearRect(Math.min(startX, prevEndX), 0,
                  Math.abs(startX - prevEndX), this.height_);
  } else if (prevDirection == Dygraph.VERTICAL){
    ctx.clearRect(0, Math.min(startY, prevEndY),
                  this.width_, Math.abs(startY - prevEndY));
  }

  // Draw a light-grey rectangle to show the new viewing area
  if (direction == Dygraph.HORIZONTAL) {
    if (endX && startX) {
      ctx.fillStyle = "rgba(128,128,128,0.33)";
      ctx.fillRect(Math.min(startX, endX), 0,
                   Math.abs(endX - startX), this.height_);
    }
  }
  if (direction == Dygraph.VERTICAL) {
    if (endY && startY) {
      ctx.fillStyle = "rgba(128,128,128,0.33)";
      ctx.fillRect(0, Math.min(startY, endY),
                   this.width_, Math.abs(endY - startY));
    }
  }
};

/**
 * Zoom to something containing [lowX, highX]. These are pixel coordinates in
 * the canvas. The exact zoom window may be slightly larger if there are no data
 * points near lowX or highX. Don't confuse this function with doZoomXDates,
 * which accepts dates that match the raw data. This function redraws the graph.
 *
 * @param {Number} lowX The leftmost pixel value that should be visible.
 * @param {Number} highX The rightmost pixel value that should be visible.
 * @private
 */
Dygraph.prototype.doZoomX_ = function(lowX, highX) {
  // Find the earliest and latest dates contained in this canvasx range.
  // Convert the call to date ranges of the raw data.
  var minDate = this.toDataXCoord(lowX);
  var maxDate = this.toDataXCoord(highX);
  this.doZoomXDates_(minDate, maxDate);
};

/**
 * Zoom to something containing [minDate, maxDate] values. Don't confuse this
 * method with doZoomX which accepts pixel coordinates. This function redraws
 * the graph.
 *
 * @param {Number} minDate The minimum date that should be visible.
 * @param {Number} maxDate The maximum date that should be visible.
 * @private
 */
Dygraph.prototype.doZoomXDates_ = function(minDate, maxDate) {
  this.dateWindow_ = [minDate, maxDate];
  this.zoomed_x_ = true;
  this.drawGraph_();
  if (this.attr_("zoomCallback")) {
    this.attr_("zoomCallback")(minDate, maxDate, this.yAxisRanges());
  }
};

/**
 * Zoom to something containing [lowY, highY]. These are pixel coordinates in
 * the canvas. This function redraws the graph.
 *
 * @param {Number} lowY The topmost pixel value that should be visible.
 * @param {Number} highY The lowest pixel value that should be visible.
 * @private
 */
Dygraph.prototype.doZoomY_ = function(lowY, highY) {
  // Find the highest and lowest values in pixel range for each axis.
  // Note that lowY (in pixels) corresponds to the max Value (in data coords).
  // This is because pixels increase as you go down on the screen, whereas data
  // coordinates increase as you go up the screen.
  var valueRanges = [];
  for (var i = 0; i < this.axes_.length; i++) {
    var hi = this.toDataYCoord(lowY, i);
    var low = this.toDataYCoord(highY, i);
    this.axes_[i].valueWindow = [low, hi];
    valueRanges.push([low, hi]);
  }

  this.zoomed_y_ = true;
  this.drawGraph_();
  if (this.attr_("zoomCallback")) {
    var xRange = this.xAxisRange();
    var yRange = this.yAxisRange();
    this.attr_("zoomCallback")(xRange[0], xRange[1], this.yAxisRanges());
  }
};

/**
 * Reset the zoom to the original view coordinates. This is the same as
 * double-clicking on the graph.
 *
 * @private
 */
Dygraph.prototype.doUnzoom_ = function() {
  var dirty = false;
  if (this.dateWindow_ != null) {
    dirty = true;
    this.dateWindow_ = null;
  }

  for (var i = 0; i < this.axes_.length; i++) {
    if (this.axes_[i].valueWindow != null) {
      dirty = true;
      delete this.axes_[i].valueWindow;
    }
  }

  // Clear any selection, since it's likely to be drawn in the wrong place.
  this.clearSelection();

  if (dirty) {
    // Putting the drawing operation before the callback because it resets
    // yAxisRange.
    this.zoomed_x_ = false;
    this.zoomed_y_ = false;
    this.drawGraph_();
    if (this.attr_("zoomCallback")) {
      var minDate = this.rawData_[0][0];
      var maxDate = this.rawData_[this.rawData_.length - 1][0];
      this.attr_("zoomCallback")(minDate, maxDate, this.yAxisRanges());
    }
  }
};

/**
 * When the mouse moves in the canvas, display information about a nearby data
 * point and draw dots over those points in the data series. This function
 * takes care of cleanup of previously-drawn dots.
 * @param {Object} event The mousemove event from the browser.
 * @private
 */
Dygraph.prototype.mouseMove_ = function(event) {
  // This prevents JS errors when mousing over the canvas before data loads.
  var points = this.layout_.points;
  if (points === undefined) return;

  var canvasx = Dygraph.pageX(event) - Dygraph.findPosX(this.mouseEventElement_);

  var lastx = -1;
  var lasty = -1;

  // Loop through all the points and find the date nearest to our current
  // location.
  var minDist = 1e+100;
  var idx = -1;
  for (var i = 0; i < points.length; i++) {
    var point = points[i];
    if (point == null) continue;
    var dist = Math.abs(point.canvasx - canvasx);
    if (dist > minDist) continue;
    minDist = dist;
    idx = i;
  }
  if (idx >= 0) lastx = points[idx].xval;

  // Extract the points we've selected
  this.selPoints_ = [];
  var l = points.length;
  if (!this.attr_("stackedGraph")) {
    for (var i = 0; i < l; i++) {
      if (points[i].xval == lastx) {
        this.selPoints_.push(points[i]);
      }
    }
  } else {
    // Need to 'unstack' points starting from the bottom
    var cumulative_sum = 0;
    for (var i = l - 1; i >= 0; i--) {
      if (points[i].xval == lastx) {
        var p = {};  // Clone the point since we modify it
        for (var k in points[i]) {
          p[k] = points[i][k];
        }
        p.yval -= cumulative_sum;
        cumulative_sum += p.yval;
        this.selPoints_.push(p);
      }
    }
    this.selPoints_.reverse();
  }

  if (this.attr_("highlightCallback")) {
    var px = this.lastx_;
    if (px !== null && lastx != px) {
      // only fire if the selected point has changed.
      this.attr_("highlightCallback")(event, lastx, this.selPoints_, this.idxToRow_(idx));
    }
  }

  // Save last x position for callbacks.
  this.lastx_ = lastx;

  this.updateSelection_();
};

/**
 * Transforms layout_.points index into data row number.
 * @param int layout_.points index
 * @return int row number, or -1 if none could be found.
 * @private
 */
Dygraph.prototype.idxToRow_ = function(idx) {
  if (idx < 0) return -1;

  for (var i in this.layout_.datasets) {
    if (idx < this.layout_.datasets[i].length) {
      return this.boundaryIds_[0][0]+idx;
    }
    idx -= this.layout_.datasets[i].length;
  }
  return -1;
};

/**
 * @private
 * @param { Number } x The number to consider.
 * @return { Boolean } Whether the number is zero or NaN.
 */
// TODO(danvk): rename this function to something like 'isNonZeroNan'.
Dygraph.isOK = function(x) {
  return x && !isNaN(x);
};

/**
 * @private
 * Generates HTML for the legend which is displayed when hovering over the
 * chart. If no selected points are specified, a default legend is returned
 * (this may just be the empty string).
 * @param { Number } [x] The x-value of the selected points.
 * @param { [Object] } [sel_points] List of selected points for the given
 * x-value. Should have properties like 'name', 'yval' and 'canvasy'.
 */
Dygraph.prototype.generateLegendHTML_ = function(x, sel_points) {
  // If no points are selected, we display a default legend. Traditionally,
  // this has been blank. But a better default would be a conventional legend,
  // which provides essential information for a non-interactive chart.
  if (typeof(x) === 'undefined') {
    if (this.attr_('legend') != 'always') return '';

    var sepLines = this.attr_('labelsSeparateLines');
    var labels = this.attr_('labels');
    var html = '';
    for (var i = 1; i < labels.length; i++) {
      if (!this.visibility()[i - 1]) continue;
      var c = this.plotter_.colors[labels[i]];
      if (html != '') html += (sepLines ? '<br/>' : ' ');
      html += "<b><span style='color: " + c + ";'>&mdash;" + labels[i] +
        "</span></b>";
    }
    return html;
  }

  var html = this.attr_('xValueFormatter')(x) + ":";

  var fmtFunc = this.attr_('yValueFormatter');
  var showZeros = this.attr_("labelsShowZeroValues");
  var sepLines = this.attr_("labelsSeparateLines");
  for (var i = 0; i < this.selPoints_.length; i++) {
    var pt = this.selPoints_[i];
    if (pt.yval == 0 && !showZeros) continue;
    if (!Dygraph.isOK(pt.canvasy)) continue;
    if (sepLines) html += "<br/>";

    var c = this.plotter_.colors[pt.name];
    var yval = fmtFunc(pt.yval, this);
    // TODO(danvk): use a template string here and make it an attribute.
    html += " <b><span style='color: " + c + ";'>"
      + pt.name + "</span></b>:"
      + yval;
  }
  return html;
};

/**
 * @private
 * Displays information about the selected points in the legend. If there is no
 * selection, the legend will be cleared.
 * @param { Number } [x] The x-value of the selected points.
 * @param { [Object] } [sel_points] List of selected points for the given
 * x-value. Should have properties like 'name', 'yval' and 'canvasy'.
 */
Dygraph.prototype.setLegendHTML_ = function(x, sel_points) {
  var html = this.generateLegendHTML_(x, sel_points);
  var labelsDiv = this.attr_("labelsDiv");
  if (labelsDiv !== null) {
    labelsDiv.innerHTML = html;
  } else {
    if (typeof(this.shown_legend_error_) == 'undefined') {
      this.error('labelsDiv is set to something nonexistent; legend will not be shown.');
      this.shown_legend_error_ = true;
    }
  }
};

/**
 * Draw dots over the selectied points in the data series. This function
 * takes care of cleanup of previously-drawn dots.
 * @private
 */
Dygraph.prototype.updateSelection_ = function() {
  // Clear the previously drawn vertical, if there is one
  var ctx = this.canvas_ctx_;
  if (this.previousVerticalX_ >= 0) {
    // Determine the maximum highlight circle size.
    var maxCircleSize = 0;
    var labels = this.attr_('labels');
    for (var i = 1; i < labels.length; i++) {
      var r = this.attr_('highlightCircleSize', labels[i]);
      if (r > maxCircleSize) maxCircleSize = r;
    }
    var px = this.previousVerticalX_;
    ctx.clearRect(px - maxCircleSize - 1, 0,
                  2 * maxCircleSize + 2, this.height_);
  }

  if (this.selPoints_.length > 0) {
    // Set the status message to indicate the selected point(s)
    if (this.attr_('showLabelsOnHighlight')) {
      this.setLegendHTML_(this.lastx_, this.selPoints_);
    }

    // Draw colored circles over the center of each selected point
    var canvasx = this.selPoints_[0].canvasx;
    ctx.save();
    for (var i = 0; i < this.selPoints_.length; i++) {
      var pt = this.selPoints_[i];
      if (!Dygraph.isOK(pt.canvasy)) continue;

      var circleSize = this.attr_('highlightCircleSize', pt.name);
      ctx.beginPath();
      ctx.fillStyle = this.plotter_.colors[pt.name];
      ctx.arc(canvasx, pt.canvasy, circleSize, 0, 2 * Math.PI, false);
      ctx.fill();
    }
    ctx.restore();

    this.previousVerticalX_ = canvasx;
  }
};

/**
 * Manually set the selected points and display information about them in the
 * legend. The selection can be cleared using clearSelection() and queried
 * using getSelection().
 * @param { Integer } row number that should be highlighted (i.e. appear with
 * hover dots on the chart). Set to false to clear any selection.
 */
Dygraph.prototype.setSelection = function(row) {
  // Extract the points we've selected
  this.selPoints_ = [];
  var pos = 0;

  if (row !== false) {
    row = row-this.boundaryIds_[0][0];
  }

  if (row !== false && row >= 0) {
    for (var i in this.layout_.datasets) {
      if (row < this.layout_.datasets[i].length) {
        var point = this.layout_.points[pos+row];
        
        if (this.attr_("stackedGraph")) {
          point = this.layout_.unstackPointAtIndex(pos+row);
        }
        
        this.selPoints_.push(point);
      }
      pos += this.layout_.datasets[i].length;
    }
  }

  if (this.selPoints_.length) {
    this.lastx_ = this.selPoints_[0].xval;
    this.updateSelection_();
  } else {
    this.clearSelection();
  }

};

/**
 * The mouse has left the canvas. Clear out whatever artifacts remain
 * @param {Object} event the mouseout event from the browser.
 * @private
 */
Dygraph.prototype.mouseOut_ = function(event) {
  if (this.attr_("unhighlightCallback")) {
    this.attr_("unhighlightCallback")(event);
  }

  if (this.attr_("hideOverlayOnMouseOut")) {
    this.clearSelection();
  }
};

/**
 * Clears the current selection (i.e. points that were highlighted by moving
 * the mouse over the chart).
 */
Dygraph.prototype.clearSelection = function() {
  // Get rid of the overlay data
  this.canvas_ctx_.clearRect(0, 0, this.width_, this.height_);
  this.setLegendHTML_();
  this.selPoints_ = [];
  this.lastx_ = -1;
}

/**
 * Returns the number of the currently selected row. To get data for this row,
 * you can use the getValue method.
 * @return { Integer } row number, or -1 if nothing is selected
 */
Dygraph.prototype.getSelection = function() {
  if (!this.selPoints_ || this.selPoints_.length < 1) {
    return -1;
  }

  for (var row=0; row<this.layout_.points.length; row++ ) {
    if (this.layout_.points[row].x == this.selPoints_[0].x) {
      return row + this.boundaryIds_[0][0];
    }
  }
  return -1;
};

/**
 * Number formatting function which mimicks the behavior of %g in printf, i.e.
 * either exponential or fixed format (without trailing 0s) is used depending on
 * the length of the generated string.  The advantage of this format is that
 * there is a predictable upper bound on the resulting string length,
 * significant figures are not dropped, and normal numbers are not displayed in
 * exponential notation.
 *
 * NOTE: JavaScript's native toPrecision() is NOT a drop-in replacement for %g.
 * It creates strings which are too long for absolute values between 10^-4 and
 * 10^-6, e.g. '0.00001' instead of '1e-5'. See tests/number-format.html for
 * output examples.
 *
 * @param {Number} x The number to format
 * @param {Number} opt_precision The precision to use, default 2.
 * @return {String} A string formatted like %g in printf.  The max generated
 *                  string length should be precision + 6 (e.g 1.123e+300).
 */
Dygraph.floatFormat = function(x, opt_precision) {
  // Avoid invalid precision values; [1, 21] is the valid range.
  var p = Math.min(Math.max(1, opt_precision || 2), 21);

  // This is deceptively simple.  The actual algorithm comes from:
  //
  // Max allowed length = p + 4
  // where 4 comes from 'e+n' and '.'.
  //
  // Length of fixed format = 2 + y + p
  // where 2 comes from '0.' and y = # of leading zeroes.
  //
  // Equating the two and solving for y yields y = 2, or 0.00xxxx which is
  // 1.0e-3.
  //
  // Since the behavior of toPrecision() is identical for larger numbers, we
  // don't have to worry about the other bound.
  //
  // Finally, the argument for toExponential() is the number of trailing digits,
  // so we take off 1 for the value before the '.'.
  return (Math.abs(x) < 1.0e-3 && x != 0.0) ?
      x.toExponential(p - 1) : x.toPrecision(p);
};

/**
 * @private
 * Return a string version of a number. This respects the digitsAfterDecimal
 * and maxNumberWidth options.
 * @param {Number} x The number to be formatted
 * @param {Dygraph} g The dygraph object
 */
Dygraph.numberFormatter = function(x, g) {
  var sigFigs = g.attr_('sigFigs');

  if (sigFigs !== null) {
    // User has opted for a fixed number of significant figures.
    return Dygraph.floatFormat(x, sigFigs);
  }

  var digits = g.attr_('digitsAfterDecimal');
  var maxNumberWidth = g.attr_('maxNumberWidth');

  // switch to scientific notation if we underflow or overflow fixed display.
  if (x !== 0.0 &&
      (Math.abs(x) >= Math.pow(10, maxNumberWidth) ||
       Math.abs(x) < Math.pow(10, -digits))) {
    return x.toExponential(digits);
  } else {
    return '' + Dygraph.round_(x, digits);
  }
};

/**
 * @private
 * Converts '9' to '09' (useful for dates)
 */
Dygraph.zeropad = function(x) {
  if (x < 10) return "0" + x; else return "" + x;
};

/**
 * Return a string version of the hours, minutes and seconds portion of a date.
 * @param {Number} date The JavaScript date (ms since epoch)
 * @return {String} A time of the form "HH:MM:SS"
 * @private
 */
Dygraph.hmsString_ = function(date) {
  var zeropad = Dygraph.zeropad;
  var d = new Date(date);
  if (d.getSeconds()) {
    return zeropad(d.getHours()) + ":" +
           zeropad(d.getMinutes()) + ":" +
           zeropad(d.getSeconds());
  } else {
    return zeropad(d.getHours()) + ":" + zeropad(d.getMinutes());
  }
};

/**
 * Convert a JS date to a string appropriate to display on an axis that
 * is displaying values at the stated granularity.
 * @param {Date} date The date to format
 * @param {Number} granularity One of the Dygraph granularity constants
 * @return {String} The formatted date
 * @private
 */
Dygraph.dateAxisFormatter = function(date, granularity) {
  if (granularity >= Dygraph.DECADAL) {
    return date.strftime('%Y');
  } else if (granularity >= Dygraph.MONTHLY) {
    return date.strftime('%b %y');
  } else {
    var frac = date.getHours() * 3600 + date.getMinutes() * 60 + date.getSeconds() + date.getMilliseconds();
    if (frac == 0 || granularity >= Dygraph.DAILY) {
      return new Date(date.getTime() + 3600*1000).strftime('%d%b');
    } else {
      return Dygraph.hmsString_(date.getTime());
    }
  }
};

/**
 * Convert a JS date (millis since epoch) to YYYY/MM/DD
 * @param {Number} date The JavaScript date (ms since epoch)
 * @return {String} A date of the form "YYYY/MM/DD"
 * @private
 */
Dygraph.dateString_ = function(date) {
  var zeropad = Dygraph.zeropad;
  var d = new Date(date);

  // Get the year:
  var year = "" + d.getFullYear();
  // Get a 0 padded month string
  var month = zeropad(d.getMonth() + 1);  //months are 0-offset, sigh
  // Get a 0 padded day string
  var day = zeropad(d.getDate());

  var ret = "";
  var frac = d.getHours() * 3600 + d.getMinutes() * 60 + d.getSeconds();
  if (frac) ret = " " + Dygraph.hmsString_(date);

  return year + "/" + month + "/" + day + ret;
};

/**
 * Round a number to the specified number of digits past the decimal point.
 * @param {Number} num The number to round
 * @param {Number} places The number of decimals to which to round
 * @return {Number} The rounded number
 * @private
 */
Dygraph.round_ = function(num, places) {
  var shift = Math.pow(10, places);
  return Math.round(num * shift)/shift;
};

/**
 * Fires when there's data available to be graphed.
 * @param {String} data Raw CSV data to be plotted
 * @private
 */
Dygraph.prototype.loadedEvent_ = function(data) {
  this.rawData_ = this.parseCSV_(data);
  this.predraw_();
};

Dygraph.prototype.months =  ["Jan", "Feb", "Mar", "Apr", "May", "Jun",
                             "Jul", "Aug", "Sep", "Oct", "Nov", "Dec"];
Dygraph.prototype.quarters = ["Jan", "Apr", "Jul", "Oct"];

/**
 * Add ticks on the x-axis representing years, months, quarters, weeks, or days
 * @private
 */
Dygraph.prototype.addXTicks_ = function() {
  // Determine the correct ticks scale on the x-axis: quarterly, monthly, ...
  var range;
  if (this.dateWindow_) {
    range = [this.dateWindow_[0], this.dateWindow_[1]];
  } else {
    range = [this.rawData_[0][0], this.rawData_[this.rawData_.length - 1][0]];
  }

  var xTicks = this.attr_('xTicker')(range[0], range[1], this);
  this.layout_.setXTicks(xTicks);
};

// Time granularity enumeration
Dygraph.SECONDLY = 0;
Dygraph.TWO_SECONDLY = 1;
Dygraph.FIVE_SECONDLY = 2;
Dygraph.TEN_SECONDLY = 3;
Dygraph.THIRTY_SECONDLY  = 4;
Dygraph.MINUTELY = 5;
Dygraph.TWO_MINUTELY = 6;
Dygraph.FIVE_MINUTELY = 7;
Dygraph.TEN_MINUTELY = 8;
Dygraph.THIRTY_MINUTELY = 9;
Dygraph.HOURLY = 10;
Dygraph.TWO_HOURLY = 11;
Dygraph.SIX_HOURLY = 12;
Dygraph.DAILY = 13;
Dygraph.WEEKLY = 14;
Dygraph.MONTHLY = 15;
Dygraph.QUARTERLY = 16;
Dygraph.BIANNUAL = 17;
Dygraph.ANNUAL = 18;
Dygraph.DECADAL = 19;
Dygraph.CENTENNIAL = 20;
Dygraph.NUM_GRANULARITIES = 21;

Dygraph.SHORT_SPACINGS = [];
Dygraph.SHORT_SPACINGS[Dygraph.SECONDLY]        = 1000 * 1;
Dygraph.SHORT_SPACINGS[Dygraph.TWO_SECONDLY]    = 1000 * 2;
Dygraph.SHORT_SPACINGS[Dygraph.FIVE_SECONDLY]   = 1000 * 5;
Dygraph.SHORT_SPACINGS[Dygraph.TEN_SECONDLY]    = 1000 * 10;
Dygraph.SHORT_SPACINGS[Dygraph.THIRTY_SECONDLY] = 1000 * 30;
Dygraph.SHORT_SPACINGS[Dygraph.MINUTELY]        = 1000 * 60;
Dygraph.SHORT_SPACINGS[Dygraph.TWO_MINUTELY]    = 1000 * 60 * 2;
Dygraph.SHORT_SPACINGS[Dygraph.FIVE_MINUTELY]   = 1000 * 60 * 5;
Dygraph.SHORT_SPACINGS[Dygraph.TEN_MINUTELY]    = 1000 * 60 * 10;
Dygraph.SHORT_SPACINGS[Dygraph.THIRTY_MINUTELY] = 1000 * 60 * 30;
Dygraph.SHORT_SPACINGS[Dygraph.HOURLY]          = 1000 * 3600;
Dygraph.SHORT_SPACINGS[Dygraph.TWO_HOURLY]      = 1000 * 3600 * 2;
Dygraph.SHORT_SPACINGS[Dygraph.SIX_HOURLY]      = 1000 * 3600 * 6;
Dygraph.SHORT_SPACINGS[Dygraph.DAILY]           = 1000 * 86400;
Dygraph.SHORT_SPACINGS[Dygraph.WEEKLY]          = 1000 * 604800;

/**
 * @private
 * If we used this time granularity, how many ticks would there be?
 * This is only an approximation, but it's generally good enough.
 */
Dygraph.prototype.NumXTicks = function(start_time, end_time, granularity) {
  if (granularity < Dygraph.MONTHLY) {
    // Generate one tick mark for every fixed interval of time.
    var spacing = Dygraph.SHORT_SPACINGS[granularity];
    return Math.floor(0.5 + 1.0 * (end_time - start_time) / spacing);
  } else {
    var year_mod = 1;  // e.g. to only print one point every 10 years.
    var num_months = 12;
    if (granularity == Dygraph.QUARTERLY) num_months = 3;
    if (granularity == Dygraph.BIANNUAL) num_months = 2;
    if (granularity == Dygraph.ANNUAL) num_months = 1;
    if (granularity == Dygraph.DECADAL) { num_months = 1; year_mod = 10; }
    if (granularity == Dygraph.CENTENNIAL) { num_months = 1; year_mod = 100; }

    var msInYear = 365.2524 * 24 * 3600 * 1000;
    var num_years = 1.0 * (end_time - start_time) / msInYear;
    return Math.floor(0.5 + 1.0 * num_years * num_months / year_mod);
  }
};

/**
 * @private
 *
 * Construct an x-axis of nicely-formatted times on meaningful boundaries
 * (e.g. 'Jan 09' rather than 'Jan 22, 2009').
 *
 * Returns an array containing {v: millis, label: label} dictionaries.
 */
Dygraph.prototype.GetXAxis = function(start_time, end_time, granularity) {
  var formatter = this.attr_("xAxisLabelFormatter");
  var ticks = [];
  if (granularity < Dygraph.MONTHLY) {
    // Generate one tick mark for every fixed interval of time.
    var spacing = Dygraph.SHORT_SPACINGS[granularity];
    var format = '%d%b';  // e.g. "1Jan"

    // Find a time less than start_time which occurs on a "nice" time boundary
    // for this granularity.
    var g = spacing / 1000;
    var d = new Date(start_time);
    if (g <= 60) {  // seconds
      var x = d.getSeconds(); d.setSeconds(x - x % g);
    } else {
      d.setSeconds(0);
      g /= 60;
      if (g <= 60) {  // minutes
        var x = d.getMinutes(); d.setMinutes(x - x % g);
      } else {
        d.setMinutes(0);
        g /= 60;

        if (g <= 24) {  // days
          var x = d.getHours(); d.setHours(x - x % g);
        } else {
          d.setHours(0);
          g /= 24;

          if (g == 7) {  // one week
            d.setDate(d.getDate() - d.getDay());
          }
        }
      }
    }
    start_time = d.getTime();

    for (var t = start_time; t <= end_time; t += spacing) {
      ticks.push({ v:t, label: formatter(new Date(t), granularity) });
    }
  } else {
    // Display a tick mark on the first of a set of months of each year.
    // Years get a tick mark iff y % year_mod == 0. This is useful for
    // displaying a tick mark once every 10 years, say, on long time scales.
    var months;
    var year_mod = 1;  // e.g. to only print one point every 10 years.

    if (granularity == Dygraph.MONTHLY) {
      months = [ 0, 1, 2, 3, 4, 5, 6, 7, 8, 9, 10, 11, 12 ];
    } else if (granularity == Dygraph.QUARTERLY) {
      months = [ 0, 3, 6, 9 ];
    } else if (granularity == Dygraph.BIANNUAL) {
      months = [ 0, 6 ];
    } else if (granularity == Dygraph.ANNUAL) {
      months = [ 0 ];
    } else if (granularity == Dygraph.DECADAL) {
      months = [ 0 ];
      year_mod = 10;
    } else if (granularity == Dygraph.CENTENNIAL) {
      months = [ 0 ];
      year_mod = 100;
    } else {
      this.warn("Span of dates is too long");
    }

    var start_year = new Date(start_time).getFullYear();
    var end_year   = new Date(end_time).getFullYear();
    var zeropad = Dygraph.zeropad;
    for (var i = start_year; i <= end_year; i++) {
      if (i % year_mod != 0) continue;
      for (var j = 0; j < months.length; j++) {
        var date_str = i + "/" + zeropad(1 + months[j]) + "/01";
        var t = Dygraph.dateStrToMillis(date_str);
        if (t < start_time || t > end_time) continue;
        ticks.push({ v:t, label: formatter(new Date(t), granularity) });
      }
    }
  }

  return ticks;
};


/**
 * Add ticks to the x-axis based on a date range.
 * @param {Number} startDate Start of the date window (millis since epoch)
 * @param {Number} endDate End of the date window (millis since epoch)
 * @param {Dygraph} self The dygraph object
 * @return { [Object] } Array of {label, value} tuples.
 * @public
 */
Dygraph.dateTicker = function(startDate, endDate, self) {
  // TODO(danvk): why does this take 'self' as a param?
  var chosen = -1;
  for (var i = 0; i < Dygraph.NUM_GRANULARITIES; i++) {
    var num_ticks = self.NumXTicks(startDate, endDate, i);
    if (self.width_ / num_ticks >= self.attr_('pixelsPerXLabel')) {
      chosen = i;
      break;
    }
  }

  if (chosen >= 0) {
    return self.GetXAxis(startDate, endDate, chosen);
  } else {
    // TODO(danvk): signal error.
  }
};

/**
 * @private
 * This is a list of human-friendly values at which to show tick marks on a log
 * scale. It is k * 10^n, where k=1..9 and n=-39..+39, so:
 * ..., 1, 2, 3, 4, 5, ..., 9, 10, 20, 30, ..., 90, 100, 200, 300, ...
 * NOTE: this assumes that Dygraph.LOG_SCALE = 10.
 */
Dygraph.PREFERRED_LOG_TICK_VALUES = function() {
  var vals = [];
  for (var power = -39; power <= 39; power++) {
    var range = Math.pow(10, power);
    for (var mult = 1; mult <= 9; mult++) {
      var val = range * mult;
      vals.push(val);
    }
  }
  return vals;
}();

/**
 * @private
 * Implementation of binary search over an array.
 * Currently does not work when val is outside the range of arry's values.
 * @param { Integer } val the value to search for
 * @param { Integer[] } arry is the value over which to search
 * @param { Integer } abs If abs > 0, find the lowest entry greater than val
 * If abs < 0, find the highest entry less than val.
 * if abs == 0, find the entry that equals val.
 * @param { Integer } [low] The first index in arry to consider (optional)
 * @param { Integer } [high] The last index in arry to consider (optional)
 */
Dygraph.binarySearch = function(val, arry, abs, low, high) {
  if (low == null || high == null) {
    low = 0;
    high = arry.length - 1;
  }
  if (low > high) {
    return -1;
  }
  if (abs == null) {
    abs = 0;
  }
  var validIndex = function(idx) {
    return idx >= 0 && idx < arry.length;
  }
  var mid = parseInt((low + high) / 2);
  var element = arry[mid];
  if (element == val) {
    return mid;
  }
  if (element > val) {
    if (abs > 0) {
      // Accept if element > val, but also if prior element < val.
      var idx = mid - 1;
      if (validIndex(idx) && arry[idx] < val) {
        return mid;
      }
    }
    return Dygraph.binarySearch(val, arry, abs, low, mid - 1);
  }
  if (element < val) {
    if (abs < 0) {
      // Accept if element < val, but also if prior element > val.
      var idx = mid + 1;
      if (validIndex(idx) && arry[idx] > val) {
        return mid;
      }
    }
    return Dygraph.binarySearch(val, arry, abs, mid + 1, high);
  }
};

// TODO(konigsberg): Update comment.
/**
 * Add ticks when the x axis has numbers on it (instead of dates)
 *
 * @param {Number} minV minimum value
 * @param {Number} maxV maximum value
 * @param self
 * @param {function} attribute accessor function.
 * @return {[Object]} Array of {label, value} tuples.
 */
Dygraph.numericTicks = function(minV, maxV, self, axis_props, vals) {
  var attr = function(k) {
    if (axis_props && axis_props.hasOwnProperty(k)) return axis_props[k];
    return self.attr_(k);
  };

  var ticks = [];
  if (vals) {
    for (var i = 0; i < vals.length; i++) {
      ticks.push({v: vals[i]});
    }
  } else {
    if (axis_props && attr("logscale")) {
      var pixelsPerTick = attr('pixelsPerYLabel');
      // NOTE(konigsberg): Dan, should self.height_ be self.plotter_.area.h?
      var nTicks  = Math.floor(self.height_ / pixelsPerTick);
      var minIdx = Dygraph.binarySearch(minV, Dygraph.PREFERRED_LOG_TICK_VALUES, 1);
      var maxIdx = Dygraph.binarySearch(maxV, Dygraph.PREFERRED_LOG_TICK_VALUES, -1);
      if (minIdx == -1) {
        minIdx = 0;
      }
      if (maxIdx == -1) {
        maxIdx = Dygraph.PREFERRED_LOG_TICK_VALUES.length - 1;
      }
      // Count the number of tick values would appear, if we can get at least
      // nTicks / 4 accept them.
      var lastDisplayed = null;
      if (maxIdx - minIdx >= nTicks / 4) {
        var axisId = axis_props.yAxisId;
        for (var idx = maxIdx; idx >= minIdx; idx--) {
          var tickValue = Dygraph.PREFERRED_LOG_TICK_VALUES[idx];
          var domCoord = axis_props.g.toDomYCoord(tickValue, axisId);
          var tick = { v: tickValue };
          if (lastDisplayed == null) {
            lastDisplayed = {
              tickValue : tickValue,
              domCoord : domCoord
            };
          } else {
            if (domCoord - lastDisplayed.domCoord >= pixelsPerTick) {
              lastDisplayed = {
                tickValue : tickValue,
                domCoord : domCoord
              };
            } else {
              tick.label = "";
            }
          }
          ticks.push(tick);
        }
        // Since we went in backwards order.
        ticks.reverse();
      }
    }

    // ticks.length won't be 0 if the log scale function finds values to insert.
    if (ticks.length == 0) {
      // Basic idea:
      // Try labels every 1, 2, 5, 10, 20, 50, 100, etc.
      // Calculate the resulting tick spacing (i.e. this.height_ / nTicks).
      // The first spacing greater than pixelsPerYLabel is what we use.
      // TODO(danvk): version that works on a log scale.
      if (attr("labelsKMG2")) {
        var mults = [1, 2, 4, 8];
      } else {
        var mults = [1, 2, 5];
      }
      var scale, low_val, high_val, nTicks;
      // TODO(danvk): make it possible to set this for x- and y-axes independently.
      var pixelsPerTick = attr('pixelsPerYLabel');
      for (var i = -10; i < 50; i++) {
        if (attr("labelsKMG2")) {
          var base_scale = Math.pow(16, i);
        } else {
          var base_scale = Math.pow(10, i);
        }
        for (var j = 0; j < mults.length; j++) {
          scale = base_scale * mults[j];
          low_val = Math.floor(minV / scale) * scale;
          high_val = Math.ceil(maxV / scale) * scale;
          nTicks = Math.abs(high_val - low_val) / scale;
          var spacing = self.height_ / nTicks;
          // wish I could break out of both loops at once...
          if (spacing > pixelsPerTick) break;
        }
        if (spacing > pixelsPerTick) break;
      }

      // Construct the set of ticks.
      // Allow reverse y-axis if it's explicitly requested.
      if (low_val > high_val) scale *= -1;
      for (var i = 0; i < nTicks; i++) {
        var tickV = low_val + i * scale;
        ticks.push( {v: tickV} );
      }
    }
  }

  // Add formatted labels to the ticks.
  var k;
  var k_labels = [];
  if (attr("labelsKMB")) {
    k = 1000;
    k_labels = [ "K", "M", "B", "T" ];
  }
  if (attr("labelsKMG2")) {
    if (k) self.warn("Setting both labelsKMB and labelsKMG2. Pick one!");
    k = 1024;
    k_labels = [ "k", "M", "G", "T" ];
  }
  var formatter = attr('yAxisLabelFormatter') ?
      attr('yAxisLabelFormatter') : attr('yValueFormatter');

  // Add labels to the ticks.
  for (var i = 0; i < ticks.length; i++) {
    if (ticks[i].label !== undefined) continue;  // Use current label.
    var tickV = ticks[i].v;
    var absTickV = Math.abs(tickV);
    var label = formatter(tickV, self);
    if (k_labels.length > 0) {
      // Round up to an appropriate unit.
      var n = k*k*k*k;
      for (var j = 3; j >= 0; j--, n /= k) {
        if (absTickV >= n) {
          label = Dygraph.round_(tickV / n, attr('digitsAfterDecimal')) + k_labels[j];
          break;
        }
      }
    }
    ticks[i].label = label;
  }

  return ticks;
};

/**
 * @private
 * Computes the range of the data series (including confidence intervals).
 * @param { [Array] } series either [ [x1, y1], [x2, y2], ... ] or
 * [ [x1, [y1, dev_low, dev_high]], [x2, [y2, dev_low, dev_high]], ...
 * @return [low, high]
 */
Dygraph.prototype.extremeValues_ = function(series) {
  var minY = null, maxY = null;

  var bars = this.attr_("errorBars") || this.attr_("customBars");
  if (bars) {
    // With custom bars, maxY is the max of the high values.
    for (var j = 0; j < series.length; j++) {
      var y = series[j][1][0];
      if (!y) continue;
      var low = y - series[j][1][1];
      var high = y + series[j][1][2];
      if (low > y) low = y;    // this can happen with custom bars,
      if (high < y) high = y;  // e.g. in tests/custom-bars.html
      if (maxY == null || high > maxY) {
        maxY = high;
      }
      if (minY == null || low < minY) {
        minY = low;
      }
    }
  } else {
    for (var j = 0; j < series.length; j++) {
      var y = series[j][1];
      if (y === null || isNaN(y)) continue;
      if (maxY == null || y > maxY) {
        maxY = y;
      }
      if (minY == null || y < minY) {
        minY = y;
      }
    }
  }

  return [minY, maxY];
};

/**
 * @private
 * This function is called once when the chart's data is changed or the options
 * dictionary is updated. It is _not_ called when the user pans or zooms. The
 * idea is that values derived from the chart's data can be computed here,
 * rather than every time the chart is drawn. This includes things like the
 * number of axes, rolling averages, etc.
 */
Dygraph.prototype.predraw_ = function() {
  // TODO(danvk): move more computations out of drawGraph_ and into here.
  this.computeYAxes_();

  // Create a new plotter.
  if (this.plotter_) this.plotter_.clear();
  this.plotter_ = new DygraphCanvasRenderer(this,
                                            this.hidden_,
                                            this.hidden_ctx_,
                                            this.layout_);

  // The roller sits in the bottom left corner of the chart. We don't know where
  // this will be until the options are available, so it's positioned here.
  this.createRollInterface_();

  // Same thing applies for the labelsDiv. It's right edge should be flush with
  // the right edge of the charting area (which may not be the same as the right
  // edge of the div, if we have two y-axes.
  this.positionLabelsDiv_();

  // If the data or options have changed, then we'd better redraw.
  this.drawGraph_();
};

/**
 * Update the graph with new data. This method is called when the viewing area
 * has changed. If the underlying data or options have changed, predraw_ will
 * be called before drawGraph_ is called.
 *
 * clearSelection, when undefined or true, causes this.clearSelection to be
 * called at the end of the draw operation. This should rarely be defined,
 * and never true (that is it should be undefined most of the time, and
 * rarely false.)
 *
 * @private
 */
Dygraph.prototype.drawGraph_ = function(clearSelection) {
  if (typeof(clearSelection) === 'undefined') {
    clearSelection = true;
  }

  var data = this.rawData_;

  // This is used to set the second parameter to drawCallback, below.
  var is_initial_draw = this.is_initial_draw_;
  this.is_initial_draw_ = false;

  var minY = null, maxY = null;
  this.layout_.removeAllDatasets();
  this.setColors_();
  this.attrs_['pointSize'] = 0.5 * this.attr_('highlightCircleSize');

  // Loop over the fields (series).  Go from the last to the first,
  // because if they're stacked that's how we accumulate the values.

  var cumulative_y = [];  // For stacked series.
  var datasets = [];

  var extremes = {};  // series name -> [low, high]

  // Loop over all fields and create datasets
  for (var i = data[0].length - 1; i >= 1; i--) {
    if (!this.visibility()[i - 1]) continue;

    var seriesName = this.attr_("labels")[i];
    var connectSeparatedPoints = this.attr_('connectSeparatedPoints', i);
    var logScale = this.attr_('logscale', i);

    var series = [];
    for (var j = 0; j < data.length; j++) {
      var date = data[j][0];
      var point = data[j][i];
      if (logScale) {
        // On the log scale, points less than zero do not exist.
        // This will create a gap in the chart. Note that this ignores
        // connectSeparatedPoints.
        if (point <= 0) {
          point = null;
        }
        series.push([date, point]);
      } else {
        if (point != null || !connectSeparatedPoints) {
          series.push([date, point]);
        }
      }
    }

    // TODO(danvk): move this into predraw_. It's insane to do it here.
    series = this.rollingAverage(series, this.rollPeriod_);

    // Prune down to the desired range, if necessary (for zooming)
    // Because there can be lines going to points outside of the visible area,
    // we actually prune to visible points, plus one on either side.
    var bars = this.attr_("errorBars") || this.attr_("customBars");
    if (this.dateWindow_) {
      var low = this.dateWindow_[0];
      var high= this.dateWindow_[1];
      var pruned = [];
      // TODO(danvk): do binary search instead of linear search.
      // TODO(danvk): pass firstIdx and lastIdx directly to the renderer.
      var firstIdx = null, lastIdx = null;
      for (var k = 0; k < series.length; k++) {
        if (series[k][0] >= low && firstIdx === null) {
          firstIdx = k;
        }
        if (series[k][0] <= high) {
          lastIdx = k;
        }
      }
      if (firstIdx === null) firstIdx = 0;
      if (firstIdx > 0) firstIdx--;
      if (lastIdx === null) lastIdx = series.length - 1;
      if (lastIdx < series.length - 1) lastIdx++;
      this.boundaryIds_[i-1] = [firstIdx, lastIdx];
      for (var k = firstIdx; k <= lastIdx; k++) {
        pruned.push(series[k]);
      }
      series = pruned;
    } else {
      this.boundaryIds_[i-1] = [0, series.length-1];
    }

    var seriesExtremes = this.extremeValues_(series);

    if (bars) {
      for (var j=0; j<series.length; j++) {
        val = [series[j][0], series[j][1][0], series[j][1][1], series[j][1][2]];
        series[j] = val;
      }
    } else if (this.attr_("stackedGraph")) {
      var l = series.length;
      var actual_y;
      for (var j = 0; j < l; j++) {
        // If one data set has a NaN, let all subsequent stacked
        // sets inherit the NaN -- only start at 0 for the first set.
        var x = series[j][0];
        if (cumulative_y[x] === undefined) {
          cumulative_y[x] = 0;
        }

        actual_y = series[j][1];
        cumulative_y[x] += actual_y;

        series[j] = [x, cumulative_y[x]]

        if (cumulative_y[x] > seriesExtremes[1]) {
          seriesExtremes[1] = cumulative_y[x];
        }
        if (cumulative_y[x] < seriesExtremes[0]) {
          seriesExtremes[0] = cumulative_y[x];
        }
      }
    }
    extremes[seriesName] = seriesExtremes;

    datasets[i] = series;
  }

  for (var i = 1; i < datasets.length; i++) {
    if (!this.visibility()[i - 1]) continue;
    this.layout_.addDataset(this.attr_("labels")[i], datasets[i]);
  }

  this.computeYAxisRanges_(extremes);
  this.layout_.setYAxes(this.axes_);

  this.addXTicks_();

  // Save the X axis zoomed status as the updateOptions call will tend to set it erroneously
  var tmp_zoomed_x = this.zoomed_x_;
  // Tell PlotKit to use this new data and render itself
  this.layout_.setDateWindow(this.dateWindow_);
  this.zoomed_x_ = tmp_zoomed_x;
  this.layout_.evaluateWithError();
  this.plotter_.clear();
  this.plotter_.render();
  this.canvas_.getContext('2d').clearRect(0, 0, this.canvas_.width,
                                          this.canvas_.height);

  if (is_initial_draw) {
    // Generate a static legend before any particular point is selected.
    this.setLegendHTML_();
  } else {
    if (clearSelection) {
      if (typeof(this.selPoints_) !== 'undefined' && this.selPoints_.length) {
        // We should select the point nearest the page x/y here, but it's easier
        // to just clear the selection. This prevents erroneous hover dots from
        // being displayed.
        this.clearSelection();
      } else {
        this.clearSelection();
      }
    }
  }

  if (this.attr_("drawCallback") !== null) {
    this.attr_("drawCallback")(this, is_initial_draw);
  }
};

/**
 * @private
 * Determine properties of the y-axes which are independent of the data
 * currently being displayed. This includes things like the number of axes and
 * the style of the axes. It does not include the range of each axis and its
 * tick marks.
 * This fills in this.axes_ and this.seriesToAxisMap_.
 * axes_ = [ { options } ]
 * seriesToAxisMap_ = { seriesName: 0, seriesName2: 1, ... }
 *   indices are into the axes_ array.
 */
Dygraph.prototype.computeYAxes_ = function() {
  // Preserve valueWindow settings if they exist, and if the user hasn't
  // specified a new valueRange.
  var valueWindows;
  if (this.axes_ != undefined && this.user_attrs_.hasOwnProperty("valueRange") == false) {
    valueWindows = [];
    for (var index = 0; index < this.axes_.length; index++) {
      valueWindows.push(this.axes_[index].valueWindow);
    }
  }


  this.axes_ = [{ yAxisId : 0, g : this }];  // always have at least one y-axis.
  this.seriesToAxisMap_ = {};

  // Get a list of series names.
  var labels = this.attr_("labels");
  var series = {};
  for (var i = 1; i < labels.length; i++) series[labels[i]] = (i - 1);

  // all options which could be applied per-axis:
  var axisOptions = [
    'includeZero',
    'valueRange',
    'labelsKMB',
    'labelsKMG2',
    'pixelsPerYLabel',
    'yAxisLabelWidth',
    'axisLabelFontSize',
    'axisTickSize',
    'logscale'
  ];

  // Copy global axis options over to the first axis.
  for (var i = 0; i < axisOptions.length; i++) {
    var k = axisOptions[i];
    var v = this.attr_(k);
    if (v) this.axes_[0][k] = v;
  }

  // Go through once and add all the axes.
  for (var seriesName in series) {
    if (!series.hasOwnProperty(seriesName)) continue;
    var axis = this.attr_("axis", seriesName);
    if (axis == null) {
      this.seriesToAxisMap_[seriesName] = 0;
      continue;
    }
    if (typeof(axis) == 'object') {
      // Add a new axis, making a copy of its per-axis options.
      var opts = {};
      Dygraph.update(opts, this.axes_[0]);
      Dygraph.update(opts, { valueRange: null });  // shouldn't inherit this.
      var yAxisId = this.axes_.length;
      opts.yAxisId = yAxisId;
      opts.g = this;
      Dygraph.update(opts, axis);
      this.axes_.push(opts);
      this.seriesToAxisMap_[seriesName] = yAxisId;
    }
  }

  // Go through one more time and assign series to an axis defined by another
  // series, e.g. { 'Y1: { axis: {} }, 'Y2': { axis: 'Y1' } }
  for (var seriesName in series) {
    if (!series.hasOwnProperty(seriesName)) continue;
    var axis = this.attr_("axis", seriesName);
    if (typeof(axis) == 'string') {
      if (!this.seriesToAxisMap_.hasOwnProperty(axis)) {
        this.error("Series " + seriesName + " wants to share a y-axis with " +
                   "series " + axis + ", which does not define its own axis.");
        return null;
      }
      var idx = this.seriesToAxisMap_[axis];
      this.seriesToAxisMap_[seriesName] = idx;
    }
  }

  // Now we remove series from seriesToAxisMap_ which are not visible. We do
  // this last so that hiding the first series doesn't destroy the axis
  // properties of the primary axis.
  var seriesToAxisFiltered = {};
  var vis = this.visibility();
  for (var i = 1; i < labels.length; i++) {
    var s = labels[i];
    if (vis[i - 1]) seriesToAxisFiltered[s] = this.seriesToAxisMap_[s];
  }
  this.seriesToAxisMap_ = seriesToAxisFiltered;

  if (valueWindows != undefined) {
    // Restore valueWindow settings.
    for (var index = 0; index < valueWindows.length; index++) {
      this.axes_[index].valueWindow = valueWindows[index];
    }
  }
};

/**
 * Returns the number of y-axes on the chart.
 * @return {Number} the number of axes.
 */
Dygraph.prototype.numAxes = function() {
  var last_axis = 0;
  for (var series in this.seriesToAxisMap_) {
    if (!this.seriesToAxisMap_.hasOwnProperty(series)) continue;
    var idx = this.seriesToAxisMap_[series];
    if (idx > last_axis) last_axis = idx;
  }
  return 1 + last_axis;
};

/**
 * @private
 * Returns axis properties for the given series.
 * @param { String } setName The name of the series for which to get axis
 * properties, e.g. 'Y1'.
 * @return { Object } The axis properties.
 */
Dygraph.prototype.axisPropertiesForSeries = function(series) {
  // TODO(danvk): handle errors.
  return this.axes_[this.seriesToAxisMap_[series]];
};

/**
 * @private
 * Determine the value range and tick marks for each axis.
 * @param {Object} extremes A mapping from seriesName -> [low, high]
 * This fills in the valueRange and ticks fields in each entry of this.axes_.
 */
Dygraph.prototype.computeYAxisRanges_ = function(extremes) {
  // Build a map from axis number -> [list of series names]
  var seriesForAxis = [];
  for (var series in this.seriesToAxisMap_) {
    if (!this.seriesToAxisMap_.hasOwnProperty(series)) continue;
    var idx = this.seriesToAxisMap_[series];
    while (seriesForAxis.length <= idx) seriesForAxis.push([]);
    seriesForAxis[idx].push(series);
  }

  // Compute extreme values, a span and tick marks for each axis.
  for (var i = 0; i < this.axes_.length; i++) {
    var axis = this.axes_[i];
 
    if (!seriesForAxis[i]) {
      // If no series are defined or visible then use a reasonable default
      axis.extremeRange = [0, 1];
    } else {
      // Calculate the extremes of extremes.
      var series = seriesForAxis[i];
      var minY = Infinity;  // extremes[series[0]][0];
      var maxY = -Infinity;  // extremes[series[0]][1];
      var extremeMinY, extremeMaxY;
      for (var j = 0; j < series.length; j++) {
        // Only use valid extremes to stop null data series' from corrupting the scale.
        extremeMinY = extremes[series[j]][0];
        if (extremeMinY != null) {
          minY = Math.min(extremeMinY, minY);
        }
        extremeMaxY = extremes[series[j]][1];
        if (extremeMaxY != null) {
          maxY = Math.max(extremeMaxY, maxY);
        }
      }
      if (axis.includeZero && minY > 0) minY = 0;

      // Ensure we have a valid scale, otherwise defualt to zero for safety.
      if (minY == Infinity) minY = 0;
      if (maxY == -Infinity) maxY = 0;

      // Add some padding and round up to an integer to be human-friendly.
      var span = maxY - minY;
      // special case: if we have no sense of scale, use +/-10% of the sole value.
      if (span == 0) { span = maxY; }

      var maxAxisY;
      var minAxisY;
      if (axis.logscale) {
        var maxAxisY = maxY + 0.1 * span;
        var minAxisY = minY;
      } else {
        var maxAxisY = maxY + 0.1 * span;
        var minAxisY = minY - 0.1 * span;

        // Try to include zero and make it minAxisY (or maxAxisY) if it makes sense.
        if (!this.attr_("avoidMinZero")) {
          if (minAxisY < 0 && minY >= 0) minAxisY = 0;
          if (maxAxisY > 0 && maxY <= 0) maxAxisY = 0;
        }

        if (this.attr_("includeZero")) {
          if (maxY < 0) maxAxisY = 0;
          if (minY > 0) minAxisY = 0;
        }
      }
      axis.extremeRange = [minAxisY, maxAxisY];
    }
    if (axis.valueWindow) {
      // This is only set if the user has zoomed on the y-axis. It is never set
      // by a user. It takes precedence over axis.valueRange because, if you set
      // valueRange, you'd still expect to be able to pan.
      axis.computedValueRange = [axis.valueWindow[0], axis.valueWindow[1]];
    } else if (axis.valueRange) {
      // This is a user-set value range for this axis.
      axis.computedValueRange = [axis.valueRange[0], axis.valueRange[1]];
    } else {
      axis.computedValueRange = axis.extremeRange;
    }

    // Add ticks. By default, all axes inherit the tick positions of the
    // primary axis. However, if an axis is specifically marked as having
    // independent ticks, then that is permissible as well.
    if (i == 0 || axis.independentTicks) {
      axis.ticks =
        Dygraph.numericTicks(axis.computedValueRange[0],
                             axis.computedValueRange[1],
                             this,
                             axis);
    } else {
      var p_axis = this.axes_[0];
      var p_ticks = p_axis.ticks;
      var p_scale = p_axis.computedValueRange[1] - p_axis.computedValueRange[0];
      var scale = axis.computedValueRange[1] - axis.computedValueRange[0];
      var tick_values = [];
      for (var i = 0; i < p_ticks.length; i++) {
        var y_frac = (p_ticks[i].v - p_axis.computedValueRange[0]) / p_scale;
        var y_val = axis.computedValueRange[0] + y_frac * scale;
        tick_values.push(y_val);
      }

      axis.ticks =
        Dygraph.numericTicks(axis.computedValueRange[0],
                             axis.computedValueRange[1],
                             this, axis, tick_values);
    }
  }
};
 
/**
 * @private
 * Calculates the rolling average of a data set.
 * If originalData is [label, val], rolls the average of those.
 * If originalData is [label, [, it's interpreted as [value, stddev]
 *   and the roll is returned in the same form, with appropriately reduced
 *   stddev for each value.
 * Note that this is where fractional input (i.e. '5/10') is converted into
 *   decimal values.
 * @param {Array} originalData The data in the appropriate format (see above)
 * @param {Number} rollPeriod The number of points over which to average the
 *                            data
 */
Dygraph.prototype.rollingAverage = function(originalData, rollPeriod) {
  if (originalData.length < 2)
    return originalData;
  var rollPeriod = Math.min(rollPeriod, originalData.length - 1);
  var rollingData = [];
  var sigma = this.attr_("sigma");

  if (this.fractions_) {
    var num = 0;
    var den = 0;  // numerator/denominator
    var mult = 100.0;
    for (var i = 0; i < originalData.length; i++) {
      num += originalData[i][1][0];
      den += originalData[i][1][1];
      if (i - rollPeriod >= 0) {
        num -= originalData[i - rollPeriod][1][0];
        den -= originalData[i - rollPeriod][1][1];
      }

      var date = originalData[i][0];
      var value = den ? num / den : 0.0;
      if (this.attr_("errorBars")) {
        if (this.wilsonInterval_) {
          // For more details on this confidence interval, see:
          // http://en.wikipedia.org/wiki/Binomial_confidence_interval
          if (den) {
            var p = value < 0 ? 0 : value, n = den;
            var pm = sigma * Math.sqrt(p*(1-p)/n + sigma*sigma/(4*n*n));
            var denom = 1 + sigma * sigma / den;
            var low  = (p + sigma * sigma / (2 * den) - pm) / denom;
            var high = (p + sigma * sigma / (2 * den) + pm) / denom;
            rollingData[i] = [date,
                              [p * mult, (p - low) * mult, (high - p) * mult]];
          } else {
            rollingData[i] = [date, [0, 0, 0]];
          }
        } else {
          var stddev = den ? sigma * Math.sqrt(value * (1 - value) / den) : 1.0;
          rollingData[i] = [date, [mult * value, mult * stddev, mult * stddev]];
        }
      } else {
        rollingData[i] = [date, mult * value];
      }
    }
  } else if (this.attr_("customBars")) {
    var low = 0;
    var mid = 0;
    var high = 0;
    var count = 0;
    for (var i = 0; i < originalData.length; i++) {
      var data = originalData[i][1];
      var y = data[1];
      rollingData[i] = [originalData[i][0], [y, y - data[0], data[2] - y]];

      if (y != null && !isNaN(y)) {
        low += data[0];
        mid += y;
        high += data[2];
        count += 1;
      }
      if (i - rollPeriod >= 0) {
        var prev = originalData[i - rollPeriod];
        if (prev[1][1] != null && !isNaN(prev[1][1])) {
          low -= prev[1][0];
          mid -= prev[1][1];
          high -= prev[1][2];
          count -= 1;
        }
      }
      rollingData[i] = [originalData[i][0], [ 1.0 * mid / count,
                                              1.0 * (mid - low) / count,
                                              1.0 * (high - mid) / count ]];
    }
  } else {
    // Calculate the rolling average for the first rollPeriod - 1 points where
    // there is not enough data to roll over the full number of points
    var num_init_points = Math.min(rollPeriod - 1, originalData.length - 2);
    if (!this.attr_("errorBars")){
      if (rollPeriod == 1) {
        return originalData;
      }

      for (var i = 0; i < originalData.length; i++) {
        var sum = 0;
        var num_ok = 0;
        for (var j = Math.max(0, i - rollPeriod + 1); j < i + 1; j++) {
          var y = originalData[j][1];
          if (y == null || isNaN(y)) continue;
          num_ok++;
          sum += originalData[j][1];
        }
        if (num_ok) {
          rollingData[i] = [originalData[i][0], sum / num_ok];
        } else {
          rollingData[i] = [originalData[i][0], null];
        }
      }

    } else {
      for (var i = 0; i < originalData.length; i++) {
        var sum = 0;
        var variance = 0;
        var num_ok = 0;
        for (var j = Math.max(0, i - rollPeriod + 1); j < i + 1; j++) {
          var y = originalData[j][1][0];
          if (y == null || isNaN(y)) continue;
          num_ok++;
          sum += originalData[j][1][0];
          variance += Math.pow(originalData[j][1][1], 2);
        }
        if (num_ok) {
          var stddev = Math.sqrt(variance) / num_ok;
          rollingData[i] = [originalData[i][0],
                            [sum / num_ok, sigma * stddev, sigma * stddev]];
        } else {
          rollingData[i] = [originalData[i][0], [null, null, null]];
        }
      }
    }
  }

  return rollingData;
};

/**
 * @private
 * Parses a date, returning the number of milliseconds since epoch. This can be
 * passed in as an xValueParser in the Dygraph constructor.
 * TODO(danvk): enumerate formats that this understands.
 * @param {String} A date in YYYYMMDD format.
 * @return {Number} Milliseconds since epoch.
 */
Dygraph.dateParser = function(dateStr, self) {
  var dateStrSlashed;
  var d;
  if (dateStr.search("-") != -1) {  // e.g. '2009-7-12' or '2009-07-12'
    dateStrSlashed = dateStr.replace("-", "/", "g");
    while (dateStrSlashed.search("-") != -1) {
      dateStrSlashed = dateStrSlashed.replace("-", "/");
    }
    d = Dygraph.dateStrToMillis(dateStrSlashed);
  } else if (dateStr.length == 8) {  // e.g. '20090712'
    // TODO(danvk): remove support for this format. It's confusing.
    dateStrSlashed = dateStr.substr(0,4) + "/" + dateStr.substr(4,2)
                       + "/" + dateStr.substr(6,2);
    d = Dygraph.dateStrToMillis(dateStrSlashed);
  } else {
    // Any format that Date.parse will accept, e.g. "2009/07/12" or
    // "2009/07/12 12:34:56"
    d = Dygraph.dateStrToMillis(dateStr);
  }

  if (!d || isNaN(d)) {
    self.error("Couldn't parse " + dateStr + " as a date");
  }
  return d;
};

/**
 * Detects the type of the str (date or numeric) and sets the various
 * formatting attributes in this.attrs_ based on this type.
 * @param {String} str An x value.
 * @private
 */
Dygraph.prototype.detectTypeFromString_ = function(str) {
  var isDate = false;
  if (str.indexOf('-') > 0 ||
      str.indexOf('/') >= 0 ||
      isNaN(parseFloat(str))) {
    isDate = true;
  } else if (str.length == 8 && str > '19700101' && str < '20371231') {
    // TODO(danvk): remove support for this format.
    isDate = true;
  }

  if (isDate) {
    this.attrs_.xValueFormatter = Dygraph.dateString_;
    this.attrs_.xValueParser = Dygraph.dateParser;
    this.attrs_.xTicker = Dygraph.dateTicker;
    this.attrs_.xAxisLabelFormatter = Dygraph.dateAxisFormatter;
  } else {
    // TODO(danvk): use Dygraph.numberFormatter here?
    /** @private (shut up, jsdoc!) */
    this.attrs_.xValueFormatter = function(x) { return x; };
    /** @private (shut up, jsdoc!) */
    this.attrs_.xValueParser = function(x) { return parseFloat(x); };
    this.attrs_.xTicker = Dygraph.numericTicks;
    this.attrs_.xAxisLabelFormatter = this.attrs_.xValueFormatter;
  }
};

/**
 * Parses the value as a floating point number. This is like the parseFloat()
 * built-in, but with a few differences:
 * - the empty string is parsed as null, rather than NaN.
 * - if the string cannot be parsed at all, an error is logged.
 * If the string can't be parsed, this method returns null.
 * @param {String} x The string to be parsed
 * @param {Number} opt_line_no The line number from which the string comes.
 * @param {String} opt_line The text of the line from which the string comes.
 * @private
 */

// Parse the x as a float or return null if it's not a number.
Dygraph.prototype.parseFloat_ = function(x, opt_line_no, opt_line) {
  var val = parseFloat(x);
  if (!isNaN(val)) return val;

  // Try to figure out what happeend.
  // If the value is the empty string, parse it as null.
  if (/^ *$/.test(x)) return null;

  // If it was actually "NaN", return it as NaN.
  if (/^ *nan *$/i.test(x)) return NaN;

  // Looks like a parsing error.
  var msg = "Unable to parse '" + x + "' as a number";
  if (opt_line !== null && opt_line_no !== null) {
    msg += " on line " + (1+opt_line_no) + " ('" + opt_line + "') of CSV.";
  }
  this.error(msg);

  return null;
};

/**
 * @private
 * Parses a string in a special csv format.  We expect a csv file where each
 * line is a date point, and the first field in each line is the date string.
 * We also expect that all remaining fields represent series.
 * if the errorBars attribute is set, then interpret the fields as:
 * date, series1, stddev1, series2, stddev2, ...
 * @param {[Object]} data See above.
 *
 * @return [Object] An array with one entry for each row. These entries
 * are an array of cells in that row. The first entry is the parsed x-value for
 * the row. The second, third, etc. are the y-values. These can take on one of
 * three forms, depending on the CSV and constructor parameters:
 * 1. numeric value
 * 2. [ value, stddev ]
 * 3. [ low value, center value, high value ]
 */
Dygraph.prototype.parseCSV_ = function(data) {
  var ret = [];
  var lines = data.split("\n");

  // Use the default delimiter or fall back to a tab if that makes sense.
  var delim = this.attr_('delimiter');
  if (lines[0].indexOf(delim) == -1 && lines[0].indexOf('\t') >= 0) {
    delim = '\t';
  }

  var start = 0;
  if (!('labels' in this.user_attrs_)) {
    // User hasn't explicitly set labels, so they're (presumably) in the CSV.
    start = 1;
    this.attrs_.labels = lines[0].split(delim);  // NOTE: _not_ user_attrs_.
  }
  var line_no = 0;

  var xParser;
  var defaultParserSet = false;  // attempt to auto-detect x value type
  var expectedCols = this.attr_("labels").length;
  var outOfOrder = false;
  for (var i = start; i < lines.length; i++) {
    var line = lines[i];
    line_no = i;
    if (line.length == 0) continue;  // skip blank lines
    if (line[0] == '#') continue;    // skip comment lines
    var inFields = line.split(delim);
    if (inFields.length < 2) continue;

    var fields = [];
    if (!defaultParserSet) {
      this.detectTypeFromString_(inFields[0]);
      xParser = this.attr_("xValueParser");
      defaultParserSet = true;
    }
    fields[0] = xParser(inFields[0], this);

    // If fractions are expected, parse the numbers as "A/B"
    if (this.fractions_) {
      for (var j = 1; j < inFields.length; j++) {
        // TODO(danvk): figure out an appropriate way to flag parse errors.
        var vals = inFields[j].split("/");
        if (vals.length != 2) {
          this.error('Expected fractional "num/den" values in CSV data ' +
                     "but found a value '" + inFields[j] + "' on line " +
                     (1 + i) + " ('" + line + "') which is not of this form.");
          fields[j] = [0, 0];
        } else {
          fields[j] = [this.parseFloat_(vals[0], i, line),
                       this.parseFloat_(vals[1], i, line)];
        }
      }
    } else if (this.attr_("errorBars")) {
      // If there are error bars, values are (value, stddev) pairs
      if (inFields.length % 2 != 1) {
        this.error('Expected alternating (value, stdev.) pairs in CSV data ' +
                   'but line ' + (1 + i) + ' has an odd number of values (' +
                   (inFields.length - 1) + "): '" + line + "'");
      }
      for (var j = 1; j < inFields.length; j += 2) {
        fields[(j + 1) / 2] = [this.parseFloat_(inFields[j], i, line),
                               this.parseFloat_(inFields[j + 1], i, line)];
      }
    } else if (this.attr_("customBars")) {
      // Bars are a low;center;high tuple
      for (var j = 1; j < inFields.length; j++) {
        var val = inFields[j];
        if (/^ *$/.test(val)) {
          fields[j] = [null, null, null];
        } else {
          var vals = val.split(";");
          if (vals.length == 3) {
            fields[j] = [ this.parseFloat_(vals[0], i, line),
                          this.parseFloat_(vals[1], i, line),
                          this.parseFloat_(vals[2], i, line) ];
          } else {
            this.warning('When using customBars, values must be either blank ' +
                         'or "low;center;high" tuples (got "' + val +
                         '" on line ' + (1+i));
          }
        }
      }
    } else {
      // Values are just numbers
      for (var j = 1; j < inFields.length; j++) {
        fields[j] = this.parseFloat_(inFields[j], i, line);
      }
    }
    if (ret.length > 0 && fields[0] < ret[ret.length - 1][0]) {
      outOfOrder = true;
    }

    if (fields.length != expectedCols) {
      this.error("Number of columns in line " + i + " (" + fields.length +
                 ") does not agree with number of labels (" + expectedCols +
                 ") " + line);
    }

    // If the user specified the 'labels' option and none of the cells of the
    // first row parsed correctly, then they probably double-specified the
    // labels. We go with the values set in the option, discard this row and
    // log a warning to the JS console.
    if (i == 0 && this.attr_('labels')) {
      var all_null = true;
      for (var j = 0; all_null && j < fields.length; j++) {
        if (fields[j]) all_null = false;
      }
      if (all_null) {
        this.warn("The dygraphs 'labels' option is set, but the first row of " +
                  "CSV data ('" + line + "') appears to also contain labels. " +
                  "Will drop the CSV labels and use the option labels.");
        continue;
      }
    }
    ret.push(fields);
  }

  if (outOfOrder) {
    this.warn("CSV is out of order; order it correctly to speed loading.");
    ret.sort(function(a,b) { return a[0] - b[0] });
  }

  return ret;
};

/**
 * @private
 * The user has provided their data as a pre-packaged JS array. If the x values
 * are numeric, this is the same as dygraphs' internal format. If the x values
 * are dates, we need to convert them from Date objects to ms since epoch.
 * @param {[Object]} data
 * @return {[Object]} data with numeric x values.
 */
Dygraph.prototype.parseArray_ = function(data) {
  // Peek at the first x value to see if it's numeric.
  if (data.length == 0) {
    this.error("Can't plot empty data set");
    return null;
  }
  if (data[0].length == 0) {
    this.error("Data set cannot contain an empty row");
    return null;
  }

  if (this.attr_("labels") == null) {
    this.warn("Using default labels. Set labels explicitly via 'labels' " +
              "in the options parameter");
    this.attrs_.labels = [ "X" ];
    for (var i = 1; i < data[0].length; i++) {
      this.attrs_.labels.push("Y" + i);
    }
  }

  if (Dygraph.isDateLike(data[0][0])) {
    // Some intelligent defaults for a date x-axis.
    this.attrs_.xValueFormatter = Dygraph.dateString_;
    this.attrs_.xAxisLabelFormatter = Dygraph.dateAxisFormatter;
    this.attrs_.xTicker = Dygraph.dateTicker;

    // Assume they're all dates.
    var parsedData = Dygraph.clone(data);
    for (var i = 0; i < data.length; i++) {
      if (parsedData[i].length == 0) {
        this.error("Row " + (1 + i) + " of data is empty");
        return null;
      }
      if (parsedData[i][0] == null
          || typeof(parsedData[i][0].getTime) != 'function'
          || isNaN(parsedData[i][0].getTime())) {
        this.error("x value in row " + (1 + i) + " is not a Date");
        return null;
      }
      parsedData[i][0] = parsedData[i][0].getTime();
    }
    return parsedData;
  } else {
    // Some intelligent defaults for a numeric x-axis.
    /** @private (shut up, jsdoc!) */
    this.attrs_.xValueFormatter = function(x) { return x; };
    this.attrs_.xTicker = Dygraph.numericTicks;
    return data;
  }
};

/**
 * Parses a DataTable object from gviz.
 * The data is expected to have a first column that is either a date or a
 * number. All subsequent columns must be numbers. If there is a clear mismatch
 * between this.xValueParser_ and the type of the first column, it will be
 * fixed. Fills out rawData_.
 * @param {[Object]} data See above.
 * @private
 */
Dygraph.prototype.parseDataTable_ = function(data) {
  var cols = data.getNumberOfColumns();
  var rows = data.getNumberOfRows();

  var indepType = data.getColumnType(0);
  if (indepType == 'date' || indepType == 'datetime') {
    this.attrs_.xValueFormatter = Dygraph.dateString_;
    this.attrs_.xValueParser = Dygraph.dateParser;
    this.attrs_.xTicker = Dygraph.dateTicker;
    this.attrs_.xAxisLabelFormatter = Dygraph.dateAxisFormatter;
  } else if (indepType == 'number') {
    this.attrs_.xValueFormatter = function(x) { return x; };
    this.attrs_.xValueParser = function(x) { return parseFloat(x); };
    this.attrs_.xTicker = Dygraph.numericTicks;
    this.attrs_.xAxisLabelFormatter = this.attrs_.xValueFormatter;
  } else {
    this.error("only 'date', 'datetime' and 'number' types are supported for " +
               "column 1 of DataTable input (Got '" + indepType + "')");
    return null;
  }

  // Array of the column indices which contain data (and not annotations).
  var colIdx = [];
  var annotationCols = {};  // data index -> [annotation cols]
  var hasAnnotations = false;
  for (var i = 1; i < cols; i++) {
    var type = data.getColumnType(i);
    if (type == 'number') {
      colIdx.push(i);
    } else if (type == 'string' && this.attr_('displayAnnotations')) {
      // This is OK -- it's an annotation column.
      var dataIdx = colIdx[colIdx.length - 1];
      if (!annotationCols.hasOwnProperty(dataIdx)) {
        annotationCols[dataIdx] = [i];
      } else {
        annotationCols[dataIdx].push(i);
      }
      hasAnnotations = true;
    } else {
      this.error("Only 'number' is supported as a dependent type with Gviz." +
                 " 'string' is only supported if displayAnnotations is true");
    }
  }

  // Read column labels
  // TODO(danvk): add support back for errorBars
  var labels = [data.getColumnLabel(0)];
  for (var i = 0; i < colIdx.length; i++) {
    labels.push(data.getColumnLabel(colIdx[i]));
    if (this.attr_("errorBars")) i += 1;
  }
  this.attrs_.labels = labels;
  cols = labels.length;

  var ret = [];
  var outOfOrder = false;
  var annotations = [];
  for (var i = 0; i < rows; i++) {
    var row = [];
    if (typeof(data.getValue(i, 0)) === 'undefined' ||
        data.getValue(i, 0) === null) {
      this.warn("Ignoring row " + i +
                " of DataTable because of undefined or null first column.");
      continue;
    }

    if (indepType == 'date' || indepType == 'datetime') {
      row.push(data.getValue(i, 0).getTime());
    } else {
      row.push(data.getValue(i, 0));
    }
    if (!this.attr_("errorBars")) {
      for (var j = 0; j < colIdx.length; j++) {
        var col = colIdx[j];
        row.push(data.getValue(i, col));
        if (hasAnnotations &&
            annotationCols.hasOwnProperty(col) &&
            data.getValue(i, annotationCols[col][0]) != null) {
          var ann = {};
          ann.series = data.getColumnLabel(col);
          ann.xval = row[0];
          ann.shortText = String.fromCharCode(65 /* A */ + annotations.length)
          ann.text = '';
          for (var k = 0; k < annotationCols[col].length; k++) {
            if (k) ann.text += "\n";
            ann.text += data.getValue(i, annotationCols[col][k]);
          }
          annotations.push(ann);
        }
      }

      // Strip out infinities, which give dygraphs problems later on.
      for (var j = 0; j < row.length; j++) {
        if (!isFinite(row[j])) row[j] = null;
      }
    } else {
      for (var j = 0; j < cols - 1; j++) {
        row.push([ data.getValue(i, 1 + 2 * j), data.getValue(i, 2 + 2 * j) ]);
      }
    }
    if (ret.length > 0 && row[0] < ret[ret.length - 1][0]) {
      outOfOrder = true;
    }
    ret.push(row);
  }

  if (outOfOrder) {
    this.warn("DataTable is out of order; order it correctly to speed loading.");
    ret.sort(function(a,b) { return a[0] - b[0] });
  }
  this.rawData_ = ret;

  if (annotations.length > 0) {
    this.setAnnotations(annotations, true);
  }
}

/**
 * @private
 * This is identical to JavaScript's built-in Date.parse() method, except that
 * it doesn't get replaced with an incompatible method by aggressive JS
 * libraries like MooTools or Joomla.
 * @param { String } str The date string, e.g. "2011/05/06"
 * @return { Integer } millis since epoch
 */
Dygraph.dateStrToMillis = function(str) {
  return new Date(str).getTime();
};

// These functions are all based on MochiKit.
/**
 * Copies all the properties from o to self.
 *
 * @private
 */
Dygraph.update = function (self, o) {
  if (typeof(o) != 'undefined' && o !== null) {
    for (var k in o) {
      if (o.hasOwnProperty(k)) {
        self[k] = o[k];
      }
    }
  }
  return self;
};

/**
 * @private
 */
Dygraph.isArrayLike = function (o) {
  var typ = typeof(o);
  if (
      (typ != 'object' && !(typ == 'function' &&
        typeof(o.item) == 'function')) ||
      o === null ||
      typeof(o.length) != 'number' ||
      o.nodeType === 3
     ) {
    return false;
  }
  return true;
};

/**
 * @private
 */
Dygraph.isDateLike = function (o) {
  if (typeof(o) != "object" || o === null ||
      typeof(o.getTime) != 'function') {
    return false;
  }
  return true;
};

/**
 * @private
 */
Dygraph.clone = function(o) {
  // TODO(danvk): figure out how MochiKit's version works
  var r = [];
  for (var i = 0; i < o.length; i++) {
    if (Dygraph.isArrayLike(o[i])) {
      r.push(Dygraph.clone(o[i]));
    } else {
      r.push(o[i]);
    }
  }
  return r;
};


/**
 * Get the CSV data. If it's in a function, call that function. If it's in a
 * file, do an XMLHttpRequest to get it.
 * @private
 */
Dygraph.prototype.start_ = function() {
  if (typeof this.file_ == 'function') {
    // CSV string. Pretend we got it via XHR.
    this.loadedEvent_(this.file_());
  } else if (Dygraph.isArrayLike(this.file_)) {
    this.rawData_ = this.parseArray_(this.file_);
    this.predraw_();
  } else if (typeof this.file_ == 'object' &&
             typeof this.file_.getColumnRange == 'function') {
    // must be a DataTable from gviz.
    this.parseDataTable_(this.file_);
    this.predraw_();
  } else if (typeof this.file_ == 'string') {
    // Heuristic: a newline means it's CSV data. Otherwise it's an URL.
    if (this.file_.indexOf('\n') >= 0) {
      this.loadedEvent_(this.file_);
    } else {
      var req = new XMLHttpRequest();
      var caller = this;
      req.onreadystatechange = function () {
        if (req.readyState == 4) {
          if (req.status == 200 ||  // Normal http
              req.status == 0) {    // Chrome w/ --allow-file-access-from-files
            caller.loadedEvent_(req.responseText);
          }
        }
      };

      req.open("GET", this.file_, true);
      req.send(null);
    }
  } else {
    this.error("Unknown data format: " + (typeof this.file_));
  }
};

/**
 * Changes various properties of the graph. These can include:
 * <ul>
 * <li>file: changes the source data for the graph</li>
 * <li>errorBars: changes whether the data contains stddev</li>
 * </ul>
 *
 * There's a huge variety of options that can be passed to this method. For a
 * full list, see http://dygraphs.com/options.html.
 *
 * @param {Object} attrs The new properties and values
 * @param {Boolean} [block_redraw] Usually the chart is redrawn after every
 * call to updateOptions(). If you know better, you can pass true to explicitly
 * block the redraw. This can be useful for chaining updateOptions() calls,
 * avoiding the occasional infinite loop and preventing redraws when it's not
 * necessary (e.g. when updating a callback).
 */
Dygraph.prototype.updateOptions = function(attrs, block_redraw) {
  if (typeof(block_redraw) == 'undefined') block_redraw = false;

  // TODO(danvk): this is a mess. Move these options into attr_.
  if ('rollPeriod' in attrs) {
    this.rollPeriod_ = attrs.rollPeriod;
  }
  if ('dateWindow' in attrs) {
    this.dateWindow_ = attrs.dateWindow;
    if (!('isZoomedIgnoreProgrammaticZoom' in attrs)) {
      this.zoomed_x_ = attrs.dateWindow != null;
    }
  }
  if ('valueRange' in attrs && !('isZoomedIgnoreProgrammaticZoom' in attrs)) {
    this.zoomed_y_ = attrs.valueRange != null;
  }

  // TODO(danvk): validate per-series options.
  // Supported:
  // strokeWidth
  // pointSize
  // drawPoints
  // highlightCircleSize

  Dygraph.update(this.user_attrs_, attrs);

  if (attrs['file']) {
    this.file_ = attrs['file'];
    if (!block_redraw) this.start_();
  } else {
    if (!block_redraw) this.predraw_();
  }
};

/**
 * Resizes the dygraph. If no parameters are specified, resizes to fill the
 * containing div (which has presumably changed size since the dygraph was
 * instantiated. If the width/height are specified, the div will be resized.
 *
 * This is far more efficient than destroying and re-instantiating a
 * Dygraph, since it doesn't have to reparse the underlying data.
 *
 * @param {Number} [width] Width (in pixels)
 * @param {Number} [height] Height (in pixels)
 */
Dygraph.prototype.resize = function(width, height) {
  if (this.resize_lock) {
    return;
  }
  this.resize_lock = true;

  if ((width === null) != (height === null)) {
    this.warn("Dygraph.resize() should be called with zero parameters or " +
              "two non-NULL parameters. Pretending it was zero.");
    width = height = null;
  }

  // TODO(danvk): there should be a clear() method.
  this.maindiv_.innerHTML = "";
  this.attrs_.labelsDiv = null;

  if (width) {
    this.maindiv_.style.width = width + "px";
    this.maindiv_.style.height = height + "px";
    this.width_ = width;
    this.height_ = height;
  } else {
    this.width_ = this.maindiv_.offsetWidth;
    this.height_ = this.maindiv_.offsetHeight;
  }

  this.createInterface_();
  this.predraw_();

  this.resize_lock = false;
};

/**
 * Adjusts the number of points in the rolling average. Updates the graph to
 * reflect the new averaging period.
 * @param {Number} length Number of points over which to average the data.
 */
Dygraph.prototype.adjustRoll = function(length) {
  this.rollPeriod_ = length;
  this.predraw_();
};

/**
 * Returns a boolean array of visibility statuses.
 */
Dygraph.prototype.visibility = function() {
  // Do lazy-initialization, so that this happens after we know the number of
  // data series.
  if (!this.attr_("visibility")) {
    this.attrs_["visibility"] = [];
  }
  while (this.attr_("visibility").length < this.rawData_[0].length - 1) {
    this.attr_("visibility").push(true);
  }
  return this.attr_("visibility");
};

/**
 * Changes the visiblity of a series.
 */
Dygraph.prototype.setVisibility = function(num, value) {
  var x = this.visibility();
  if (num < 0 || num >= x.length) {
    this.warn("invalid series number in setVisibility: " + num);
  } else {
    x[num] = value;
    this.predraw_();
  }
};

/**
 * Update the list of annotations and redraw the chart.
 */
Dygraph.prototype.setAnnotations = function(ann, suppressDraw) {
  // Only add the annotation CSS rule once we know it will be used.
  Dygraph.addAnnotationRule();
  this.annotations_ = ann;
  this.layout_.setAnnotations(this.annotations_);
  if (!suppressDraw) {
    this.predraw_();
  }
};

/**
 * Return the list of annotations.
 */
Dygraph.prototype.annotations = function() {
  return this.annotations_;
};

/**
 * Get the index of a series (column) given its name. The first column is the
 * x-axis, so the data series start with index 1.
 */
Dygraph.prototype.indexFromSetName = function(name) {
  var labels = this.attr_("labels");
  for (var i = 0; i < labels.length; i++) {
    if (labels[i] == name) return i;
  }
  return null;
};

/**
 * @private
 * Adds a default style for the annotation CSS classes to the document. This is
 * only executed when annotations are actually used. It is designed to only be
 * called once -- all calls after the first will return immediately.
 */
Dygraph.addAnnotationRule = function() {
  if (Dygraph.addedAnnotationCSS) return;

  var rule = "border: 1px solid black; " +
             "background-color: white; " +
             "text-align: center;";

  var styleSheetElement = document.createElement("style");
  styleSheetElement.type = "text/css";
  document.getElementsByTagName("head")[0].appendChild(styleSheetElement);

  // Find the first style sheet that we can access.
  // We may not add a rule to a style sheet from another domain for security
  // reasons. This sometimes comes up when using gviz, since the Google gviz JS
  // adds its own style sheets from google.com.
  for (var i = 0; i < document.styleSheets.length; i++) {
    if (document.styleSheets[i].disabled) continue;
    var mysheet = document.styleSheets[i];
    try {
      if (mysheet.insertRule) {  // Firefox
        var idx = mysheet.cssRules ? mysheet.cssRules.length : 0;
        mysheet.insertRule(".dygraphDefaultAnnotation { " + rule + " }", idx);
      } else if (mysheet.addRule) {  // IE
        mysheet.addRule(".dygraphDefaultAnnotation", rule);
      }
      Dygraph.addedAnnotationCSS = true;
      return;
    } catch(err) {
      // Was likely a security exception.
    }
  }

  this.warn("Unable to add default annotation CSS rule; display may be off.");
}

/**
 * @private
 * Create a new canvas element. This is more complex than a simple
 * document.createElement("canvas") because of IE and excanvas.
 */
Dygraph.createCanvas = function() {
  var canvas = document.createElement("canvas");

  isIE = (/MSIE/.test(navigator.userAgent) && !window.opera);
  if (isIE && (typeof(G_vmlCanvasManager) != 'undefined')) {
    canvas = G_vmlCanvasManager.initElement(canvas);
  }

  return canvas;
};

// Older pages may still use this name.
<<<<<<< HEAD
DateGraph = Dygraph;
=======
DateGraph = Dygraph;

// <REMOVE_FOR_COMBINED>
Dygraph.OPTIONS_REFERENCE =  // <JSON>
{
  "xValueParser": {
    "default": "parseFloat() or Date.parse()*",
    "labels": ["CSV parsing"],
    "type": "function(str[, dygraph]) -> number",
    "description": "A function which parses x-values (i.e. the dependent series). Must return a number, even when the values are dates. In this case, millis since epoch are used. This is used primarily for parsing CSV data. *=Dygraphs is slightly more accepting in the dates which it will parse. See code for details."
  },
  "stackedGraph": {
    "default": "false",
    "labels": ["Data Line display"],
    "type": "boolean",
    "description": "If set, stack series on top of one another rather than drawing them independently."
  },
  "pointSize": {
    "default": "1",
    "labels": ["Data Line display"],
    "type": "integer",
    "description": "The size of the dot to draw on each point in pixels (see drawPoints). A dot is always drawn when a point is \"isolated\", i.e. there is a missing point on either side of it. This also controls the size of those dots."
  },
  "labelsDivStyles": {
    "default": "null",
    "labels": ["Legend"],
    "type": "{}",
    "description": "Additional styles to apply to the currently-highlighted points div. For example, { 'font-weight': 'bold' } will make the labels bold."
  },
  "drawPoints": {
    "default": "false",
    "labels": ["Data Line display"],
    "type": "boolean",
    "description": "Draw a small dot at each point, in addition to a line going through the point. This makes the individual data points easier to see, but can increase visual clutter in the chart."
  },
  "height": {
    "default": "320",
    "labels": ["Overall display"],
    "type": "integer",
    "description": "Height, in pixels, of the chart. If the container div has been explicitly sized, this will be ignored."
  },
  "zoomCallback": {
    "default": "null",
    "labels": ["Callbacks"],
    "type": "function(minDate, maxDate, yRanges)",
    "description": "A function to call when the zoom window is changed (either by zooming in or out). minDate and maxDate are milliseconds since epoch. yRanges is an array of [bottom, top] pairs, one for each y-axis."
  },
  "pointClickCallback": {
    "default": "",
    "labels": ["Callbacks", "Interactive Elements"],
    "type": "",
    "description": ""
  },
  "colors": {
    "default": "(see description)",
    "labels": ["Data Series Colors"],
    "type": "array<string>",
    "example": "['red', '#00FF00']",
    "description": "List of colors for the data series. These can be of the form \"#AABBCC\" or \"rgb(255,100,200)\" or \"yellow\", etc. If not specified, equally-spaced points around a color wheel are used."
  },
  "connectSeparatedPoints": {
    "default": "false",
    "labels": ["Data Line display"],
    "type": "boolean",
    "description": "Usually, when Dygraphs encounters a missing value in a data series, it interprets this as a gap and draws it as such. If, instead, the missing values represents an x-value for which only a different series has data, then you'll want to connect the dots by setting this to true. To explicitly include a gap with this option set, use a value of NaN."
  },
  "highlightCallback": {
    "default": "null",
    "labels": ["Callbacks"],
    "type": "function(event, x, points,row)",
    "description": "When set, this callback gets called every time a new point is highlighted. The parameters are the JavaScript mousemove event, the x-coordinate of the highlighted points and an array of highlighted points: <code>[ {name: 'series', yval: y-value}, &hellip; ]</code>"
  },
  "includeZero": {
    "default": "false",
    "labels": ["Axis display"],
    "type": "boolean",
    "description": "Usually, dygraphs will use the range of the data plus some padding to set the range of the y-axis. If this option is set, the y-axis will always include zero, typically as the lowest value. This can be used to avoid exaggerating the variance in the data"
  },
  "rollPeriod": {
    "default": "1",
    "labels": ["Error Bars", "Rolling Averages"],
    "type": "integer &gt;= 1",
    "description": "Number of days over which to average data. Discussed extensively above."
  },
  "unhighlightCallback": {
    "default": "null",
    "labels": ["Callbacks"],
    "type": "function(event)",
    "description": "When set, this callback gets called every time the user stops highlighting any point by mousing out of the graph.  The parameter is the mouseout event."
  },
  "axisTickSize": {
    "default": "3.0",
    "labels": ["Axis display"],
    "type": "number",
    "description": "The size of the line to display next to each tick mark on x- or y-axes."
  },
  "labelsSeparateLines": {
    "default": "false",
    "labels": ["Legend"],
    "type": "boolean",
    "description": "Put <code>&lt;br/&gt;</code> between lines in the label string. Often used in conjunction with <strong>labelsDiv</strong>."
  },
  "xValueFormatter": {
    "default": "(Round to 2 decimal places)",
    "labels": ["Axis display"],
    "type": "function(x)",
    "description": "Function to provide a custom display format for the X value for mouseover."
  },
  "pixelsPerYLabel": {
    "default": "30",
    "labels": ["Axis display", "Grid"],
    "type": "integer",
    "description": "Number of pixels to require between each x- and y-label. Larger values will yield a sparser axis with fewer ticks."
  },
  "annotationMouseOverHandler": {
    "default": "null",
    "labels": ["Annotations"],
    "type": "function(annotation, point, dygraph, event)",
    "description": "If provided, this function is called whenever the user mouses over an annotation."
  },
  "annotationMouseOutHandler": {
    "default": "null",
    "labels": ["Annotations"],
    "type": "function(annotation, point, dygraph, event)",
    "description": "If provided, this function is called whenever the user mouses out of an annotation."
  },
  "annotationClickHandler": {
    "default": "null",
    "labels": ["Annotations"],
    "type": "function(annotation, point, dygraph, event)",
    "description": "If provided, this function is called whenever the user clicks on an annotation."
  },
  "annotationDblClickHandler": {
    "default": "null",
    "labels": ["Annotations"],
    "type": "function(annotation, point, dygraph, event)",
    "description": "If provided, this function is called whenever the user double-clicks on an annotation."
  },
  "drawCallback": {
    "default": "null",
    "labels": ["Callbacks"],
    "type": "function(dygraph, is_initial)",
    "description": "When set, this callback gets called every time the dygraph is drawn. This includes the initial draw, after zooming and repeatedly while panning. The first parameter is the dygraph being drawn. The second is a boolean value indicating whether this is the initial draw."
  },
  "labelsKMG2": {
    "default": "false",
    "labels": ["Value display/formatting"],
    "type": "boolean",
    "description": "Show k/M/G for kilo/Mega/Giga on y-axis. This is different than <code>labelsKMB</code> in that it uses base 2, not 10."
  },
  "delimiter": {
    "default": ",",
    "labels": ["CSV parsing"],
    "type": "string",
    "description": "The delimiter to look for when separating fields of a CSV file. Setting this to a tab is not usually necessary, since tab-delimited data is auto-detected."
  },
  "axisLabelFontSize": {
    "default": "14",
    "labels": ["Axis display"],
    "type": "integer",
    "description": "Size of the font (in pixels) to use in the axis labels, both x- and y-axis."
  },
  "underlayCallback": {
    "default": "null",
    "labels": ["Callbacks"],
    "type": "function(canvas, area, dygraph)",
    "description": "When set, this callback gets called before the chart is drawn. It details on how to use this."
  },
  "width": {
    "default": "480",
    "labels": ["Overall display"],
    "type": "integer",
    "description": "Width, in pixels, of the chart. If the container div has been explicitly sized, this will be ignored."
  },
  "interactionModel": {
    "default": "...",
    "labels": ["Interactive Elements"],
    "type": "Object",
    "description": "TODO(konigsberg): document this"
  },
  "xTicker": {
    "default": "Dygraph.dateTicker or Dygraph.numericTicks",
    "labels": ["Axis display"],
    "type": "function(min, max, dygraph) -> [{v: ..., label: ...}, ...]",
    "description": "This lets you specify an arbitrary function to generate tick marks on an axis. The tick marks are an array of (value, label) pairs. The built-in functions go to great lengths to choose good tick marks so, if you set this option, you'll most likely want to call one of them and modify the result."
  },
  "xAxisLabelWidth": {
    "default": "50",
    "labels": ["Axis display"],
    "type": "integer",
    "description": "Width, in pixels, of the x-axis labels."
  },
  "xAxisHeight": {
    "default": "(null)",
    "labels": ["Axis display"],
    "type": "integer",
    "description": "Height, in pixels, of the x-axis. If not set explicitly, this is computed based on axisLabelFontSize and axisTickSize."
  },
  "showLabelsOnHighlight": {
    "default": "true",
    "labels": ["Interactive Elements", "Legend"],
    "type": "boolean",
    "description": "Whether to show the legend upon mouseover."
  },
  "axis": {
    "default": "(none)",
    "labels": ["Axis display"],
    "type": "string or object",
    "description": "Set to either an object ({}) filled with options for this axis or to the name of an existing data series with its own axis to re-use that axis. See tests for usage."
  },
  "pixelsPerXLabel": {
    "default": "60",
    "labels": ["Axis display", "Grid"],
    "type": "integer",
    "description": "Number of pixels to require between each x- and y-label. Larger values will yield a sparser axis with fewer ticks."
  },
  "labelsDiv": {
    "default": "null",
    "labels": ["Legend"],
    "type": "DOM element or string",
    "example": "<code style='font-size: small'>document.getElementById('foo')</code>or<code>'foo'",
    "description": "Show data labels in an external div, rather than on the graph.  This value can either be a div element or a div id."
  },
  "fractions": {
    "default": "false",
    "labels": ["CSV parsing", "Error Bars"],
    "type": "boolean",
    "description": "When set, attempt to parse each cell in the CSV file as \"a/b\", where a and b are integers. The ratio will be plotted. This allows computation of Wilson confidence intervals (see below)."
  },
  "logscale": {
    "default": "false",
    "labels": ["Axis display"],
    "type": "boolean",
    "description": "When set for a y-axis, the graph shows that axis in log scale. Any values less than or equal to zero are not displayed.\n\nNot compatible with showZero, and ignores connectSeparatedPoints. Also, showing log scale with valueRanges that are less than zero will result in an unviewable graph."
  },
  "strokeWidth": {
    "default": "1.0",
    "labels": ["Data Line display"],
    "type": "integer",
    "example": "0.5, 2.0",
    "description": "The width of the lines connecting data points. This can be used to increase the contrast or some graphs."
  },
  "wilsonInterval": {
    "default": "true",
    "labels": ["Error Bars"],
    "type": "boolean",
    "description": "Use in conjunction with the \"fractions\" option. Instead of plotting +/- N standard deviations, dygraphs will compute a Wilson confidence interval and plot that. This has more reasonable behavior for ratios close to 0 or 1."
  },
  "fillGraph": {
    "default": "false",
    "labels": ["Data Line display"],
    "type": "boolean",
    "description": "Should the area underneath the graph be filled? This option is not compatible with error bars."
  },
  "highlightCircleSize": {
    "default": "3",
    "labels": ["Interactive Elements"],
    "type": "integer",
    "description": "The size in pixels of the dot drawn over highlighted points."
  },
  "gridLineColor": {
    "default": "rgb(128,128,128)",
    "labels": ["Grid"],
    "type": "red, blue",
    "description": "The color of the gridlines."
  },
  "visibility": {
    "default": "[true, true, ...]",
    "labels": ["Data Line display"],
    "type": "Array of booleans",
    "description": "Which series should initially be visible? Once the Dygraph has been constructed, you can access and modify the visibility of each series using the <code>visibility</code> and <code>setVisibility</code> methods."
  },
  "valueRange": {
    "default": "Full range of the input is shown",
    "labels": ["Axis display"],
    "type": "Array of two numbers",
    "example": "[10, 110]",
    "description": "Explicitly set the vertical range of the graph to [low, high]."
  },
  "labelsDivWidth": {
    "default": "250",
    "labels": ["Legend"],
    "type": "integer",
    "description": "Width (in pixels) of the div which shows information on the currently-highlighted points."
  },
  "colorSaturation": {
    "default": "1.0",
    "labels": ["Data Series Colors"],
    "type": "float (0.0 - 1.0)",
    "description": "If <strong>colors</strong> is not specified, saturation of the automatically-generated data series colors."
  },
  "yAxisLabelWidth": {
    "default": "50",
    "labels": ["Axis display"],
    "type": "integer",
    "description": "Width, in pixels, of the y-axis labels. This also affects the amount of space available for a y-axis chart label."
  },
  "hideOverlayOnMouseOut": {
    "default": "true",
    "labels": ["Interactive Elements", "Legend"],
    "type": "boolean",
    "description": "Whether to hide the legend when the mouse leaves the chart area."
  },
  "yValueFormatter": {
    "default": "(Round to 2 decimal places)",
    "labels": ["Axis display"],
    "type": "function(x)",
    "description": "Function to provide a custom display format for the Y value for mouseover."
  },
  "legend": {
    "default": "onmouseover",
    "labels": ["Legend"],
    "type": "string",
    "description": "When to display the legend. By default, it only appears when a user mouses over the chart. Set it to \"always\" to always display a legend of some sort."
  },
  "labelsShowZeroValues": {
    "default": "true",
    "labels": ["Legend"],
    "type": "boolean",
    "description": "Show zero value labels in the labelsDiv."
  },
  "stepPlot": {
    "default": "false",
    "labels": ["Data Line display"],
    "type": "boolean",
    "description": "When set, display the graph as a step plot instead of a line plot."
  },
  "labelsKMB": {
    "default": "false",
    "labels": ["Value display/formatting"],
    "type": "boolean",
    "description": "Show K/M/B for thousands/millions/billions on y-axis."
  },
  "rightGap": {
    "default": "5",
    "labels": ["Overall display"],
    "type": "integer",
    "description": "Number of pixels to leave blank at the right edge of the Dygraph. This makes it easier to highlight the right-most data point."
  },
  "avoidMinZero": {
    "default": "false",
    "labels": ["Axis display"],
    "type": "boolean",
    "description": "When set, the heuristic that fixes the Y axis at zero for a data set with the minimum Y value of zero is disabled. \nThis is particularly useful for data sets that contain many zero values, especially for step plots which may otherwise have lines not visible running along the bottom axis."
  },
  "xAxisLabelFormatter": {
    "default": "Dygraph.dateAxisFormatter",
    "labels": ["Axis display", "Value display/formatting"],
    "type": "function(date, granularity)",
    "description": "Function to call to format values along the x axis."
  },
  "clickCallback": {
    "snippet": "function(e, date){<br>&nbsp;&nbsp;alert(date);<br>}",
    "default": "null",
    "labels": ["Callbacks"],
    "type": "function(e, date)",
    "description": "A function to call when a data point is clicked. The function should take two arguments, the event object for the click and the date that was clicked."
  },
  "yAxisLabelFormatter": {
    "default": "yValueFormatter",
    "labels": ["Axis display", "Value display/formatting"],
    "type": "function(x)",
    "description": "Function used to format values along the Y axis. By default it uses the same as the <code>yValueFormatter</code> unless specified."
  },
  "labels": {
    "default": "[\"X\", \"Y1\", \"Y2\", ...]*",
    "labels": ["Legend"],
    "type": "array<string>",
    "description": "A name for each data series, including the independent (X) series. For CSV files and DataTable objections, this is determined by context. For raw data, this must be specified. If it is not, default values are supplied and a warning is logged."
  },
  "dateWindow": {
    "default": "Full range of the input is shown",
    "labels": ["Axis display"],
    "type": "Array of two Dates or numbers",
    "example": "[<br>&nbsp;&nbsp;Date.parse('2006-01-01'),<br>&nbsp;&nbsp;(new Date()).valueOf()<br>]",
    "description": "Initially zoom in on a section of the graph. Is of the form [earliest, latest], where earliest/latest are milliseconds since epoch. If the data for the x-axis is numeric, the values in dateWindow must also be numbers."
  },
  "showRoller": {
    "default": "false",
    "labels": ["Interactive Elements", "Rolling Averages"],
    "type": "boolean",
    "description": "If the rolling average period text box should be shown."
  },
  "sigma": {
    "default": "2.0",
    "labels": ["Error Bars"],
    "type": "float",
    "description": "When errorBars is set, shade this many standard deviations above/below each point."
  },
  "customBars": {
    "default": "false",
    "labels": ["CSV parsing", "Error Bars"],
    "type": "boolean",
    "description": "When set, parse each CSV cell as \"low;middle;high\". Error bars will be drawn for each point between low and high, with the series itself going through middle."
  },
  "colorValue": {
    "default": "1.0",
    "labels": ["Data Series Colors"],
    "type": "float (0.0 - 1.0)",
    "description": "If colors is not specified, value of the data series colors, as in hue/saturation/value. (0.0-1.0, default 0.5)"
  },
  "errorBars": {
    "default": "false",
    "labels": ["CSV parsing", "Error Bars"],
    "type": "boolean",
    "description": "Does the data contain standard deviations? Setting this to true alters the input format (see above)."
  },
  "displayAnnotations": {
    "default": "false",
    "labels": ["Annotations"],
    "type": "boolean",
    "description": "Only applies when Dygraphs is used as a GViz chart. Causes string columns following a data series to be interpreted as annotations on points in that series. This is the same format used by Google's AnnotatedTimeLine chart."
  },
  "panEdgeFraction": {
    "default": "null",
    "labels": ["Axis display", "Interactive Elements"],
    "type": "float",
    "default": "null",
    "description": "A value representing the farthest a graph may be panned, in percent of the display. For example, a value of 0.1 means that the graph can only be panned 10% pased the edges of the displayed values. null means no bounds."
  },
  "title": {
    "labels": ["Chart labels"],
    "type": "string",
    "default": "null",
    "description": "Text to display above the chart. You can supply any HTML for this value, not just text. If you wish to style it using CSS, use the 'dygraph-label' or 'dygraph-title' classes."
  },
  "titleHeight": {
    "default": "18",
    "labels": ["Chart labels"],
    "type": "integer",
    "description": "Height of the chart title, in pixels. This also controls the default font size of the title. If you style the title on your own, this controls how much space is set aside above the chart for the title's div."
  },
  "xlabel": {
    "labels": ["Chart labels"],
    "type": "string",
    "default": "null",
    "description": "Text to display below the chart's x-axis. You can supply any HTML for this value, not just text. If you wish to style it using CSS, use the 'dygraph-label' or 'dygraph-xlabel' classes."
  },
  "xLabelHeight": {
    "labels": ["Chart labels"],
    "type": "integer",
    "default": "18",
    "description": "Height of the x-axis label, in pixels. This also controls the default font size of the x-axis label. If you style the label on your own, this controls how much space is set aside below the chart for the x-axis label's div."
  },
  "ylabel": {
    "labels": ["Chart labels"],
    "type": "string",
    "default": "null",
    "description": "Text to display to the left of the chart's y-axis. You can supply any HTML for this value, not just text. If you wish to style it using CSS, use the 'dygraph-label' or 'dygraph-ylabel' classes. The text will be rotated 90 degrees by default, so CSS rules may behave in unintuitive ways. No additional space is set aside for a y-axis label. If you need more space, increase the width of the y-axis tick labels using the yAxisLabelWidth option. If you need a wider div for the y-axis label, either style it that way with CSS (but remember that it's rotated, so width is controlled by the 'height' property) or set the yLabelWidth option."
  },
  "yLabelWidth": {
    "labels": ["Chart labels"],
    "type": "integer",
    "default": "18",
    "description": "Width of the div which contains the y-axis label. Since the y-axis label appears rotated 90 degrees, this actually affects the height of its div."
  },
  "isZoomedIgnoreProgrammaticZoom" : {
    "default": "false",
    "labels": ["Zooming"],
    "type": "boolean",
    "description" : "When this option is passed to updateOptions() along with either the <code>dateWindow</code> or <code>valueRange</code> options, the zoom flags are not changed to reflect a zoomed state. This is primarily useful for when the display area of a chart is changed programmatically and also where manual zooming is allowed and use is made of the <code>isZoomed</code> method to determine this."
  },
  "drawXGrid": {
    "default": "true",
    "labels": ["Grid"],
    "type": "boolean",
    "description" : "Whether to display vertical gridlines under the chart."
  },
  "drawYGrid": {
    "default": "true",
    "labels": ["Grid"],
    "type": "boolean",
    "description" : "Whether to display horizontal gridlines under the chart."
  },
  "drawXAxis": {
    "default": "true",
    "labels": ["Axis display"],
    "type": "boolean",
    "description" : "Whether to draw the x-axis. Setting this to false also prevents x-axis ticks from being drawn and reclaims the space for the chart grid/lines."
  },
  "drawYAxis": {
    "default": "true",
    "labels": ["Axis display"],
    "type": "boolean",
    "description" : "Whether to draw the y-axis. Setting this to false also prevents y-axis ticks from being drawn and reclaims the space for the chart grid/lines."
  },
  "gridLineWidth": {
    "default": "0.3",
    "labels": ["Grid"],
    "type": "float",
    "description" : "Thickness (in pixels) of the gridlines drawn under the chart. The vertical/horizontal gridlines can be turned off entirely by using the drawXGrid and drawYGrid options."
  },
  "axisLineWidth": {
    "default": "0.3",
    "labels": ["Axis display"],
    "type": "float",
    "description" : "Thickness (in pixels) of the x- and y-axis lines."
  },
  "axisLineColor": {
    "default": "black",
    "labels": ["Axis display"],
    "type": "string",
    "description" : "Color of the x- and y-axis lines. Accepts any value which the HTML canvas strokeStyle attribute understands, e.g. 'black' or 'rgb(0, 100, 255)'."
  },
  "fillAlpha": {
    "default": "0.15",
    "labels": ["Error Bars", "Data Series Colors"],
    "type": "float (0.0 - 1.0)",
    "description" : "Error bars (or custom bars) for each series are drawn in the same color as the series, but with partial transparency. This sets the transparency. A value of 0.0 means that the error bars will not be drawn, whereas a value of 1.0 means that the error bars will be as dark as the line for the series itself. This can be used to produce chart lines whose thickness varies at each point."
  },
  "axisLabelColor": {
    "default": "black",
    "labels": ["Axis display"],
    "type": "string",
    "description" : "Color for x- and y-axis labels. This is a CSS color string."
  },
  "axisLabelWidth": {
    "default": "50",
    "labels": ["Axis display", "Chart labels"],
    "type": "integer",
    "description" : "Width (in pixels) of the containing divs for x- and y-axis labels. For the y-axis, this also controls "
  },
  "sigFigs" : {
    "default": "null",
    "labels": ["Value display/formatting"],
    "type": "integer",
    "description": "By default, dygraphs displays numbers with a fixed number of digits after the decimal point. If you'd prefer to have a fixed number of significant figures, set this option to that number of sig figs. A value of 2, for instance, would cause 1 to be display as 1.0 and 1234 to be displayed as 1.23e+3."
  },
  "digitsAfterDecimal" : {
    "default": "2",
    "labels": ["Value display/formatting"],
    "type": "integer",
    "description": "Unless it's run in scientific mode (see the <code>sigFigs</code> option), dygraphs displays numbers with <code>digitsAfterDecimal</code> digits after the decimal point. Trailing zeros are not displayed, so with a value of 2 you'll get '0', '0.1', '0.12', '123.45' but not '123.456' (it will be rounded to '123.46'). Numbers with absolute value less than 0.1^digitsAfterDecimal (i.e. those which would show up as '0.00') will be displayed in scientific notation."
  },
  "maxNumberWidth" : {
    "default": "6",
    "labels": ["Value display/formatting"],
    "type": "integer",
    "description": "When displaying numbers in normal (not scientific) mode, large numbers will be displayed with many trailing zeros (e.g. 100000000 instead of 1e9). This can lead to unwieldy y-axis labels. If there are more than <code>maxNumberWidth</code> digits to the left of the decimal in a number, dygraphs will switch to scientific notation, even when not operating in scientific mode. If you'd like to see all those digits, set this to something large, like 20 or 30."
  },
  "file": {
    "default": "(set when constructed)",
    "labels": ["Data"],
    "type": "string (URL of CSV or CSV), GViz DataTable or 2D Array",
    "description": "Sets the data being displayed in the chart. This can only be set when calling updateOptions; it cannot be set from the constructor. For a full description of valid data formats, see the <a href='http://dygraphs.com/data.html'>Data Formats</a> page."
  }
}
;  // </JSON>
// NOTE: in addition to parsing as JS, this snippet is expected to be valid
// JSON. This assumption cannot be checked in JS, but it will be checked when
// documentation is generated by the generate-documentation.py script. For the
// most part, this just means that you should always use double quotes.

// Do a quick sanity check on the options reference.
(function() {
  var warn = function(msg) { if (console) console.warn(msg); };
  var flds = ['type', 'default', 'description'];
  var valid_cats = [ 
   'Annotations',
   'Axis display',
   'Chart labels',
   'CSV parsing',
   'Callbacks',
   'Data',
   'Data Line display',
   'Data Series Colors',
   'Error Bars',
   'Grid',
   'Interactive Elements',
   'Legend',
   'Overall display',
   'Rolling Averages',
   'Value display/formatting',
   'Zooming'
  ];
  var cats = {};
  for (var i = 0; i < valid_cats.length; i++) cats[valid_cats[i]] = true;

  for (var k in Dygraph.OPTIONS_REFERENCE) {
    if (!Dygraph.OPTIONS_REFERENCE.hasOwnProperty(k)) continue;
    var op = Dygraph.OPTIONS_REFERENCE[k];
    for (var i = 0; i < flds.length; i++) {
      if (!op.hasOwnProperty(flds[i])) {
        warn('Option ' + k + ' missing "' + flds[i] + '" property');
      } else if (typeof(op[flds[i]]) != 'string') {
        warn(k + '.' + flds[i] + ' must be of type string');
      }
    }
    var labels = op['labels'];
    if (typeof(labels) !== 'object') {
      warn('Option "' + k + '" is missing a "labels": [...] option');
    } else {
      for (var i = 0; i < labels.length; i++) {
        if (!cats.hasOwnProperty(labels[i])) {
          warn('Option "' + k + '" has label "' + labels[i] +
               '", which is invalid.');
        }
      }
    }
  }
})();
// </REMOVE_FOR_COMBINED>
>>>>>>> 35ca7c98
<|MERGE_RESOLUTION|>--- conflicted
+++ resolved
@@ -4013,609 +4013,4 @@
 };
 
 // Older pages may still use this name.
-<<<<<<< HEAD
-DateGraph = Dygraph;
-=======
-DateGraph = Dygraph;
-
-// <REMOVE_FOR_COMBINED>
-Dygraph.OPTIONS_REFERENCE =  // <JSON>
-{
-  "xValueParser": {
-    "default": "parseFloat() or Date.parse()*",
-    "labels": ["CSV parsing"],
-    "type": "function(str[, dygraph]) -> number",
-    "description": "A function which parses x-values (i.e. the dependent series). Must return a number, even when the values are dates. In this case, millis since epoch are used. This is used primarily for parsing CSV data. *=Dygraphs is slightly more accepting in the dates which it will parse. See code for details."
-  },
-  "stackedGraph": {
-    "default": "false",
-    "labels": ["Data Line display"],
-    "type": "boolean",
-    "description": "If set, stack series on top of one another rather than drawing them independently."
-  },
-  "pointSize": {
-    "default": "1",
-    "labels": ["Data Line display"],
-    "type": "integer",
-    "description": "The size of the dot to draw on each point in pixels (see drawPoints). A dot is always drawn when a point is \"isolated\", i.e. there is a missing point on either side of it. This also controls the size of those dots."
-  },
-  "labelsDivStyles": {
-    "default": "null",
-    "labels": ["Legend"],
-    "type": "{}",
-    "description": "Additional styles to apply to the currently-highlighted points div. For example, { 'font-weight': 'bold' } will make the labels bold."
-  },
-  "drawPoints": {
-    "default": "false",
-    "labels": ["Data Line display"],
-    "type": "boolean",
-    "description": "Draw a small dot at each point, in addition to a line going through the point. This makes the individual data points easier to see, but can increase visual clutter in the chart."
-  },
-  "height": {
-    "default": "320",
-    "labels": ["Overall display"],
-    "type": "integer",
-    "description": "Height, in pixels, of the chart. If the container div has been explicitly sized, this will be ignored."
-  },
-  "zoomCallback": {
-    "default": "null",
-    "labels": ["Callbacks"],
-    "type": "function(minDate, maxDate, yRanges)",
-    "description": "A function to call when the zoom window is changed (either by zooming in or out). minDate and maxDate are milliseconds since epoch. yRanges is an array of [bottom, top] pairs, one for each y-axis."
-  },
-  "pointClickCallback": {
-    "default": "",
-    "labels": ["Callbacks", "Interactive Elements"],
-    "type": "",
-    "description": ""
-  },
-  "colors": {
-    "default": "(see description)",
-    "labels": ["Data Series Colors"],
-    "type": "array<string>",
-    "example": "['red', '#00FF00']",
-    "description": "List of colors for the data series. These can be of the form \"#AABBCC\" or \"rgb(255,100,200)\" or \"yellow\", etc. If not specified, equally-spaced points around a color wheel are used."
-  },
-  "connectSeparatedPoints": {
-    "default": "false",
-    "labels": ["Data Line display"],
-    "type": "boolean",
-    "description": "Usually, when Dygraphs encounters a missing value in a data series, it interprets this as a gap and draws it as such. If, instead, the missing values represents an x-value for which only a different series has data, then you'll want to connect the dots by setting this to true. To explicitly include a gap with this option set, use a value of NaN."
-  },
-  "highlightCallback": {
-    "default": "null",
-    "labels": ["Callbacks"],
-    "type": "function(event, x, points,row)",
-    "description": "When set, this callback gets called every time a new point is highlighted. The parameters are the JavaScript mousemove event, the x-coordinate of the highlighted points and an array of highlighted points: <code>[ {name: 'series', yval: y-value}, &hellip; ]</code>"
-  },
-  "includeZero": {
-    "default": "false",
-    "labels": ["Axis display"],
-    "type": "boolean",
-    "description": "Usually, dygraphs will use the range of the data plus some padding to set the range of the y-axis. If this option is set, the y-axis will always include zero, typically as the lowest value. This can be used to avoid exaggerating the variance in the data"
-  },
-  "rollPeriod": {
-    "default": "1",
-    "labels": ["Error Bars", "Rolling Averages"],
-    "type": "integer &gt;= 1",
-    "description": "Number of days over which to average data. Discussed extensively above."
-  },
-  "unhighlightCallback": {
-    "default": "null",
-    "labels": ["Callbacks"],
-    "type": "function(event)",
-    "description": "When set, this callback gets called every time the user stops highlighting any point by mousing out of the graph.  The parameter is the mouseout event."
-  },
-  "axisTickSize": {
-    "default": "3.0",
-    "labels": ["Axis display"],
-    "type": "number",
-    "description": "The size of the line to display next to each tick mark on x- or y-axes."
-  },
-  "labelsSeparateLines": {
-    "default": "false",
-    "labels": ["Legend"],
-    "type": "boolean",
-    "description": "Put <code>&lt;br/&gt;</code> between lines in the label string. Often used in conjunction with <strong>labelsDiv</strong>."
-  },
-  "xValueFormatter": {
-    "default": "(Round to 2 decimal places)",
-    "labels": ["Axis display"],
-    "type": "function(x)",
-    "description": "Function to provide a custom display format for the X value for mouseover."
-  },
-  "pixelsPerYLabel": {
-    "default": "30",
-    "labels": ["Axis display", "Grid"],
-    "type": "integer",
-    "description": "Number of pixels to require between each x- and y-label. Larger values will yield a sparser axis with fewer ticks."
-  },
-  "annotationMouseOverHandler": {
-    "default": "null",
-    "labels": ["Annotations"],
-    "type": "function(annotation, point, dygraph, event)",
-    "description": "If provided, this function is called whenever the user mouses over an annotation."
-  },
-  "annotationMouseOutHandler": {
-    "default": "null",
-    "labels": ["Annotations"],
-    "type": "function(annotation, point, dygraph, event)",
-    "description": "If provided, this function is called whenever the user mouses out of an annotation."
-  },
-  "annotationClickHandler": {
-    "default": "null",
-    "labels": ["Annotations"],
-    "type": "function(annotation, point, dygraph, event)",
-    "description": "If provided, this function is called whenever the user clicks on an annotation."
-  },
-  "annotationDblClickHandler": {
-    "default": "null",
-    "labels": ["Annotations"],
-    "type": "function(annotation, point, dygraph, event)",
-    "description": "If provided, this function is called whenever the user double-clicks on an annotation."
-  },
-  "drawCallback": {
-    "default": "null",
-    "labels": ["Callbacks"],
-    "type": "function(dygraph, is_initial)",
-    "description": "When set, this callback gets called every time the dygraph is drawn. This includes the initial draw, after zooming and repeatedly while panning. The first parameter is the dygraph being drawn. The second is a boolean value indicating whether this is the initial draw."
-  },
-  "labelsKMG2": {
-    "default": "false",
-    "labels": ["Value display/formatting"],
-    "type": "boolean",
-    "description": "Show k/M/G for kilo/Mega/Giga on y-axis. This is different than <code>labelsKMB</code> in that it uses base 2, not 10."
-  },
-  "delimiter": {
-    "default": ",",
-    "labels": ["CSV parsing"],
-    "type": "string",
-    "description": "The delimiter to look for when separating fields of a CSV file. Setting this to a tab is not usually necessary, since tab-delimited data is auto-detected."
-  },
-  "axisLabelFontSize": {
-    "default": "14",
-    "labels": ["Axis display"],
-    "type": "integer",
-    "description": "Size of the font (in pixels) to use in the axis labels, both x- and y-axis."
-  },
-  "underlayCallback": {
-    "default": "null",
-    "labels": ["Callbacks"],
-    "type": "function(canvas, area, dygraph)",
-    "description": "When set, this callback gets called before the chart is drawn. It details on how to use this."
-  },
-  "width": {
-    "default": "480",
-    "labels": ["Overall display"],
-    "type": "integer",
-    "description": "Width, in pixels, of the chart. If the container div has been explicitly sized, this will be ignored."
-  },
-  "interactionModel": {
-    "default": "...",
-    "labels": ["Interactive Elements"],
-    "type": "Object",
-    "description": "TODO(konigsberg): document this"
-  },
-  "xTicker": {
-    "default": "Dygraph.dateTicker or Dygraph.numericTicks",
-    "labels": ["Axis display"],
-    "type": "function(min, max, dygraph) -> [{v: ..., label: ...}, ...]",
-    "description": "This lets you specify an arbitrary function to generate tick marks on an axis. The tick marks are an array of (value, label) pairs. The built-in functions go to great lengths to choose good tick marks so, if you set this option, you'll most likely want to call one of them and modify the result."
-  },
-  "xAxisLabelWidth": {
-    "default": "50",
-    "labels": ["Axis display"],
-    "type": "integer",
-    "description": "Width, in pixels, of the x-axis labels."
-  },
-  "xAxisHeight": {
-    "default": "(null)",
-    "labels": ["Axis display"],
-    "type": "integer",
-    "description": "Height, in pixels, of the x-axis. If not set explicitly, this is computed based on axisLabelFontSize and axisTickSize."
-  },
-  "showLabelsOnHighlight": {
-    "default": "true",
-    "labels": ["Interactive Elements", "Legend"],
-    "type": "boolean",
-    "description": "Whether to show the legend upon mouseover."
-  },
-  "axis": {
-    "default": "(none)",
-    "labels": ["Axis display"],
-    "type": "string or object",
-    "description": "Set to either an object ({}) filled with options for this axis or to the name of an existing data series with its own axis to re-use that axis. See tests for usage."
-  },
-  "pixelsPerXLabel": {
-    "default": "60",
-    "labels": ["Axis display", "Grid"],
-    "type": "integer",
-    "description": "Number of pixels to require between each x- and y-label. Larger values will yield a sparser axis with fewer ticks."
-  },
-  "labelsDiv": {
-    "default": "null",
-    "labels": ["Legend"],
-    "type": "DOM element or string",
-    "example": "<code style='font-size: small'>document.getElementById('foo')</code>or<code>'foo'",
-    "description": "Show data labels in an external div, rather than on the graph.  This value can either be a div element or a div id."
-  },
-  "fractions": {
-    "default": "false",
-    "labels": ["CSV parsing", "Error Bars"],
-    "type": "boolean",
-    "description": "When set, attempt to parse each cell in the CSV file as \"a/b\", where a and b are integers. The ratio will be plotted. This allows computation of Wilson confidence intervals (see below)."
-  },
-  "logscale": {
-    "default": "false",
-    "labels": ["Axis display"],
-    "type": "boolean",
-    "description": "When set for a y-axis, the graph shows that axis in log scale. Any values less than or equal to zero are not displayed.\n\nNot compatible with showZero, and ignores connectSeparatedPoints. Also, showing log scale with valueRanges that are less than zero will result in an unviewable graph."
-  },
-  "strokeWidth": {
-    "default": "1.0",
-    "labels": ["Data Line display"],
-    "type": "integer",
-    "example": "0.5, 2.0",
-    "description": "The width of the lines connecting data points. This can be used to increase the contrast or some graphs."
-  },
-  "wilsonInterval": {
-    "default": "true",
-    "labels": ["Error Bars"],
-    "type": "boolean",
-    "description": "Use in conjunction with the \"fractions\" option. Instead of plotting +/- N standard deviations, dygraphs will compute a Wilson confidence interval and plot that. This has more reasonable behavior for ratios close to 0 or 1."
-  },
-  "fillGraph": {
-    "default": "false",
-    "labels": ["Data Line display"],
-    "type": "boolean",
-    "description": "Should the area underneath the graph be filled? This option is not compatible with error bars."
-  },
-  "highlightCircleSize": {
-    "default": "3",
-    "labels": ["Interactive Elements"],
-    "type": "integer",
-    "description": "The size in pixels of the dot drawn over highlighted points."
-  },
-  "gridLineColor": {
-    "default": "rgb(128,128,128)",
-    "labels": ["Grid"],
-    "type": "red, blue",
-    "description": "The color of the gridlines."
-  },
-  "visibility": {
-    "default": "[true, true, ...]",
-    "labels": ["Data Line display"],
-    "type": "Array of booleans",
-    "description": "Which series should initially be visible? Once the Dygraph has been constructed, you can access and modify the visibility of each series using the <code>visibility</code> and <code>setVisibility</code> methods."
-  },
-  "valueRange": {
-    "default": "Full range of the input is shown",
-    "labels": ["Axis display"],
-    "type": "Array of two numbers",
-    "example": "[10, 110]",
-    "description": "Explicitly set the vertical range of the graph to [low, high]."
-  },
-  "labelsDivWidth": {
-    "default": "250",
-    "labels": ["Legend"],
-    "type": "integer",
-    "description": "Width (in pixels) of the div which shows information on the currently-highlighted points."
-  },
-  "colorSaturation": {
-    "default": "1.0",
-    "labels": ["Data Series Colors"],
-    "type": "float (0.0 - 1.0)",
-    "description": "If <strong>colors</strong> is not specified, saturation of the automatically-generated data series colors."
-  },
-  "yAxisLabelWidth": {
-    "default": "50",
-    "labels": ["Axis display"],
-    "type": "integer",
-    "description": "Width, in pixels, of the y-axis labels. This also affects the amount of space available for a y-axis chart label."
-  },
-  "hideOverlayOnMouseOut": {
-    "default": "true",
-    "labels": ["Interactive Elements", "Legend"],
-    "type": "boolean",
-    "description": "Whether to hide the legend when the mouse leaves the chart area."
-  },
-  "yValueFormatter": {
-    "default": "(Round to 2 decimal places)",
-    "labels": ["Axis display"],
-    "type": "function(x)",
-    "description": "Function to provide a custom display format for the Y value for mouseover."
-  },
-  "legend": {
-    "default": "onmouseover",
-    "labels": ["Legend"],
-    "type": "string",
-    "description": "When to display the legend. By default, it only appears when a user mouses over the chart. Set it to \"always\" to always display a legend of some sort."
-  },
-  "labelsShowZeroValues": {
-    "default": "true",
-    "labels": ["Legend"],
-    "type": "boolean",
-    "description": "Show zero value labels in the labelsDiv."
-  },
-  "stepPlot": {
-    "default": "false",
-    "labels": ["Data Line display"],
-    "type": "boolean",
-    "description": "When set, display the graph as a step plot instead of a line plot."
-  },
-  "labelsKMB": {
-    "default": "false",
-    "labels": ["Value display/formatting"],
-    "type": "boolean",
-    "description": "Show K/M/B for thousands/millions/billions on y-axis."
-  },
-  "rightGap": {
-    "default": "5",
-    "labels": ["Overall display"],
-    "type": "integer",
-    "description": "Number of pixels to leave blank at the right edge of the Dygraph. This makes it easier to highlight the right-most data point."
-  },
-  "avoidMinZero": {
-    "default": "false",
-    "labels": ["Axis display"],
-    "type": "boolean",
-    "description": "When set, the heuristic that fixes the Y axis at zero for a data set with the minimum Y value of zero is disabled. \nThis is particularly useful for data sets that contain many zero values, especially for step plots which may otherwise have lines not visible running along the bottom axis."
-  },
-  "xAxisLabelFormatter": {
-    "default": "Dygraph.dateAxisFormatter",
-    "labels": ["Axis display", "Value display/formatting"],
-    "type": "function(date, granularity)",
-    "description": "Function to call to format values along the x axis."
-  },
-  "clickCallback": {
-    "snippet": "function(e, date){<br>&nbsp;&nbsp;alert(date);<br>}",
-    "default": "null",
-    "labels": ["Callbacks"],
-    "type": "function(e, date)",
-    "description": "A function to call when a data point is clicked. The function should take two arguments, the event object for the click and the date that was clicked."
-  },
-  "yAxisLabelFormatter": {
-    "default": "yValueFormatter",
-    "labels": ["Axis display", "Value display/formatting"],
-    "type": "function(x)",
-    "description": "Function used to format values along the Y axis. By default it uses the same as the <code>yValueFormatter</code> unless specified."
-  },
-  "labels": {
-    "default": "[\"X\", \"Y1\", \"Y2\", ...]*",
-    "labels": ["Legend"],
-    "type": "array<string>",
-    "description": "A name for each data series, including the independent (X) series. For CSV files and DataTable objections, this is determined by context. For raw data, this must be specified. If it is not, default values are supplied and a warning is logged."
-  },
-  "dateWindow": {
-    "default": "Full range of the input is shown",
-    "labels": ["Axis display"],
-    "type": "Array of two Dates or numbers",
-    "example": "[<br>&nbsp;&nbsp;Date.parse('2006-01-01'),<br>&nbsp;&nbsp;(new Date()).valueOf()<br>]",
-    "description": "Initially zoom in on a section of the graph. Is of the form [earliest, latest], where earliest/latest are milliseconds since epoch. If the data for the x-axis is numeric, the values in dateWindow must also be numbers."
-  },
-  "showRoller": {
-    "default": "false",
-    "labels": ["Interactive Elements", "Rolling Averages"],
-    "type": "boolean",
-    "description": "If the rolling average period text box should be shown."
-  },
-  "sigma": {
-    "default": "2.0",
-    "labels": ["Error Bars"],
-    "type": "float",
-    "description": "When errorBars is set, shade this many standard deviations above/below each point."
-  },
-  "customBars": {
-    "default": "false",
-    "labels": ["CSV parsing", "Error Bars"],
-    "type": "boolean",
-    "description": "When set, parse each CSV cell as \"low;middle;high\". Error bars will be drawn for each point between low and high, with the series itself going through middle."
-  },
-  "colorValue": {
-    "default": "1.0",
-    "labels": ["Data Series Colors"],
-    "type": "float (0.0 - 1.0)",
-    "description": "If colors is not specified, value of the data series colors, as in hue/saturation/value. (0.0-1.0, default 0.5)"
-  },
-  "errorBars": {
-    "default": "false",
-    "labels": ["CSV parsing", "Error Bars"],
-    "type": "boolean",
-    "description": "Does the data contain standard deviations? Setting this to true alters the input format (see above)."
-  },
-  "displayAnnotations": {
-    "default": "false",
-    "labels": ["Annotations"],
-    "type": "boolean",
-    "description": "Only applies when Dygraphs is used as a GViz chart. Causes string columns following a data series to be interpreted as annotations on points in that series. This is the same format used by Google's AnnotatedTimeLine chart."
-  },
-  "panEdgeFraction": {
-    "default": "null",
-    "labels": ["Axis display", "Interactive Elements"],
-    "type": "float",
-    "default": "null",
-    "description": "A value representing the farthest a graph may be panned, in percent of the display. For example, a value of 0.1 means that the graph can only be panned 10% pased the edges of the displayed values. null means no bounds."
-  },
-  "title": {
-    "labels": ["Chart labels"],
-    "type": "string",
-    "default": "null",
-    "description": "Text to display above the chart. You can supply any HTML for this value, not just text. If you wish to style it using CSS, use the 'dygraph-label' or 'dygraph-title' classes."
-  },
-  "titleHeight": {
-    "default": "18",
-    "labels": ["Chart labels"],
-    "type": "integer",
-    "description": "Height of the chart title, in pixels. This also controls the default font size of the title. If you style the title on your own, this controls how much space is set aside above the chart for the title's div."
-  },
-  "xlabel": {
-    "labels": ["Chart labels"],
-    "type": "string",
-    "default": "null",
-    "description": "Text to display below the chart's x-axis. You can supply any HTML for this value, not just text. If you wish to style it using CSS, use the 'dygraph-label' or 'dygraph-xlabel' classes."
-  },
-  "xLabelHeight": {
-    "labels": ["Chart labels"],
-    "type": "integer",
-    "default": "18",
-    "description": "Height of the x-axis label, in pixels. This also controls the default font size of the x-axis label. If you style the label on your own, this controls how much space is set aside below the chart for the x-axis label's div."
-  },
-  "ylabel": {
-    "labels": ["Chart labels"],
-    "type": "string",
-    "default": "null",
-    "description": "Text to display to the left of the chart's y-axis. You can supply any HTML for this value, not just text. If you wish to style it using CSS, use the 'dygraph-label' or 'dygraph-ylabel' classes. The text will be rotated 90 degrees by default, so CSS rules may behave in unintuitive ways. No additional space is set aside for a y-axis label. If you need more space, increase the width of the y-axis tick labels using the yAxisLabelWidth option. If you need a wider div for the y-axis label, either style it that way with CSS (but remember that it's rotated, so width is controlled by the 'height' property) or set the yLabelWidth option."
-  },
-  "yLabelWidth": {
-    "labels": ["Chart labels"],
-    "type": "integer",
-    "default": "18",
-    "description": "Width of the div which contains the y-axis label. Since the y-axis label appears rotated 90 degrees, this actually affects the height of its div."
-  },
-  "isZoomedIgnoreProgrammaticZoom" : {
-    "default": "false",
-    "labels": ["Zooming"],
-    "type": "boolean",
-    "description" : "When this option is passed to updateOptions() along with either the <code>dateWindow</code> or <code>valueRange</code> options, the zoom flags are not changed to reflect a zoomed state. This is primarily useful for when the display area of a chart is changed programmatically and also where manual zooming is allowed and use is made of the <code>isZoomed</code> method to determine this."
-  },
-  "drawXGrid": {
-    "default": "true",
-    "labels": ["Grid"],
-    "type": "boolean",
-    "description" : "Whether to display vertical gridlines under the chart."
-  },
-  "drawYGrid": {
-    "default": "true",
-    "labels": ["Grid"],
-    "type": "boolean",
-    "description" : "Whether to display horizontal gridlines under the chart."
-  },
-  "drawXAxis": {
-    "default": "true",
-    "labels": ["Axis display"],
-    "type": "boolean",
-    "description" : "Whether to draw the x-axis. Setting this to false also prevents x-axis ticks from being drawn and reclaims the space for the chart grid/lines."
-  },
-  "drawYAxis": {
-    "default": "true",
-    "labels": ["Axis display"],
-    "type": "boolean",
-    "description" : "Whether to draw the y-axis. Setting this to false also prevents y-axis ticks from being drawn and reclaims the space for the chart grid/lines."
-  },
-  "gridLineWidth": {
-    "default": "0.3",
-    "labels": ["Grid"],
-    "type": "float",
-    "description" : "Thickness (in pixels) of the gridlines drawn under the chart. The vertical/horizontal gridlines can be turned off entirely by using the drawXGrid and drawYGrid options."
-  },
-  "axisLineWidth": {
-    "default": "0.3",
-    "labels": ["Axis display"],
-    "type": "float",
-    "description" : "Thickness (in pixels) of the x- and y-axis lines."
-  },
-  "axisLineColor": {
-    "default": "black",
-    "labels": ["Axis display"],
-    "type": "string",
-    "description" : "Color of the x- and y-axis lines. Accepts any value which the HTML canvas strokeStyle attribute understands, e.g. 'black' or 'rgb(0, 100, 255)'."
-  },
-  "fillAlpha": {
-    "default": "0.15",
-    "labels": ["Error Bars", "Data Series Colors"],
-    "type": "float (0.0 - 1.0)",
-    "description" : "Error bars (or custom bars) for each series are drawn in the same color as the series, but with partial transparency. This sets the transparency. A value of 0.0 means that the error bars will not be drawn, whereas a value of 1.0 means that the error bars will be as dark as the line for the series itself. This can be used to produce chart lines whose thickness varies at each point."
-  },
-  "axisLabelColor": {
-    "default": "black",
-    "labels": ["Axis display"],
-    "type": "string",
-    "description" : "Color for x- and y-axis labels. This is a CSS color string."
-  },
-  "axisLabelWidth": {
-    "default": "50",
-    "labels": ["Axis display", "Chart labels"],
-    "type": "integer",
-    "description" : "Width (in pixels) of the containing divs for x- and y-axis labels. For the y-axis, this also controls "
-  },
-  "sigFigs" : {
-    "default": "null",
-    "labels": ["Value display/formatting"],
-    "type": "integer",
-    "description": "By default, dygraphs displays numbers with a fixed number of digits after the decimal point. If you'd prefer to have a fixed number of significant figures, set this option to that number of sig figs. A value of 2, for instance, would cause 1 to be display as 1.0 and 1234 to be displayed as 1.23e+3."
-  },
-  "digitsAfterDecimal" : {
-    "default": "2",
-    "labels": ["Value display/formatting"],
-    "type": "integer",
-    "description": "Unless it's run in scientific mode (see the <code>sigFigs</code> option), dygraphs displays numbers with <code>digitsAfterDecimal</code> digits after the decimal point. Trailing zeros are not displayed, so with a value of 2 you'll get '0', '0.1', '0.12', '123.45' but not '123.456' (it will be rounded to '123.46'). Numbers with absolute value less than 0.1^digitsAfterDecimal (i.e. those which would show up as '0.00') will be displayed in scientific notation."
-  },
-  "maxNumberWidth" : {
-    "default": "6",
-    "labels": ["Value display/formatting"],
-    "type": "integer",
-    "description": "When displaying numbers in normal (not scientific) mode, large numbers will be displayed with many trailing zeros (e.g. 100000000 instead of 1e9). This can lead to unwieldy y-axis labels. If there are more than <code>maxNumberWidth</code> digits to the left of the decimal in a number, dygraphs will switch to scientific notation, even when not operating in scientific mode. If you'd like to see all those digits, set this to something large, like 20 or 30."
-  },
-  "file": {
-    "default": "(set when constructed)",
-    "labels": ["Data"],
-    "type": "string (URL of CSV or CSV), GViz DataTable or 2D Array",
-    "description": "Sets the data being displayed in the chart. This can only be set when calling updateOptions; it cannot be set from the constructor. For a full description of valid data formats, see the <a href='http://dygraphs.com/data.html'>Data Formats</a> page."
-  }
-}
-;  // </JSON>
-// NOTE: in addition to parsing as JS, this snippet is expected to be valid
-// JSON. This assumption cannot be checked in JS, but it will be checked when
-// documentation is generated by the generate-documentation.py script. For the
-// most part, this just means that you should always use double quotes.
-
-// Do a quick sanity check on the options reference.
-(function() {
-  var warn = function(msg) { if (console) console.warn(msg); };
-  var flds = ['type', 'default', 'description'];
-  var valid_cats = [ 
-   'Annotations',
-   'Axis display',
-   'Chart labels',
-   'CSV parsing',
-   'Callbacks',
-   'Data',
-   'Data Line display',
-   'Data Series Colors',
-   'Error Bars',
-   'Grid',
-   'Interactive Elements',
-   'Legend',
-   'Overall display',
-   'Rolling Averages',
-   'Value display/formatting',
-   'Zooming'
-  ];
-  var cats = {};
-  for (var i = 0; i < valid_cats.length; i++) cats[valid_cats[i]] = true;
-
-  for (var k in Dygraph.OPTIONS_REFERENCE) {
-    if (!Dygraph.OPTIONS_REFERENCE.hasOwnProperty(k)) continue;
-    var op = Dygraph.OPTIONS_REFERENCE[k];
-    for (var i = 0; i < flds.length; i++) {
-      if (!op.hasOwnProperty(flds[i])) {
-        warn('Option ' + k + ' missing "' + flds[i] + '" property');
-      } else if (typeof(op[flds[i]]) != 'string') {
-        warn(k + '.' + flds[i] + ' must be of type string');
-      }
-    }
-    var labels = op['labels'];
-    if (typeof(labels) !== 'object') {
-      warn('Option "' + k + '" is missing a "labels": [...] option');
-    } else {
-      for (var i = 0; i < labels.length; i++) {
-        if (!cats.hasOwnProperty(labels[i])) {
-          warn('Option "' + k + '" has label "' + labels[i] +
-               '", which is invalid.');
-        }
-      }
-    }
-  }
-})();
-// </REMOVE_FOR_COMBINED>
->>>>>>> 35ca7c98
+DateGraph = Dygraph;
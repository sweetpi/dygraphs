/**
 * @fileoverview Test cases for how axis labels are chosen and formatted.
 *
 * @author dan@dygraphs.com (Dan Vanderkam)
 */
var AxisLabelsTestCase = TestCase("axis-labels");

AxisLabelsTestCase.prototype.setUp = function() {
  document.body.innerHTML = "<div id='graph'></div>";
};

AxisLabelsTestCase.prototype.tearDown = function() {
};

AxisLabelsTestCase.simpleData =
    "X,Y,Y2\n" +
<<<<<<< HEAD
      "0,-1,0.25\n" +
      "1,0,0.5\n" +
      "2,1,0.9\n" +
      "3,0,0.7\n";

/**
 * Takes in an array of strings and returns an array of floats.
 */
function makeNumbers(ary) {
  var ret = [];
  for (var i = 0; i < ary.length; i++) {
    ret.push(parseFloat(ary[i]));
  }
  return ret;
}
=======
    "0,-1,.5\n" +
    "1,0,.7\n" +
    "2,1,.4\n" +
    "3,0,.98\n";
>>>>>>> 20d4f537

AxisLabelsTestCase.prototype.kCloseFloat = 1.0e-10;

AxisLabelsTestCase.prototype.testMinusOneToOne = function() {
  var opts = {
    width: 480,
    height: 320
  };
  var data = "X,Y\n" +
      "0,-1\n" +
      "1,0\n" +
      "2,1\n" +
      "3,0\n"
  ;

  var graph = document.getElementById("graph");
  var g = new Dygraph(graph, data, opts);

  // TODO(danvk): would ['-1.0','-0.5','0.0','0.5','1.0'] be better?
  assertEquals(['-1','-0.5','0','0.5','1'], Util.getYLabels());

  // Go up to 2
  data += "4,2\n";
  g.updateOptions({file: data});
  assertEquals(['-1','-0.5','0','0.5','1','1.5','2'], Util.getYLabels());

  // Now 10
  data += "5,10\n";
  g.updateOptions({file: data});
  assertEquals(['-2','0','2','4','6','8','10'], Util.getYLabels());

  // Now 100
  data += "6,100\n";
  g.updateOptions({file: data});
  assertEquals(['0','20','40','60','80','100'], Util.getYLabels());

  g.setSelection(0);
  assertEquals('0: Y:-1', Util.getLegend());
};

AxisLabelsTestCase.prototype.testSmallRangeNearZero = function() {
  var opts = {
    drawAxesAtZero: true,
    width: 480,
    height: 320
  };
  var data = "X,Y\n" +
      "0,-1\n" +
      "1,0\n" +
      "2,1\n" +
      "3,0\n"
  ;
  opts.valueRange = [-0.1, 0.1];

  var graph = document.getElementById("graph");
  var g = new Dygraph(graph, data, opts);
  assertEqualsDelta([-0.1, -0.08, -0.06, -0.04, -0.02, 0, 0.02, 0.04, 0.06, 0.08],
                    Util.makeNumbers(Util.getYLabels()), this.kCloseFloat);

  opts.valueRange = [-0.05, 0.05];
  g.updateOptions(opts);
  assertEquals([-0.05, -0.04, -0.03, -0.02, -0.01, 0, 0.01, 0.02, 0.03, 0.04],
               Util.makeNumbers(Util.getYLabels()));

  opts.valueRange = [-0.01, 0.01];
  g.updateOptions(opts);
  assertEquals([-0.01, -8.00e-3, -6.00e-3, -4.00e-3, -2.00e-3, 0, 2.00e-3, 4.00e-3, 6.00e-3, 8.00e-3],
               Util.makeNumbers(Util.getYLabels()));

  g.setSelection(1);
  assertEquals('1: Y:0', Util.getLegend());
};

AxisLabelsTestCase.prototype.testSmallRangeAwayFromZero = function() {
  var opts = {
    width: 480,
    height: 320
  };
  var data = "X,Y\n" +
      "0,-1\n" +
      "1,0\n" +
      "2,1\n" +
      "3,0\n"
  ;
  var graph = document.getElementById("graph");

  opts.valueRange = [9.9, 10.1];
  var g = new Dygraph(graph, data, opts);
  assertEquals(["9.9","9.92","9.94","9.96","9.98","10","10.02","10.04","10.06","10.08"], Util.getYLabels());

  opts.valueRange = [9.99, 10.01];
  g.updateOptions(opts);
  // TODO(danvk): this is bad
  assertEquals(["9.99","9.99","9.99","10","10","10","10","10","10.01","10.01"], Util.getYLabels());

  opts.valueRange = [9.999, 10.001];
  g.updateOptions(opts);
  // TODO(danvk): this is even worse!
  assertEquals(["10","10","10","10","10","10","10","10","10","10"], Util.getYLabels());

  g.setSelection(1);
  assertEquals('1: Y:0', Util.getLegend());
};

AxisLabelsTestCase.prototype.testXAxisTimeLabelFormatter = function() {
  var opts = {
    width: 480,
    height: 320
  };
  var data = [[5.0,0],[5.1,1],[5.2,2],[5.3,3],[5.4,4],[5.5,5],[5.6,6],[5.7,7],[5.8,8],[5.9,9]];
  var graph = document.getElementById("graph");
  var g = new Dygraph(graph, data, opts);
  g.updateOptions({
    axes : {
      x : {
        axisLabelFormatter : function (totalMinutes) {
          var hours   = Math.floor( totalMinutes / 60);
          var minutes = Math.floor((totalMinutes - (hours * 60)));
          var seconds = Math.round((totalMinutes * 60) - (hours * 3600) - (minutes * 60));

          if (hours   < 10) hours   = "0" + hours;
          if (minutes < 10) minutes = "0" + minutes;
          if (seconds < 10) seconds = "0" + seconds;

          return hours + ':' + minutes + ':' + seconds;
        }
      }
    }
  });

  assertEquals(["00:05:00","00:05:12","00:05:24","00:05:36","00:05:48"], Util.getXLabels());

  // The legend does not use the axisLabelFormatter:
  g.setSelection(1);
  assertEquals('5.1: Y1:1', Util.getLegend());
};

AxisLabelsTestCase.prototype.testAxisLabelFormatter = function () {
  var opts = {
    width: 480,
    height: 320,
    axes : {
      x : {
        axisLabelFormatter : function(x, granularity, opts, dg) {
          assertEquals('number', typeof(x));
          assertEquals('number', typeof(granularity));
          assertEquals('function', typeof(opts));
          assertEquals('[Dygraph graph]', dg.toString());
          return 'x' + x;
        }
      },
      y : {
        axisLabelFormatter : function(y, granularity, opts, dg) {
          assertEquals('number', typeof(y));
          assertEquals('number', typeof(granularity));
          assertEquals('function', typeof(opts));
          assertEquals('[Dygraph graph]', dg.toString());
          return 'y' + y;
        }
      }
    },
    labels: ['x', 'y']
  };
  var data = [];
  for (var i = 0; i < 10; i++) {
    data.push([i, 2 * i]);
  }
  var graph = document.getElementById("graph");
  var g = new Dygraph(graph, data, opts);

  assertEquals(['x0','x2','x4','x6','x8'], Util.getXLabels());
  assertEquals(['y0','y2','y4','y6','y8','y10','y12','y14','y16','y18'], Util.getYLabels());

  g.setSelection(2);
  assertEquals("2: y:4", Util.getLegend());
};

AxisLabelsTestCase.prototype.testDateAxisLabelFormatter = function () {
  var opts = {
    width: 480,
    height: 320,
    axes : {
      x : {
        axisLabelFormatter : function(x, granularity, opts, dg) {
          assertTrue(Dygraph.isDateLike(x));
          assertEquals('number', typeof(granularity));
          assertEquals('function', typeof(opts));
          assertEquals('[Dygraph graph]', dg.toString());
          return 'x' + x.strftime('%Y/%m/%d');
        }
      },
      y : {
        axisLabelFormatter : function(y, granularity, opts, dg) {
          assertEquals('number', typeof(y));
          assertEquals('number', typeof(granularity));
          assertEquals('function', typeof(opts));
          assertEquals('[Dygraph graph]', dg.toString());
          return 'y' + y;
        }
      }
    },
    labels: ['x', 'y']
  };
  var data = [];
  for (var i = 1; i < 10; i++) {
    data.push([new Date("2011/01/0" + i), 2 * i]);
  }
  var graph = document.getElementById("graph");
  var g = new Dygraph(graph, data, opts);

  assertEquals(["x2011/01/01", "x2011/01/02", "x2011/01/03", "x2011/01/04", "x2011/01/05", "x2011/01/06", "x2011/01/07", "x2011/01/08", "x2011/01/09"], Util.getXLabels());
  assertEquals(['y2','y4','y6','y8','y10','y12','y14','y16','y18'], Util.getYLabels());

  g.setSelection(0);
  assertEquals("2011/01/01: y:2", Util.getLegend());
};

// This test verifies that when a valueFormatter is set (but not an
// axisLabelFormatter), then the valueFormatter is used to format the axis
// labels.
AxisLabelsTestCase.prototype.testValueFormatter = function () {
  var opts = {
    width: 480,
    height: 320,
    axes : {
      x : {
        valueFormatter: function(x, opts, series_name, dg) {
          assertEquals('number', typeof(x));
          assertEquals('function', typeof(opts));
          assertEquals('string', typeof(series_name));
          assertEquals('[Dygraph graph]', dg.toString());
          return 'x' + x;
        }
      },
      y : {
        valueFormatter: function(y, opts, series_name, dg) {
          assertEquals('number', typeof(y));
          assertEquals('function', typeof(opts));
          assertEquals('string', typeof(series_name));
          assertEquals('[Dygraph graph]', dg.toString());
          return 'y' + y;
        }
      }
    },
    labels: ['x', 'y']
  };
  var data = [];
  for (var i = 0; i < 10; i++) {
    data.push([i, 2 * i]);
  }
  var graph = document.getElementById("graph");
  var g = new Dygraph(graph, data, opts);

  // the valueFormatter options do not affect the ticks.
  assertEquals(['0','2','4','6','8'], Util.getXLabels());
  assertEquals(['0','2','4','6','8','10','12','14','16','18'],
               Util.getYLabels());

  // they do affect the legend, however.
  g.setSelection(2);
  assertEquals("x2: y:y4", Util.getLegend());
};

AxisLabelsTestCase.prototype.testDateValueFormatter = function () {
  var opts = {
    width: 480,
    height: 320,
    axes : {
      x : {
        valueFormatter: function(x, opts, series_name, dg) {
          assertEquals('number', typeof(x));
          assertEquals('function', typeof(opts));
          assertEquals('string', typeof(series_name));
          assertEquals('[Dygraph graph]', dg.toString());
          return 'x' + new Date(x).strftime('%Y/%m/%d');
        }
      },
      y : {
        valueFormatter: function(y, opts, series_name, dg) {
          assertEquals('number', typeof(y));
          assertEquals('function', typeof(opts));
          assertEquals('string', typeof(series_name));
          assertEquals('[Dygraph graph]', dg.toString());
          return 'y' + y;
        }
      }
    },
    labels: ['x', 'y']
  };

  var data = [];
  for (var i = 1; i < 10; i++) {
    data.push([new Date("2011/01/0" + i), 2 * i]);
  }
  var graph = document.getElementById("graph");
  var g = new Dygraph(graph, data, opts);

  // valueFormatters do not affect ticks.
  assertEquals(['01Jan','02Jan','03Jan','04Jan','05Jan','06Jan','07Jan','08Jan','09Jan'], Util.getXLabels());
  assertEquals(['2','4','6','8','10','12','14','16','18'], Util.getYLabels());

  // the valueFormatter options also affect the legend.
  g.setSelection(2);
  assertEquals('x2011/01/03: y:y6', Util.getLegend());
};

// This test verifies that when both a valueFormatter and an axisLabelFormatter
// are specified, the axisLabelFormatter takes precedence.
AxisLabelsTestCase.prototype.testAxisLabelFormatterPrecedence = function () {
  var opts = {
    width: 480,
    height: 320,
    axes : {
      x : {
        valueFormatter: function(x) {
          return 'xvf' + x;
        },
        axisLabelFormatter: function(x, granularity) {
          return 'x' + x;
        }
      },
      y : {
        valueFormatter: function(y) {
          return 'yvf' + y;
        },
        axisLabelFormatter: function(y) {
          return 'y' + y;
        }
      }
    },
    labels: ['x', 'y']
  };
  var data = [];
  for (var i = 0; i < 10; i++) {
    data.push([i, 2 * i]);
  }
  var graph = document.getElementById("graph");
  var g = new Dygraph(graph, data, opts);

  assertEquals(['x0','x2','x4','x6','x8'], Util.getXLabels());
  assertEquals(['y0','y2','y4','y6','y8','y10','y12','y14','y16','y18'], Util.getYLabels());

  g.setSelection(9);
  assertEquals("xvf9: y:yvf18", Util.getLegend());
};

// This is the same as the previous test, except that options are added
// one-by-one.
AxisLabelsTestCase.prototype.testAxisLabelFormatterIncremental = function () {
  var opts = {
    width: 480,
    height: 320,
    labels: ['x', 'y']
  };
  var data = [];
  for (var i = 0; i < 10; i++) {
    data.push([i, 2 * i]);
  }
  var graph = document.getElementById("graph");
  var g = new Dygraph(graph, data, opts);
  g.updateOptions({
    axes : {
      x : {
        valueFormatter: function(x) {
          return 'xvf' + x;
        }
      }
    }
  });
  g.updateOptions({
    axes : {
      y : {
        valueFormatter: function(y) {
          return 'yvf' + y;
        }
      }
    }
  });
  g.updateOptions({
    axes : {
      x : {
        axisLabelFormatter: function(x, granularity) {
          return 'x' + x;
        }
      }
    }
  });
  g.updateOptions({
    axes : {
      y : {
        axisLabelFormatter: function(y) {
          return 'y' + y;
        }
      }
    }
  });

  assertEquals(["x0","x2","x4","x6","x8"], Util.getXLabels());
  assertEquals(['y0','y2','y4','y6','y8','y10','y12','y14','y16','y18'], Util.getYLabels());

  g.setSelection(9);
  assertEquals("xvf9: y:yvf18", Util.getLegend());
};

AxisLabelsTestCase.prototype.testGlobalFormatters = function() {
  var opts = {
    width: 480,
    height: 320,
    labels: ['x', 'y'],
    valueFormatter: function(x) {
      return 'vf' + x;
    },
    axisLabelFormatter: function(x) {
      return 'alf' + x;
    }
  };
  var data = [];
  for (var i = 0; i < 10; i++) {
    data.push([i, 2 * i]);
  }
  var graph = document.getElementById("graph");
  var g = new Dygraph(graph, data, opts);

  assertEquals(['alf0','alf2','alf4','alf6','alf8'], Util.getXLabels());
  assertEquals(['alf0','alf2','alf4','alf6','alf8','alf10','alf12','alf14','alf16','alf18'], Util.getYLabels());

  g.setSelection(9);
  assertEquals("vf9: y:vf18", Util.getLegend());
};

AxisLabelsTestCase.prototype.testSeriesOrder = function() {
  var opts = {
    width: 480,
    height: 320
  };
  var data = "x,00,01,10,11\n" +
      "0,101,201,301,401\n" +
      "1,102,202,302,402\n" +
      "2,103,203,303,403\n" +
      "3,104,204,304,404\n"
  ;

  var graph = document.getElementById("graph");
  var g = new Dygraph(graph, data, opts);

  g.setSelection(2);
  assertEquals('2: 00:103 01:203 10:303 11:403', Util.getLegend());

  // Sanity checks for indexFromSetName
  assertEquals(0, g.indexFromSetName("x"));
  assertEquals(1, g.indexFromSetName("00"));
  assertEquals(null, g.indexFromSetName("abcde"));

  // Verify that we get the label list back in the right order
  assertEquals(["x", "00", "01", "10", "11"], g.getLabels());
};

AxisLabelsTestCase.prototype.testLabelKMB = function() {
  var data = [];
  data.push([0,0]);
  data.push([1,2000]);
  data.push([2,1000]);

  var g = new Dygraph(
    document.getElementById("graph"),
    data,
    {
      labels: [ 'X', 'bar' ],
      axes : {
        y: {
          labelsKMB: true
        }
      }
    }
  );

  assertEquals(["0", "500", "1K", "1.5K", "2K"], Util.getYLabels());
};

AxisLabelsTestCase.prototype.testLabelKMG2 = function() {
  var data = [];
  data.push([0,0]);
  data.push([1,2000]);
  data.push([2,1000]);

  var g = new Dygraph(
    document.getElementById("graph"),
    data,
    {
      labels: [ 'X', 'bar' ],
      axes : {
        y: {
          labelsKMG2: true
        }
      }
    }
  );

  assertEquals(
      ["0","256","512","768","1k","1.25k","1.5k","1.75k","2k"],
      Util.getYLabels());
};

// Same sa testLabelKMG2 but specifies the option at the
// top of the option dictionary.
AxisLabelsTestCase.prototype.testLabelKMG2_top = function() {
  var data = [];
  data.push([0,0]);
  data.push([1,2000]);
  data.push([2,1000]);

  var g = new Dygraph(
    document.getElementById("graph"),
    data,
    {
      labels: [ 'X', 'bar' ],
      labelsKMG2: true
    }
  );

  assertEquals(
      ["0","256","512","768","1k","1.25k","1.5k","1.75k","2k"],
      Util.getYLabels());
};

/**
 * Verify that log scale axis range is properly specified.
 */
AxisLabelsTestCase.prototype.testLogScale = function() {
  var g = new Dygraph("graph", [[0, 5], [1, 1000]], { logscale : true });
  var nonEmptyLabels = Util.getYLabels().filter(function(x) { return x.length > 0; });
  assertEquals(["6","10","30","60","100","300","600","1000"], nonEmptyLabels);
 
  g.updateOptions({ logscale : false });
  assertEquals(['0','200','400','600','800','1000'], Util.getYLabels());
}

/**
 * Verify that include zero range is properly specified.
 */
AxisLabelsTestCase.prototype.testIncludeZero = function() {
  var g = new Dygraph("graph", [[0, 500], [1, 1000]], { includeZero : true });
  assertEquals(['0','200','400','600','800','1000'], Util.getYLabels());
 
  g.updateOptions({ includeZero : false });
  assertEquals(['500','600','700','800','900','1000'], Util.getYLabels());
}

<<<<<<< HEAD
AxisLabelsTestCase.prototype.testAxisLabelFontSizeNull = function() {
  var graph = document.getElementById("graph");
  var g = new Dygraph(graph, AxisLabelsTestCase.simpleData,
    {
      axisLabelFontSize: null
    });
=======
AxisLabelsTestCase.prototype.testAxisLabelFontSize = function() {
  var graph = document.getElementById("graph");
  var g = new Dygraph(graph, AxisLabelsTestCase.simpleData, {});
  var assertSize = function(className, size) {
    var sizePx = size + "px";
    var labels = graph.getElementsByClassName(className);
    assertTrue(labels.length > 0);
 
    // window.getComputedStyle is apparently compatible with all browsers
    // (IE first became compatible with IE9.)
    // If this test fails on earlier browsers, then enable something like this,
    // because the font size is set by the parent div.
    // if (!window.getComputedStyle) {
    //   fontSize = label.parentElement.style.fontSize;
    // }
    for (var idx = 0; idx < labels.length; idx++) {
      var label = labels[idx];
      var fontSize = window.getComputedStyle(label).fontSize;
      assertEquals(sizePx, fontSize);
    }
  }

  // Be sure we're dealing with a 14-point default.
  assertEquals(14, Dygraph.DEFAULT_ATTRS.axisLabelFontSize);

  assertSize("dygraph-axis-label-x", 14);
  assertSize("dygraph-axis-label-y", 14);

  g.updateOptions({ axisLabelFontSize : 8});
  assertSize("dygraph-axis-label-x", 8);
  assertSize("dygraph-axis-label-y", 8);

/*
 Enable these tests when https://code.google.com/p/dygraphs/issues/detail?id=126
 is fixed.

  g.updateOptions({
    axisLabelFontSize : null,
    axes : {
      x : { axisLabelFontSize : 5 },
    }
  });

  assertSize("dygraph-axis-label-x", 5);
  assertSize("dygraph-axis-label-y", 14);

  g.updateOptions({
    axisLabelFontSize : null,
    axes : {
      y : { axisLabelFontSize : 3 },
    }
  });

  assertSize("dygraph-axis-label-x", 5);
  assertSize("dygraph-axis-label-y", 3);

  g.updateOptions({
    series : {
      Y2 : { axis : "y2" } // copy y2 series to y2 axis.
    },
    axes : {
      y2 : { axisLabelFontSize : 8 },
    }
  });

  assertSize("dygraph-axis-label-x", 5);
  assertSize("dygraph-axis-label-y", 3);
  assertSize("dygraph-axis-label-y2", 8);
*/
}

/*
 * This test will pass when
 * https://code.google.com/p/dygraphs/issues/detail?id=413
 * is fixed.
AxisLabelsTestCase.prototype.testAxisLabelFontSize2 = function() {
  var graph = document.getElementById("graph");
  var g = new Dygraph(graph, AxisLabelsTestCase.simpleData,
    {axisLabelFontSize: undefined});
  var assertSize = function(className, size) {
    var sizePx = size + "px";
    var labels = graph.getElementsByClassName(className);
    assertTrue(labels.length > 0);
 
    // window.getComputedStyle is apparently compatible with all browsers
    // (IE first became compatible with IE9.)
    // If this test fails on earlier browsers, then enable something like this,
    // because the font size is set by the parent div.
    // if (!window.getComputedStyle) {
    //   fontSize = label.parentElement.style.fontSize;
    // }
    for (var idx = 0; idx < labels.length; idx++) {
      var label = labels[idx];
      var fontSize = window.getComputedStyle(label).fontSize;
      assertEquals(sizePx, fontSize);
    }
  }
>>>>>>> 20d4f537

  // Be sure we're dealing with a 14-point default.
  assertEquals(14, Dygraph.DEFAULT_ATTRS.axisLabelFontSize);

<<<<<<< HEAD
  Util.assertFontSizes(graph, "dygraph-axis-label-x", 14);
  Util.assertFontSizes(graph, "dygraph-axis-label-y", 14);
}
=======
  assertSize("dygraph-axis-label-x", 14);
  assertSize("dygraph-axis-label-y", 14);
}
*/
>>>>>>> 20d4f537
<|MERGE_RESOLUTION|>--- conflicted
+++ resolved
@@ -14,28 +14,10 @@
 
 AxisLabelsTestCase.simpleData =
     "X,Y,Y2\n" +
-<<<<<<< HEAD
-      "0,-1,0.25\n" +
-      "1,0,0.5\n" +
-      "2,1,0.9\n" +
-      "3,0,0.7\n";
-
-/**
- * Takes in an array of strings and returns an array of floats.
- */
-function makeNumbers(ary) {
-  var ret = [];
-  for (var i = 0; i < ary.length; i++) {
-    ret.push(parseFloat(ary[i]));
-  }
-  return ret;
-}
-=======
     "0,-1,.5\n" +
     "1,0,.7\n" +
     "2,1,.4\n" +
     "3,0,.98\n";
->>>>>>> 20d4f537
 
 AxisLabelsTestCase.prototype.kCloseFloat = 1.0e-10;
 
@@ -584,14 +566,6 @@
   assertEquals(['500','600','700','800','900','1000'], Util.getYLabels());
 }
 
-<<<<<<< HEAD
-AxisLabelsTestCase.prototype.testAxisLabelFontSizeNull = function() {
-  var graph = document.getElementById("graph");
-  var g = new Dygraph(graph, AxisLabelsTestCase.simpleData,
-    {
-      axisLabelFontSize: null
-    });
-=======
 AxisLabelsTestCase.prototype.testAxisLabelFontSize = function() {
   var graph = document.getElementById("graph");
   var g = new Dygraph(graph, AxisLabelsTestCase.simpleData, {});
@@ -663,44 +637,16 @@
 */
 }
 
-/*
- * This test will pass when
- * https://code.google.com/p/dygraphs/issues/detail?id=413
- * is fixed.
-AxisLabelsTestCase.prototype.testAxisLabelFontSize2 = function() {
+AxisLabelsTestCase.prototype.testAxisLabelFontSizeNull = function() {
   var graph = document.getElementById("graph");
   var g = new Dygraph(graph, AxisLabelsTestCase.simpleData,
-    {axisLabelFontSize: undefined});
-  var assertSize = function(className, size) {
-    var sizePx = size + "px";
-    var labels = graph.getElementsByClassName(className);
-    assertTrue(labels.length > 0);
- 
-    // window.getComputedStyle is apparently compatible with all browsers
-    // (IE first became compatible with IE9.)
-    // If this test fails on earlier browsers, then enable something like this,
-    // because the font size is set by the parent div.
-    // if (!window.getComputedStyle) {
-    //   fontSize = label.parentElement.style.fontSize;
-    // }
-    for (var idx = 0; idx < labels.length; idx++) {
-      var label = labels[idx];
-      var fontSize = window.getComputedStyle(label).fontSize;
-      assertEquals(sizePx, fontSize);
-    }
-  }
->>>>>>> 20d4f537
+    {
+      axisLabelFontSize: null
+    });
 
   // Be sure we're dealing with a 14-point default.
   assertEquals(14, Dygraph.DEFAULT_ATTRS.axisLabelFontSize);
 
-<<<<<<< HEAD
   Util.assertFontSizes(graph, "dygraph-axis-label-x", 14);
   Util.assertFontSizes(graph, "dygraph-axis-label-y", 14);
-}
-=======
-  assertSize("dygraph-axis-label-x", 14);
-  assertSize("dygraph-axis-label-y", 14);
-}
-*/
->>>>>>> 20d4f537
+}
/**
 * @fileoverview Test cases for how axis labels are chosen and formatted.
 *
 * @author dan@dygraphs.com (Dan Vanderkam)
 */
var AxisLabelsTestCase = TestCase("axis-labels");

AxisLabelsTestCase.prototype.setUp = function() {
  document.body.innerHTML = "<div id='graph'></div>";
};

AxisLabelsTestCase.prototype.tearDown = function() {
};

AxisLabelsTestCase.simpleData =
    "X,Y,Y2\n" +
    "0,-1,.5\n" +
    "1,0,.7\n" +
    "2,1,.4\n" +
    "3,0,.98\n";

AxisLabelsTestCase.prototype.kCloseFloat = 1.0e-10;

AxisLabelsTestCase.prototype.testMinusOneToOne = function() {
  var opts = {
    width: 480,
    height: 320
  };
  var data = "X,Y\n" +
      "0,-1\n" +
      "1,0\n" +
      "2,1\n" +
      "3,0\n"
  ;

  var graph = document.getElementById("graph");
  var g = new Dygraph(graph, data, opts);

  // TODO(danvk): would ['-1.0','-0.5','0.0','0.5','1.0'] be better?
  assertEquals(['-1','-0.5','0','0.5','1'], Util.getYLabels());

  // Go up to 2
  data += "4,2\n";
  g.updateOptions({file: data});
  assertEquals(['-1','-0.5','0','0.5','1','1.5','2'], Util.getYLabels());

  // Now 10
  data += "5,10\n";
  g.updateOptions({file: data});
  assertEquals(['-2','0','2','4','6','8','10'], Util.getYLabels());

  // Now 100
  data += "6,100\n";
  g.updateOptions({file: data});
  assertEquals(['0','20','40','60','80','100'], Util.getYLabels());

  g.setSelection(0);
  assertEquals('0: Y:-1', Util.getLegend());
};

AxisLabelsTestCase.prototype.testSmallRangeNearZero = function() {
  var opts = {
    drawAxesAtZero: true,
    width: 480,
    height: 320
  };
  var data = "X,Y\n" +
      "0,-1\n" +
      "1,0\n" +
      "2,1\n" +
      "3,0\n"
  ;
  opts.valueRange = [-0.1, 0.1];

  var graph = document.getElementById("graph");
  var g = new Dygraph(graph, data, opts);
  assertEqualsDelta([-0.1, -0.08, -0.06, -0.04, -0.02, 0, 0.02, 0.04, 0.06, 0.08],
                    Util.makeNumbers(Util.getYLabels()), this.kCloseFloat);

  opts.valueRange = [-0.05, 0.05];
  g.updateOptions(opts);
  assertEquals([-0.05, -0.04, -0.03, -0.02, -0.01, 0, 0.01, 0.02, 0.03, 0.04],
               Util.makeNumbers(Util.getYLabels()));

  opts.valueRange = [-0.01, 0.01];
  g.updateOptions(opts);
  assertEquals([-0.01, -8.00e-3, -6.00e-3, -4.00e-3, -2.00e-3, 0, 2.00e-3, 4.00e-3, 6.00e-3, 8.00e-3],
               Util.makeNumbers(Util.getYLabels()));

  g.setSelection(1);
  assertEquals('1: Y:0', Util.getLegend());
};

AxisLabelsTestCase.prototype.testSmallRangeAwayFromZero = function() {
  var opts = {
    width: 480,
    height: 320
  };
  var data = "X,Y\n" +
      "0,-1\n" +
      "1,0\n" +
      "2,1\n" +
      "3,0\n"
  ;
  var graph = document.getElementById("graph");

  opts.valueRange = [9.9, 10.1];
  var g = new Dygraph(graph, data, opts);
  assertEquals(["9.9","9.92","9.94","9.96","9.98","10","10.02","10.04","10.06","10.08"], Util.getYLabels());

  opts.valueRange = [9.99, 10.01];
  g.updateOptions(opts);
  // TODO(danvk): this is bad
  assertEquals(["9.99","9.99","9.99","10","10","10","10","10","10.01","10.01"], Util.getYLabels());

  opts.valueRange = [9.999, 10.001];
  g.updateOptions(opts);
  // TODO(danvk): this is even worse!
  assertEquals(["10","10","10","10","10","10","10","10","10","10"], Util.getYLabels());

  g.setSelection(1);
  assertEquals('1: Y:0', Util.getLegend());
};

AxisLabelsTestCase.prototype.testXAxisTimeLabelFormatter = function() {
  var opts = {
    width: 480,
    height: 320
  };
  var data = [[5.0,0],[5.1,1],[5.2,2],[5.3,3],[5.4,4],[5.5,5],[5.6,6],[5.7,7],[5.8,8],[5.9,9]];
  var graph = document.getElementById("graph");
  var g = new Dygraph(graph, data, opts);
  g.updateOptions({
    axes : {
      x : {
        axisLabelFormatter : function (totalMinutes) {
          var hours   = Math.floor( totalMinutes / 60);
          var minutes = Math.floor((totalMinutes - (hours * 60)));
          var seconds = Math.round((totalMinutes * 60) - (hours * 3600) - (minutes * 60));

          if (hours   < 10) hours   = "0" + hours;
          if (minutes < 10) minutes = "0" + minutes;
          if (seconds < 10) seconds = "0" + seconds;

          return hours + ':' + minutes + ':' + seconds;
        }
      }
    }
  });

  assertEquals(["00:05:00","00:05:12","00:05:24","00:05:36","00:05:48"], Util.getXLabels());

  // The legend does not use the axisLabelFormatter:
  g.setSelection(1);
  assertEquals('5.1: Y1:1', Util.getLegend());
};

AxisLabelsTestCase.prototype.testAxisLabelFormatter = function () {
  var opts = {
    width: 480,
    height: 320,
    axes : {
      x : {
        axisLabelFormatter : function(x, granularity, opts, dg) {
          assertEquals('number', typeof(x));
          assertEquals('number', typeof(granularity));
          assertEquals('function', typeof(opts));
          assertEquals('[Dygraph graph]', dg.toString());
          return 'x' + x;
        }
      },
      y : {
        axisLabelFormatter : function(y, granularity, opts, dg) {
          assertEquals('number', typeof(y));
          assertEquals('number', typeof(granularity));
          assertEquals('function', typeof(opts));
          assertEquals('[Dygraph graph]', dg.toString());
          return 'y' + y;
        }
      }
    },
    labels: ['x', 'y']
  };
  var data = [];
  for (var i = 0; i < 10; i++) {
    data.push([i, 2 * i]);
  }
  var graph = document.getElementById("graph");
  var g = new Dygraph(graph, data, opts);

  assertEquals(['x0','x2','x4','x6','x8'], Util.getXLabels());
  assertEquals(['y0','y2','y4','y6','y8','y10','y12','y14','y16','y18'], Util.getYLabels());

  g.setSelection(2);
  assertEquals("2: y:4", Util.getLegend());
};

AxisLabelsTestCase.prototype.testDateAxisLabelFormatter = function () {
  var opts = {
    width: 480,
    height: 320,
    axes : {
      x : {
        axisLabelFormatter : function(x, granularity, opts, dg) {
          assertTrue(Dygraph.isDateLike(x));
          assertEquals('number', typeof(granularity));
          assertEquals('function', typeof(opts));
          assertEquals('[Dygraph graph]', dg.toString());
          return 'x' + x.strftime('%Y/%m/%d');
        }
      },
      y : {
        axisLabelFormatter : function(y, granularity, opts, dg) {
          assertEquals('number', typeof(y));
          assertEquals('number', typeof(granularity));
          assertEquals('function', typeof(opts));
          assertEquals('[Dygraph graph]', dg.toString());
          return 'y' + y;
        }
      }
    },
    labels: ['x', 'y']
  };
  var data = [];
  for (var i = 1; i < 10; i++) {
    data.push([new Date("2011/01/0" + i), 2 * i]);
  }
  var graph = document.getElementById("graph");
  var g = new Dygraph(graph, data, opts);

  assertEquals(["x2011/01/01", "x2011/01/02", "x2011/01/03", "x2011/01/04", "x2011/01/05", "x2011/01/06", "x2011/01/07", "x2011/01/08", "x2011/01/09"], Util.getXLabels());
  assertEquals(['y2','y4','y6','y8','y10','y12','y14','y16','y18'], Util.getYLabels());

  g.setSelection(0);
  assertEquals("2011/01/01: y:2", Util.getLegend());
};

// This test verifies that when a valueFormatter is set (but not an
// axisLabelFormatter), then the valueFormatter is used to format the axis
// labels.
AxisLabelsTestCase.prototype.testValueFormatter = function () {
  var opts = {
    width: 480,
    height: 320,
    axes : {
      x : {
        valueFormatter: function(x, opts, series_name, dg) {
          assertEquals('number', typeof(x));
          assertEquals('function', typeof(opts));
          assertEquals('string', typeof(series_name));
          assertEquals('[Dygraph graph]', dg.toString());
          return 'x' + x;
        }
      },
      y : {
        valueFormatter: function(y, opts, series_name, dg) {
          assertEquals('number', typeof(y));
          assertEquals('function', typeof(opts));
          assertEquals('string', typeof(series_name));
          assertEquals('[Dygraph graph]', dg.toString());
          return 'y' + y;
        }
      }
    },
    labels: ['x', 'y']
  };
  var data = [];
  for (var i = 0; i < 10; i++) {
    data.push([i, 2 * i]);
  }
  var graph = document.getElementById("graph");
  var g = new Dygraph(graph, data, opts);

  // the valueFormatter options do not affect the ticks.
  assertEquals(['0','2','4','6','8'], Util.getXLabels());
  assertEquals(['0','2','4','6','8','10','12','14','16','18'],
               Util.getYLabels());

  // they do affect the legend, however.
  g.setSelection(2);
  assertEquals("x2: y:y4", Util.getLegend());
};

AxisLabelsTestCase.prototype.testDateValueFormatter = function () {
  var opts = {
    width: 480,
    height: 320,
    axes : {
      x : {
        valueFormatter: function(x, opts, series_name, dg) {
          assertEquals('number', typeof(x));
          assertEquals('function', typeof(opts));
          assertEquals('string', typeof(series_name));
          assertEquals('[Dygraph graph]', dg.toString());
          return 'x' + new Date(x).strftime('%Y/%m/%d');
        }
      },
      y : {
        valueFormatter: function(y, opts, series_name, dg) {
          assertEquals('number', typeof(y));
          assertEquals('function', typeof(opts));
          assertEquals('string', typeof(series_name));
          assertEquals('[Dygraph graph]', dg.toString());
          return 'y' + y;
        }
      }
    },
    labels: ['x', 'y']
  };

  var data = [];
  for (var i = 1; i < 10; i++) {
    data.push([new Date("2011/01/0" + i), 2 * i]);
  }
  var graph = document.getElementById("graph");
  var g = new Dygraph(graph, data, opts);

  // valueFormatters do not affect ticks.
  assertEquals(['01Jan','02Jan','03Jan','04Jan','05Jan','06Jan','07Jan','08Jan','09Jan'], Util.getXLabels());
  assertEquals(['2','4','6','8','10','12','14','16','18'], Util.getYLabels());

  // the valueFormatter options also affect the legend.
  g.setSelection(2);
  assertEquals('x2011/01/03: y:y6', Util.getLegend());
};

// This test verifies that when both a valueFormatter and an axisLabelFormatter
// are specified, the axisLabelFormatter takes precedence.
AxisLabelsTestCase.prototype.testAxisLabelFormatterPrecedence = function () {
  var opts = {
    width: 480,
    height: 320,
    axes : {
      x : {
        valueFormatter: function(x) {
          return 'xvf' + x;
        },
        axisLabelFormatter: function(x, granularity) {
          return 'x' + x;
        }
      },
      y : {
        valueFormatter: function(y) {
          return 'yvf' + y;
        },
        axisLabelFormatter: function(y) {
          return 'y' + y;
        }
      }
    },
    labels: ['x', 'y']
  };
  var data = [];
  for (var i = 0; i < 10; i++) {
    data.push([i, 2 * i]);
  }
  var graph = document.getElementById("graph");
  var g = new Dygraph(graph, data, opts);

  assertEquals(['x0','x2','x4','x6','x8'], Util.getXLabels());
  assertEquals(['y0','y2','y4','y6','y8','y10','y12','y14','y16','y18'], Util.getYLabels());

  g.setSelection(9);
  assertEquals("xvf9: y:yvf18", Util.getLegend());
};

// This is the same as the previous test, except that options are added
// one-by-one.
AxisLabelsTestCase.prototype.testAxisLabelFormatterIncremental = function () {
  var opts = {
    width: 480,
    height: 320,
    labels: ['x', 'y']
  };
  var data = [];
  for (var i = 0; i < 10; i++) {
    data.push([i, 2 * i]);
  }
  var graph = document.getElementById("graph");
  var g = new Dygraph(graph, data, opts);
  g.updateOptions({
    axes : {
      x : {
        valueFormatter: function(x) {
          return 'xvf' + x;
        }
      }
    }
  });
  g.updateOptions({
    axes : {
      y : {
        valueFormatter: function(y) {
          return 'yvf' + y;
        }
      }
    }
  });
  g.updateOptions({
    axes : {
      x : {
        axisLabelFormatter: function(x, granularity) {
          return 'x' + x;
        }
      }
    }
  });
  g.updateOptions({
    axes : {
      y : {
        axisLabelFormatter: function(y) {
          return 'y' + y;
        }
      }
    }
  });

  assertEquals(["x0","x2","x4","x6","x8"], Util.getXLabels());
  assertEquals(['y0','y2','y4','y6','y8','y10','y12','y14','y16','y18'], Util.getYLabels());

  g.setSelection(9);
  assertEquals("xvf9: y:yvf18", Util.getLegend());
};

AxisLabelsTestCase.prototype.testGlobalFormatters = function() {
  var opts = {
    width: 480,
    height: 320,
    labels: ['x', 'y'],
    valueFormatter: function(x) {
      return 'vf' + x;
    },
    axisLabelFormatter: function(x) {
      return 'alf' + x;
    }
  };
  var data = [];
  for (var i = 0; i < 10; i++) {
    data.push([i, 2 * i]);
  }
  var graph = document.getElementById("graph");
  var g = new Dygraph(graph, data, opts);

  assertEquals(['alf0','alf2','alf4','alf6','alf8'], Util.getXLabels());
  assertEquals(['alf0','alf2','alf4','alf6','alf8','alf10','alf12','alf14','alf16','alf18'], Util.getYLabels());

  g.setSelection(9);
  assertEquals("vf9: y:vf18", Util.getLegend());
};

AxisLabelsTestCase.prototype.testSeriesOrder = function() {
  var opts = {
    width: 480,
    height: 320
  };
  var data = "x,00,01,10,11\n" +
      "0,101,201,301,401\n" +
      "1,102,202,302,402\n" +
      "2,103,203,303,403\n" +
      "3,104,204,304,404\n"
  ;

  var graph = document.getElementById("graph");
  var g = new Dygraph(graph, data, opts);

  g.setSelection(2);
  assertEquals('2: 00:103 01:203 10:303 11:403', Util.getLegend());

  // Sanity checks for indexFromSetName
  assertEquals(0, g.indexFromSetName("x"));
  assertEquals(1, g.indexFromSetName("00"));
  assertEquals(null, g.indexFromSetName("abcde"));

  // Verify that we get the label list back in the right order
  assertEquals(["x", "00", "01", "10", "11"], g.getLabels());
};

AxisLabelsTestCase.prototype.testLabelKMB = function() {
  var data = [];
  data.push([0,0]);
  data.push([1,2000]);
  data.push([2,1000]);

  var g = new Dygraph(
    document.getElementById("graph"),
    data,
    {
      labels: [ 'X', 'bar' ],
      axes : {
        y: {
          labelsKMB: true
        }
      }
    }
  );

  assertEquals(["0", "500", "1K", "1.5K", "2K"], Util.getYLabels());
};

AxisLabelsTestCase.prototype.testLabelKMG2 = function() {
  var data = [];
  data.push([0,0]);
  data.push([1,2000]);
  data.push([2,1000]);

  var g = new Dygraph(
    document.getElementById("graph"),
    data,
    {
      labels: [ 'X', 'bar' ],
      axes : {
        y: {
          labelsKMG2: true
        }
      }
    }
  );

  assertEquals(
      ["0","256","512","768","1k","1.25k","1.5k","1.75k","2k"],
      Util.getYLabels());
};

// Same sa testLabelKMG2 but specifies the option at the
// top of the option dictionary.
AxisLabelsTestCase.prototype.testLabelKMG2_top = function() {
  var data = [];
  data.push([0,0]);
  data.push([1,2000]);
  data.push([2,1000]);

  var g = new Dygraph(
    document.getElementById("graph"),
    data,
    {
      labels: [ 'X', 'bar' ],
      labelsKMG2: true
    }
  );

  assertEquals(
      ["0","256","512","768","1k","1.25k","1.5k","1.75k","2k"],
      Util.getYLabels());
};

/**
 * Verify that log scale axis range is properly specified.
 */
AxisLabelsTestCase.prototype.testLogScale = function() {
  var g = new Dygraph("graph", [[0, 5], [1, 1000]], { logscale : true });
  var nonEmptyLabels = Util.getYLabels().filter(function(x) { return x.length > 0; });
  assertEquals(["6","10","30","60","100","300","600","1000"], nonEmptyLabels);
 
  g.updateOptions({ logscale : false });
  assertEquals(['0','200','400','600','800','1000'], Util.getYLabels());
}

/**
 * Verify that include zero range is properly specified.
 */
AxisLabelsTestCase.prototype.testIncludeZero = function() {
  var g = new Dygraph("graph", [[0, 500], [1, 1000]], { includeZero : true });
  assertEquals(['0','200','400','600','800','1000'], Util.getYLabels());
 
  g.updateOptions({ includeZero : false });
  assertEquals(['500','600','700','800','900','1000'], Util.getYLabels());
}

AxisLabelsTestCase.prototype.testAxisLabelFontSize = function() {
  var graph = document.getElementById("graph");
  var g = new Dygraph(graph, AxisLabelsTestCase.simpleData, {});
<<<<<<< HEAD
=======
  var assertSize = function(className, size) {
    var sizePx = size + "px";
    var labels = graph.getElementsByClassName(className);
    assertTrue(labels.length > 0);
 
    // window.getComputedStyle is apparently compatible with all browsers
    // (IE first became compatible with IE9.)
    // If this test fails on earlier browsers, then enable something like this,
    // because the font size is set by the parent div.
    // if (!window.getComputedStyle) {
    //   fontSize = label.parentElement.style.fontSize;
    // }
    for (var idx = 0; idx < labels.length; idx++) {
      var label = labels[idx];
      var fontSize = window.getComputedStyle(label).fontSize;
      assertEquals(sizePx, fontSize);
    }
  }
>>>>>>> 901b2ebb

  // Be sure we're dealing with a 14-point default.
  assertEquals(14, Dygraph.DEFAULT_ATTRS.axisLabelFontSize);

<<<<<<< HEAD
  Util.assertFontSizes(graph, "dygraph-axis-label-x", 14);
  Util.assertFontSizes(graph, "dygraph-axis-label-y", 14);

  g.updateOptions({ axisLabelFontSize : 8});
  Util.assertFontSizes(graph, "dygraph-axis-label-x", 8); 
  Util.assertFontSizes(graph, "dygraph-axis-label-y", 8); 

  g.updateOptions({
    axisLabelFontSize : null,
    axes : { 
      x : { axisLabelFontSize : 5 },
    }   
  }); 

  Util.assertFontSizes(graph, "dygraph-axis-label-x", 5); 
  Util.assertFontSizes(graph, "dygraph-axis-label-y", 14);

  g.updateOptions({
    axes : { 
      y : { axisLabelFontSize : 20 },
    }   
  }); 

  Util.assertFontSizes(graph, "dygraph-axis-label-x", 5); 
  Util.assertFontSizes(graph, "dygraph-axis-label-y", 20); 

  g.updateOptions({
    series : { 
      Y2 : { axis : "y2" } // copy y2 series to y2 axis.
    },  
    axes : { 
      y2 : { axisLabelFontSize : 12 },
    }   
  }); 

  Util.assertFontSizes(graph, "dygraph-axis-label-x", 5); 
  Util.assertFontSizes(graph, "dygraph-axis-label-y1", 20); 
  Util.assertFontSizes(graph, "dygraph-axis-label-y2", 12); 
=======
  assertSize("dygraph-axis-label-x", 14);
  assertSize("dygraph-axis-label-y", 14);

  g.updateOptions({ axisLabelFontSize : 8});
  assertSize("dygraph-axis-label-x", 8);
  assertSize("dygraph-axis-label-y", 8);

/*
 Enable these tests when https://code.google.com/p/dygraphs/issues/detail?id=126
 is fixed.

  g.updateOptions({
    axisLabelFontSize : null,
    axes : {
      x : { axisLabelFontSize : 5 },
    }
  });

  assertSize("dygraph-axis-label-x", 5);
  assertSize("dygraph-axis-label-y", 14);

  g.updateOptions({
    axisLabelFontSize : null,
    axes : {
      y : { axisLabelFontSize : 3 },
    }
  });

  assertSize("dygraph-axis-label-x", 5);
  assertSize("dygraph-axis-label-y", 3);

  g.updateOptions({
    series : {
      Y2 : { axis : "y2" } // copy y2 series to y2 axis.
    },
    axes : {
      y2 : { axisLabelFontSize : 8 },
    }
  });

  assertSize("dygraph-axis-label-x", 5);
  assertSize("dygraph-axis-label-y", 3);
  assertSize("dygraph-axis-label-y2", 8);
*/
>>>>>>> 901b2ebb
}

AxisLabelsTestCase.prototype.testAxisLabelFontSizeNull = function() {
  var graph = document.getElementById("graph");
  var g = new Dygraph(graph, AxisLabelsTestCase.simpleData,
    {
      axisLabelFontSize: null
    });

  // Be sure we're dealing with a 14-point default.
  assertEquals(14, Dygraph.DEFAULT_ATTRS.axisLabelFontSize);

  Util.assertFontSizes(graph, "dygraph-axis-label-x", 14);
  Util.assertFontSizes(graph, "dygraph-axis-label-y", 14);
}<|MERGE_RESOLUTION|>--- conflicted
+++ resolved
@@ -569,32 +569,10 @@
 AxisLabelsTestCase.prototype.testAxisLabelFontSize = function() {
   var graph = document.getElementById("graph");
   var g = new Dygraph(graph, AxisLabelsTestCase.simpleData, {});
-<<<<<<< HEAD
-=======
-  var assertSize = function(className, size) {
-    var sizePx = size + "px";
-    var labels = graph.getElementsByClassName(className);
-    assertTrue(labels.length > 0);
- 
-    // window.getComputedStyle is apparently compatible with all browsers
-    // (IE first became compatible with IE9.)
-    // If this test fails on earlier browsers, then enable something like this,
-    // because the font size is set by the parent div.
-    // if (!window.getComputedStyle) {
-    //   fontSize = label.parentElement.style.fontSize;
-    // }
-    for (var idx = 0; idx < labels.length; idx++) {
-      var label = labels[idx];
-      var fontSize = window.getComputedStyle(label).fontSize;
-      assertEquals(sizePx, fontSize);
-    }
-  }
->>>>>>> 901b2ebb
 
   // Be sure we're dealing with a 14-point default.
   assertEquals(14, Dygraph.DEFAULT_ATTRS.axisLabelFontSize);
 
-<<<<<<< HEAD
   Util.assertFontSizes(graph, "dygraph-axis-label-x", 14);
   Util.assertFontSizes(graph, "dygraph-axis-label-y", 14);
 
@@ -633,52 +611,6 @@
   Util.assertFontSizes(graph, "dygraph-axis-label-x", 5); 
   Util.assertFontSizes(graph, "dygraph-axis-label-y1", 20); 
   Util.assertFontSizes(graph, "dygraph-axis-label-y2", 12); 
-=======
-  assertSize("dygraph-axis-label-x", 14);
-  assertSize("dygraph-axis-label-y", 14);
-
-  g.updateOptions({ axisLabelFontSize : 8});
-  assertSize("dygraph-axis-label-x", 8);
-  assertSize("dygraph-axis-label-y", 8);
-
-/*
- Enable these tests when https://code.google.com/p/dygraphs/issues/detail?id=126
- is fixed.
-
-  g.updateOptions({
-    axisLabelFontSize : null,
-    axes : {
-      x : { axisLabelFontSize : 5 },
-    }
-  });
-
-  assertSize("dygraph-axis-label-x", 5);
-  assertSize("dygraph-axis-label-y", 14);
-
-  g.updateOptions({
-    axisLabelFontSize : null,
-    axes : {
-      y : { axisLabelFontSize : 3 },
-    }
-  });
-
-  assertSize("dygraph-axis-label-x", 5);
-  assertSize("dygraph-axis-label-y", 3);
-
-  g.updateOptions({
-    series : {
-      Y2 : { axis : "y2" } // copy y2 series to y2 axis.
-    },
-    axes : {
-      y2 : { axisLabelFontSize : 8 },
-    }
-  });
-
-  assertSize("dygraph-axis-label-x", 5);
-  assertSize("dygraph-axis-label-y", 3);
-  assertSize("dygraph-axis-label-y2", 8);
-*/
->>>>>>> 901b2ebb
 }
 
 AxisLabelsTestCase.prototype.testAxisLabelFontSizeNull = function() {

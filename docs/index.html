--- conflicted
+++ resolved
@@ -123,12 +123,8 @@
         <li>Lightweight (57kb) and responsive</li>
         <li>Displays values on mouseover (this makes it easily discoverable)</li>
         <li>Supports error bands around data series</li>
-<<<<<<< HEAD
-        <li>Interactive zoom and pan</li>
-=======
         <li>Interactive zoom</li>
         <li>Displays Annotations on the chart</li>
->>>>>>> 2b2a2f1c
         <li>Adjustable averaging period</li>
         <li>Can intelligently chart fractions</li>
         <li>Customizable click-through actions</li>

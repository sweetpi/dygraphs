<html>
  <head>
    <title>dygraphs JavaScript Visualization Library</title>
    <!--[if IE]>
    <script type="text/javascript" src="excanvas.js"></script>
    <![endif]-->
    <script type="text/javascript" src="dygraph-combined.js"></script>
    <style type="text/css">
      .thinborder {
        border-width: 1px;
        border-spacing: 0px;
        border-style: solid;
        border-color: black;
        border-collapse: collapse;
      }
      .thinborder td, .thinborder th {
        border-width: 1px;
        padding: 5px;
        border-style: solid;
        border-color: black;
      }

      #nav {
        position: absolute;
        left: 0px;
        width: 150px;
      }
      #content {
        position: absolute;
        left: 160px;
        top: 0px;
        border-left: 2px solid rgb(229, 236, 249);
        padding-left: 10px;
        margin-left: 0px;
      }

      #nav ul {
        list-style: none;
        padding-left: 20px;
        margin-left: 0px;
      }
      #nav ul ul {
        padding-left: 0.5em;
        padding-bottom: 1em;
      }
      #nav ul ul li {
        padding-top: 0.25em;
      }
    </style>
  </head>
<body>

<div id="nav">
<ul>
<li><b>Documentation</b>
  <ul>
  <li><a href="#demo">Demo</a>
  <li><a href="#usage">Usage</a>
<<<<<<< HEAD
  <li><a href="#ie">IE Compatibility</a>
=======
  <li><a href="#baseball">Baseball chart</a>
>>>>>>> 9fc9320a
  <li><a href="#stock">Stock chart</a>
  <li><a href="#options">Options Reference</a>
  <li><a href="#policy">Data Policy</a>
  </ul>

<li><b>Project</b>
  <ul>
  <li><a href="http://github.com/danvk/dygraphs">Source</a>
  <li><a href="http://code.google.com/p/dygraphs/issues/">Issues</a>
  <li><a href="http://code.google.com/p/dygraphs/issues/entry">Report Bug</a>
  <li><a href="mailto:danvdk [at] gmail">Contact</a>
  </ul>


<li><b>Gallery</b>
  <ul>
  <li><a href="tests/demo.html">Basic Demo</a>
  <li><a href="tests/gviz.html">GViz Demo</a>
  <li><a href="tests/plotter.html">Equation Plotter</a>
  <li><a href="tests/perf.html">Performance Test</a>
  <li><a href="tests/perf.html">Fractions</a>

  <li><a href="tests/label-div.html">Labels in a DIV</a>
  <li><a href="tests/numeric-axis.html">Numeric Axis</a>
  <li><a href="tests/draw-points.html">Dotted Points</a>

  <li><a href="tests/native-format.html">Native Format</a>
  <li><a href="tests/grid_dot.html">Crazy Styles</a>
  <li><a href="tests/spacing.html">Tick spacing</a>
  <li><a href="tests/callback.html">Callbacks</a>
  <li><a href="tests/crosshair.html">Crosshairs</a>
  <li><a href="tests/hourly.html">Hourly/Minutely data</a>

  <li><a href="tests/isolated-points.html">Isolated Points</a>
  <li><a href="tests/missing-data.html">Missing Data</a>

  <li><a href="tests/border.html">Bordered chart</a>
  <li><a href="tests/custom-bars.html">Custom Bars</a>
  <li><a href="tests/customLabel.html">Custom Label Styles</a>
  <li><a href="tests/dygraph.html">Minimal Example</a>
  <li><a href="tests/negative.html">Negative Numbers</a>
  <li><a href="tests/noise.html">Noisy Data</a>
  <li><a href="tests/two-series.html">Multiple Series</a>
  </ul>
</ul>
</div>

<div id="content">
<p><span style="font-size:28pt;">dygraphs JavaScript Visualization Library</span><br/>
<a href="http://github.com/danvk/dygraphs">http://github.com/danvk/dygraphs</a><br/>
See <a href="tests/">gallery</a> and <a href="http://code.google.com/p/dygraphs/issues/">open issues</a></p>

<p>The dygraphs JavaScript library produces produces interactive, zoomable charts of time series. It is designed to display dense data sets and enable users to explore and interpret them.</p>

<a name="demo">
<p>A demo is worth a thousand words:</p>

<p><font size=-1>(Mouse over to highlight individual values. Click and drag to zoom. Double-click to zoom back out. Change the number and hit enter to adjust the averaging period.)</font></p>
<div id="title" style="width:800px; text-align:center; font-weight: bold; font-size: 125%;">Temperatures in New York vs. San Francisco</div>
<div id="demodiv" style="width:800px; height:320px;"></div>
<script type="text/javascript">
  g = new Dygraph(
          document.getElementById("demodiv"),
          "ny-vs-sf.txt",
          {
            rollPeriod: 14,
            showRoller: true,
            customBars: true,
            yAxisLabelWidth: 30
          }
      );
</script>

<p>Some things to notice:</p>
<ul>
<li>There's less seasonal temperature variation in SF than in NY.
<li>The difference is about 15&deg; F for SF vs. 50&deg; F for NY.
<li>The daily data (set rolling period to 1) is quite noisy and hides this conclusion.
<li>Using a 14-day moving average makes it clearer. A 100-day rolling period averages out nearly all the specifics from the data.
<li>There's a gap in the data for SF, when the weather station was down (zoom into October 2007 to see it).
<li>The bands around each point indicate average highs and lows.
<li>There is a <i>lot</i> of data in this chart: low, average and high for each city on each day of a three year period &asymp; 6000 data points in all.
</ul>

<p>dygraphs allows the user to explore the data and discover these facts.</p>

<p>For more demos, browse the dygraph <a href="tests/">tests</a> directory.</p>

<h3>Features</h3>
<p>Some of the features of dygraphs:</p>
<ul>
  <li>Plots time series without using an external server or Flash</li>
  <li>Works in Internet Explorer (using excanvas)</li>
  <li>Lightweight (45kb) and responsive</li>
  <li>Displays values on mouseover (this makes it easily discoverable)</li>
  <li>Supports error bands around data series</li>
  <li>Interactive zoom</li>
  <li>Adjustable averaging period</li>
  <li>Can intelligently chart fractions</li>
  <li>Customizable click-through actions</li>
  <li>Compatible with the Google Visualization API</li>
  <li>Intelligent defaults make it easy to use</li>
</ul>

<a name="usage"><h2>Usage</h2>

<p>To use dygraphs, include the <code>dygraph-combined.js</code> JavaScript file and instantiate a <code>Dygraph</code> object.</p>

<p>Here's a basic example to get things started:</p>

<table>
  <tr><th>HTML</th>
      <td rowspan=2><img src=arrow.gif /></td>
      <th>Output</th></tr>
<tr>
<td valign=top><pre>
&lt;html&gt;
&lt;head&gt;
&lt;script type="text/javascript"
  src="dygraph-combined.js"&gt;&lt;/script&gt;
&lt;/head&gt;
&lt;body&gt;
&lt;div id="graphdiv"&gt;&lt;/div&gt;
&lt;script type="text/javascript"&gt;
  g = new Dygraph(
        // containing div
        document.getElementById("graphdiv"),
        // CSV or path to a CSV file.
        "Date,Temperature\n" +
        "2008-05-07,75\n" +
        "2008-05-08,70\n" +
        "2008-05-09,80\n"
      );
&lt;/script&gt;
&lt;/body&gt;
&lt;/html&gt;
</pre>
</td><td valign=top>
  <div id="graphdiv"></div>
</td></tr></table>

<script type="text/javascript">
  g1 = new Dygraph(
       document.getElementById("graphdiv"),  // containing div
       "Date,Temperature\n" +                // CSV or path to a CSV file.
       "2008-05-07,75\n" +
       "2008-05-08,70\n" +
       "2008-05-09,80\n"
     );
</script>

<p>In order to keep this example self-contained, the second parameter is raw CSV data. The dygraphs library parses this data (including column headers), resizes the its container to a reasonable default, calculates appropriate axis ranges and tick marks and draws the graph.</p>

<p>In most applications, it makes more sense to include a CSV file instead. If the second parameter to the constructor doesn't contain a newline, it will be interpreted as the path to a CSV file. The Dygraph will perform an XMLHttpRequest to retrieve this file and display the data when it becomes available. Make sure your CSV file is readable and serving from a place that understands XMLHttpRequest's! In particular, you cannot specify a CSV file using <code>"file:///"</code>. Here's an example: (data from <a href="http://www.wunderground.com/history/airport/KNUQ/2007/1/1/CustomHistory.html?dayend=31&monthend=12&yearend=2007&req_city=NA&req_state=NA&req_statename=NA">Weather Underground</a>)</p>

<table>
  <tr><th>HTML</th>
      <td rowspan=2><img src=arrow.gif /></td>
      <th>Output</th></tr>
<tr>
<td valign=top><pre>
&lt;html&gt;
&lt;head&gt;
&lt;script type="text/javascript"
  src="dygraph-combined.js"&gt;&lt;/script&gt;
&lt;/head&gt;
&lt;body&gt;
&lt;div id="graphdiv"
  style="width:500px; height:300px;"&gt;&lt;/div&gt;
&lt;script type="text/javascript"&gt;
  new Dygraph(
    document.getElementById("graphdiv"),
    "temperatures.csv",  // path to CSV file
    {}                   // options
  );
&lt;/script&gt;
&lt;/body&gt;
&lt;/html&gt;
</pre>
</td><td valign=top>
  <div id="graphdiv2" style="width:500px; height:300px;"></div>
</td></tr></table>

<script type="text/javascript">
  g2 = new Dygraph(
        document.getElementById("graphdiv2"),
        "temperatures.csv", {}
      );
</script>

<p>Click <a href="temperatures.csv">here</a> to view the <code>temperatures.csv</code> file. There are a few things to note here:</p>

<ul>
  <li>The Dygraph sent off an XHR to get the temperatures.csv file.</li>
  <li>The labels were taken from the first line of <code>temperatures.csv</code>, which is <code>Date,High,Low</code>.</li>
  <li>The Dygraph automatically chose two different, easily-distinguishable colors for the two data series.</li>
  <li>The labels on the x-axis have switched from days to months. If you zoom in, they'll switch to weeks and then days.</li>
  <li>Some heuristics are used to determine a good vertical range for the data. The idea is to make all the data visible and have human-friendly values on the axis (i.e. 200 instead of 193.4). Generally this works well.</li>
  <li>The data is very spiky. A moving average would be easier to interpret.</li>
</ul>

<p>This problem can be fixed by specifying the appropriate options in the "additional options" parameter to the Dygraph constructor. To set the number of days for a moving average, use the <code>rollPeriod</code> option. Here's how it's done:</p>

<table>
  <tr><th>HTML</th>
      <td rowspan=2><img src=arrow.gif /></td>
      <th>Output</th></tr>
<tr>
<td valign=top><pre>
&lt;html&gt;
&lt;head&gt;
&lt;script type="text/javascript"
  src="dygraph-combined.js"&gt;&lt;/script&gt;
&lt;/head&gt;
&lt;body&gt;
&lt;div id="graphdiv"
  style="width:500px; height:300px;"&gt;&lt;/div&gt;
&lt;script type="text/javascript"&gt;
  g = new Dygraph(
        document.getElementById("graphdiv"),
        "temperatures.csv",
        { rollPeriod: 7,
          showRoller: true,
        }
      );
&lt;/script&gt;
&lt;/body&gt;
&lt;/html&gt;
</pre>
</td><td valign=top>
  <div id="graphdiv3" style="width:500px; height:300px;"></div>
</td></tr></table>

<script type="text/javascript">
  g3 = new Dygraph(
        document.getElementById("graphdiv3"),
        "temperatures.csv",
        { rollPeriod: 7,
          showRoller: true });
</script>

<p>A rolling average can be set using the text box in the lower left-hand corner of the graph (the showRoller attribute is what makes this appear). Also note that we've explicitly set the size of the chart div.</p>

<h2>Error Bars</h2>
<p>Another significant feature of the dygraphs library is the ability to display error bars around data series. One standard deviation must be specified for each data point. A +/-<i>n</i> sigma band will be drawn around the data series at that point. If a moving average is being displayed, dygraphs will compute the standard deviation of the average at each point. (i.e. <i>&sigma;</i> = sqrt((<i>&sigma;_1</i>^2 + <i>&sigma;_2</i>^2 + ... + <i>&sigma;_n</i>^2)/<i>n</i>))</p>

<p>Here's a demonstration. There are two data series. One is <code>N(100,10)</code> with a standard deviation of 10 specified at each point. The other is <code>N(80,20)</code> with a standard deviation of 20 specified at each point. The CSV file was generated using Octave and can be viewed <a href="twonormals.csv">here</a>.</p>

<table>
  <tr><th>HTML</th>
      <td rowspan=2><img src=arrow.gif /></td>
      <th>Output</th></tr>
<tr>
<td valign=top><pre>
&lt;html&gt;
&lt;head&gt;
&lt;script type="text/javascript"
  src="combined.js"&gt;&lt;/script&gt;
&lt;/head&gt;
&lt;body&gt;
&lt;div id="graphdiv" 
 style="width:600px; height:300px;"
 &gt;&lt;/div&gt;
&lt;script type="text/javascript"&gt;
$ = document.getElementById;
g = new Dygraph(
  $("graphdiv"),
  "twonormals.csv",
  { rollPeriod: 7,
    showRoller: true,
    errorBars: true,
    valueRange: [50,125]
  }
);
&lt;/script&gt;
&lt;/body&gt;
&lt;/html&gt;
</pre>
</td><td valign=top>
  <div id="graphdiv4" style="width:600px; height:300px;"></div>
</td></tr></table>

<script type="text/javascript">
$ = document.getElementById;
new Dygraph(
  document.getElementById("graphdiv4"),
  "twonormals.csv",
  { rollPeriod: 14,
    showRoller: true,
    errorBars: true,
    valueRange: [50, 125]
  }
);
</script>

<p>Things to note here:</p>
<ul>
  <li>The <b>errorBars</b> option affects both the interpretation of the CSV file and the display of the graph. When <b>errorBars</b> is set to true, each line is interpreted as <i>YYYYMMDD</i>,<i>A</i>,<i>sigma_A</i>,<i>B</i>,<i>sigma_B</i>,...</li>
  <li>The first line of the CSV file doesn't mention the error columns. In this case, it's just "Date,Series1,Series2".</li>
  <li>The averaging visibly affects the error bars. This is most clear if you crank up the rolling period to something like 100 days. For the earliest dates, there won't be 100 data points to average so the signal will be noisier. The error bars get smaller like sqrt(N) going forward in time until there's a full 100 points to average.</li>
  <li>The error bars are partially transparent. This can be seen when they overlap one another.</li>
</ul>

<<<<<<< HEAD
<a name="ie"><h2>Internet Explorer Compatibility</h2>

<p>The dygraphs library relies heavily on HTML's &lt;canvas&gt; tag, which
Microsoft Internet Explorer does not support. Fortunately, some clever engineers
created the <a href="http://code.google.com/p/explorercanvas/">excanvas</a>
library, which imlements the &lt;canvas&gt; tag in IE using VML.</p>

<p>You can add IE support to any page using dygraphs by including the following
in your page:</p>

<pre>
&lt;head&gt;
&lt;!--[if IE]&gt;&lt;script src="excanvas.js"&gt;&lt;/script&gt;&lt;![endif]--&gt;
&lt;/head&gt;
</pre>

<p>This works quite well in practice. Charts are responsive, even under VML
emulation.</p>

<p>One common gotcha to look out for: make sure you don't have any trailing
commas in parameter lists, e.g.</p>

<pre>new Dygraph(el, data, {
  showRoller:true,  // &lt;-- note trailing comma
})</pre>

<p>Most browsers will ignore the trailing comma, but it will break under IE.</p>
=======
<a name="baseball"><h2>Charting Fractions</h2>
<p>Situations often arise where you want to plot fractions, e.g. the fraction of respondents in a poll who said they'd vote for candidate X or the number of hits divided by at bats (baseball's batting average). Fractions require special treatment for two main reasons:</p>

<ul>
<li>The average of <code>a1/b1</code> and <code>a2/b2</code> is
<code>(a1+a2)/(b1+b2)</code>, not <code>(a1/b1 + a2/b2)/2</code>.
<li>The normal approximation is not always applicable and more sophisticated
confidence intervals (e.g. the <a
href="http://en.wikipedia.org/wiki/Binomial_proportion_confidence_interval">Wilson
confidence interval</a>) must be employed to avoid ratios that exceed 100% or
go below 0%.
</ul>

<p>Fortunately, dygraphs handles both of these for you! Here's a chart and the command that generated it:</p>

<div style="width:750px; text-align:center; font-weight: bold; font-size: 125%;">Batting Average for Ichiro Suzuki vs. Mariners (2004)</div>
<div id="baseballdiv" style="width:750px; height:300px;"></div>
<script type="text/javascript">
new Dygraph(document.getElementById("baseballdiv"),
            "suzuki-mariners.txt", {
              fractions: true,
              errorBars: true,
              showRoller: true,
              rollPeriod: 15
            });
</script>

<p>Command:</p>
<pre>
new Dygraph(
  document.getElementById("baseballdiv"), "suzuki-mariners.txt",
  {
    fractions: true, errorBars: true,
    showRoller: true, rollPeriod: 15
  });
</pre>

<p>The <code>fractions</code> option indicates that the values in each column should be parsed as fractions (e.g. "1/2" instead of "0.5"). The <code>errorBars</code> option indicates that we'd like to see a confidence interval around each data point. By default, when <code>fractions</code> is set, you get a Wilson confidence interval. If you look carefully at the chart, you can see that the error bars are asymmetric.</p>

<p>A couple things to notice about this chart:</p>
<ul>
<li>The error bars for Ichiro's batting average are larger than for the Mariners', since he has far fewer at bats than his team.
<li>dygraphs makes it easy to see "batting average over the last 30 games". This is ordinarily quite difficult to compute. It makes it clear where the "hot" and "cold" part of Suzuki's season were.
<li>If you set the averaging period to something large, like 200, you'll see the team's and player's batting average through that game. The final number is the overall batting average for the season.
<li>Where the error bars do not overlap, we can say with 95% confidence that the series differ. There is a better than 95% chance that Ichiro was a better hitter than his team as a whole in 2004, the year he won the batting title.
</ul>
>>>>>>> 9fc9320a

<a name="stock"><h2>One last demo</h2>

<p>This chart shows monthly closes of the Dow Jones Industrial Average, both in nominal and real (i.e. adjusted for inflation) dollars. The shaded areas show its monthly high and low. CPI values with a base from 1982-84 are used to adjust for inflation.</p>

<div id=dow_chart style="width:900px; height:350px;"></div>
<script type="text/javascript">
  // From http://www.econstats.com/eqty/eq_d_mi_3.csv
  dow = new Dygraph(
    document.getElementById('dow_chart'),
    "dow.txt",
    {
      showRoller: true,
      customBars: true,
      labelsKMB: true });
</script>
<!--

Here is a script to regenerate the Dow Jones plot:

# Get unadjusted DJIA data in a nice format:
curl -O http://www.econstats.com/eqty/eq_d_mi_3.csv
sed '1,17d' eq_d_mi_3.csv | cut -d, -f1,6 | perl -pe 's/(\d{4}-\d\d)-\d\d/$1/g' | perl -pe 's/, */\t/' | grep -v 'na' | perl -ne 'chomp; ($m,$v) = split/\t/; $close{$m} = $v; if ($low{$m} == 0 || $v < $low{$m}) { $low{$m}=$v } if ($v > $high{$m}) { $high{$m} = $v } END { for $x(sort keys %close) { print "$x\t$low{$x}\t$close{$x}\t$high{$x}\n" } } ' > monthly-djia.tsv

# Fetch and format the CPI data:
curl 'http://data.bls.gov/PDQ/servlet/SurveyOutputServlet?series_id=CUUR0000SA0&years_option=all_years&periods_option=all_periods&output_type=column&output_format=text&delimiter=comma' > cpi-u.txt
sed '1,/Series Id,Year,/d' cpi-u.txt | sed '/^$/,$d' | cut -d, -f2,3,4 | perl -ne 'print if /,M(0[0-9]|1[012]),/' | perl -pe 's/(\d{4}),M(\d{2}),/$1-$2\t/g' > cpi-u.tsv

# Merge:
join -t'       ' cpi-u.tsv monthly-djia.tsv > annotated-djia.tsv
perl -ne 'BEGIN{print "Month,Nominal,Real\n"} chomp; ($m,$cpi,$low,$close,$high) = split /\t/; $cpi /= 100.0; print "$m-15,$low;$close;$high,",($low/$cpi),";",($close/$cpi),";",($high/$cpi),"\n"' annotated-djia.tsv > dow.txt

-->


<a name="options">
<h2>Other Options</h2>
<p>These are the options that can be passed in through the optional third parameter of the Dygraph constructor. To see demonstrations of many of these options, browse the <a href="tests/">dygraphs tests</a> directory.</p>

<table class=thinborder width=900>
  <tr><th>Name</th><th>Sample Value</th><th>Description</th></tr>
  <tr>
    <td><b>includeZero</b></td>
    <td><code>true, false</code></td>
    <td>Usually, dygraphs will use the range of the data plus some padding to
    set the range of the y-axis. If this option is set, the y-axis will always
    include zero, typically as the lowest value. This can be used to avoid
    exaggerating the variance in the data.</td>
  </tr>
  
  <tr>
    <td><b>rollPeriod</b></td>
    <td><code>7</code></td>
    <td>Number of days over which to average data. Discussed extensively above.</td>
  </tr>
  
  <tr>
    <td><b>showRoller</b></td>
    <td><code>true</code></td>
    <td>Should the rolling average period text box be shown? Default is false.</td>
  </tr>
  
  <tr>
    <td><b>colors</b></td>
    <td><code>['red',&nbsp;'#00FF00']</code></td>
    <td>List of colors for the data series. These can be of the form "#AABBCC"
      or "rgb(255,100,200)" or "yellow", etc. If not specified, equally-spaced
      points around a color wheel are used.</td>
  </tr>
  
  <tr>
    <td><b>colorSaturation</b></td>
    <td><code>1.0</code></td>
    <td>If <b>colors</b> is not specified, saturation of the
      automatically-generated data series colors. (0.0-1.0, default:
      1.0)</td>
  </tr>
  
  <tr>
    <td><b>colorValue</b></td>
    <td><code>0.5</code></td>
    <td>If colors is not specified, value of the data series colors, as in
      hue/saturation/value. (0.0-1.0, default 0.5)</td>
  </tr>
  
  <tr>
    <td><b>clickCallback</b></td>
    <td><code>function(e,date){ alert(date); }</code></td>
    <td>A function to call when a data point is clicked. The function should take
      two arguments, the event object for the click and the date that was
      clicked. (default null)</td>
  </tr>

  <tr>
    <td><b>zoomCallback</b></td>
    <td><code>function(minDate,maxDate) {}</code></td>
    <td>A function to call when the zoom window is changed (either by zooming
    in or out). minDate and maxDate are millis since epoch.</td>
  </tr>
  
  <tr>
    <td><b>strokeWidth</b></td>
    <td><code>2.0</code></td>
    <td>Width of the data lines. This can be used to increase the contrast or
      some graphs. (default 1.0)</td>
  </tr>
  
  <tr>
    <td><b>dateWindow</b></td>
    <td><code>[Date.parse('2006-01-01'),<br/>
        (new&nbsp;Date()).valueOf()]</code></td>
    <td>Initially zoom in on a section of the graph. Is of the form [earliest,
      latest], where earliest/latest are millis since epoch.  By default, the
      full range of the input is shown.</td>
  </tr>

  <tr>
    <td><b>valueRange</b></td>
    <td><code>[10, 110]</code></td>
    <td>Explicitly set the vertical range of the graph to [low, high]. By
      default, some clever heuristics are used (see above).</td>
  </tr>
  
  <tr>
    <td><b>labelsSeparateLines</b></td>
    <td><code>true</code></td>
    <td>Put &lt;br/&gt; between lines in the label string. Often used in
      conjunction with <b>labelsDiv</b>. (default false)</td>
  </tr>
  
  <tr>
    <td><b>labelsDiv</b></td>
    <td><code>document.getElementById('foo')</code></td>
    <td>Show data labels in an external div, rather than on the graph. (default
      null)</td>
  </tr>
  
  <tr>
    <td><b>labelsKMB</b></td>
    <td><code>true</code></td>
    <td>Show K/M/B for thousands/millions/billions on y-axis (default
      false).</td>
  </tr>

  <tr>
    <td><b>labelsDivWidth</b></td>
    <td>250</td>
    <td>Width (in pixels) of the div which shows information on the
    currently-highlighted points.</td>
  </tr>

  <tr>
    <td><b>labelsDivStyles</b></td>
    <td>{}</td>
    <td>Additional styles to apply to the currently-highlighted points div. For
    example, { 'font-weigth': 'bold' } will make the labels bold.</td>
  </tr>

  <tr>
    <td><b>highlightCircleSize</b></td>
    <td><code>3</code></td>
    <td>Size (in pixels) of the dot drawn over highlighted points (default 3).</td>
  </tr>

  <tr>
    <td><b>drawPoints</b></td>
    <td><code>false</code></td>
    <td>Draw a small dot at each point, in addition to a line going through
    the point. This makes the individual data points easier to see, but can
    increase visual clutter in the chart. Default: false</td>
  </tr>

  <tr>
    <td><b>pointSize</b></td>
    <td><code>1.0</code></td>
    <td>The size of the dot to draw on each point in pixels (see
    drawPoints). A dot is always drawn when a point is "isolated", i.e.
    there is a missing point on either side of it. This also controls the
    size of those dots.</td>
  </tr>

  <tr>
    <td><b>pixelsPerXLabel</b>, <b>pixelsPerYLabel</b></td>
    <td>50</td>
    <td>Number of pixels to require between each x- and y-label. Larger values
    will yield a sparser axis with fewer ticks. Defaults: 60 (x-axis), 30
    (y-axis).</td>
  </tr>

  <tr>
    <td><b>xAxisLabelWidth</b>, <b>yAxisLabelWidth</b></td>
    <td>50</td>
    <td>Width (in pixels) of the x- and y-axis labels.</td>
  </tr>

  <tr>
    <td><b>axisLabelFontSize</b></td>
    <td>14</td>
    <td>Size of the font (in pixels) to use in the axis labels, both x- and
    y-axis.</td>
  </tr>

  <tr>
    <td><b>rightGap</b></td>
    <td>5</td>
    <td>Number of pixels to leave blank at the right edge of the Dygraph. This
    makes it easier to highlight the right-most data point.</td>
  </tr>
  
  <tr>
    <td><b>errorBars</b></td>
    <td><code>false</code></td>
    <td>Does the data contain standard deviations? Setting this to true alters
      the input format (see above). (default false)</td>
  </tr>

  <tr>
    <td><b>sigma</b></td>
    <td>2</td>
    <td>When errorBars is set, shade this many standard deviations above/below
    each point.</td>
  </tr>

  <tr>
    <td><b>fractions</b></td>
    <td>false</td>
    <td>When set, attempt to parse each cell in the CSV file as "a/b", where a
    and b are integers. The ratio will be plotted. This allows computation of
    Wilson confidence intervals (see below).</td>
  </tr>

  <tr>
    <td><b>wilsonInterval</b></td>
    <td>true</td>
    <td>Use in conjunction with the "fractions" option. Instead of plotting +/-
    N standard deviations, dygraphs will compute a Wilson confidence interval
    and plot that. This has more reasonable behavior for ratios close to 0 or
    1.</td>
  </tr>

  <tr>
    <td><b>customBars</b></td>
    <td>false</td>
    <td>When set, parse each CSV cell as "low;middle;high". Error bars will be
    drawn for each point between low and high, with the series itself going
    through middle.</td>
  </tr>
</table>

<h2>Common Gotchas</h2>
<p>Here are a few problems that I've frequently run into while using the
dygraphs library.</p>

<ul>
  <li>Make sure your CSV files are readable! If your graph isn't showing up,
  the XMLHttpRequest for the CSV file may be failing. You can determine whether
  this is the case using tools like <a
    href="http://www.getfirebug.com/">Firebug</a>.</li>

  <li>Make sure your CSV files are in the correct format. They must be of the
  form <code>YYYYMMDD,series1,series2,...</code>. And if you set the
  <code>errorBars</code> property, make sure you alternate data series and
  standard deviations.</li>

  <li>dygraphs are not happy when placed inside a <code>&lt;center&gt;</code>
  tag. This applies to the CSS <code>text-align</code> property as well. If you
  want to center a Dygraph, put it inside a table with "align=center"
  set.</li>

  <li>Don't set the <code>dateWindow</code> property to a date. It expects
  milliseconds since epoch, which can be obtained from a JavaScript Date
  object's valueOf method.</li>

  <li>Make sure you don't have any trailing commas in your call to the Dygraph
  constructor or in the options parameter. Firefox, Chrome and Safari ignore
  these but they can cause a graph to not display in Internet Explorer.</li>
</ul>

<a name="policy">
<h2>Data Policy</h2>
<p>dygraphs is purely client-side JavaScript. It does not send your data to any
servers -- the data is processed entirely in the client's browser.</p>

<p><font size=-1>Created May 9, 2008 by <a href=mailto:danvdk@gmail.com>Dan Vanderkam</a></font></p>

</div>


<!-- Google Analytics -->
<script src="http://www.google-analytics.com/urchin.js" type="text/javascript">
</script>
<script type="text/javascript">
_uacct = "UA-769809-1";
urchinTracker();
</script>

</body>
</html><|MERGE_RESOLUTION|>--- conflicted
+++ resolved
@@ -56,11 +56,8 @@
   <ul>
   <li><a href="#demo">Demo</a>
   <li><a href="#usage">Usage</a>
-<<<<<<< HEAD
   <li><a href="#ie">IE Compatibility</a>
-=======
   <li><a href="#baseball">Baseball chart</a>
->>>>>>> 9fc9320a
   <li><a href="#stock">Stock chart</a>
   <li><a href="#options">Options Reference</a>
   <li><a href="#policy">Data Policy</a>
@@ -364,7 +361,6 @@
   <li>The error bars are partially transparent. This can be seen when they overlap one another.</li>
 </ul>
 
-<<<<<<< HEAD
 <a name="ie"><h2>Internet Explorer Compatibility</h2>
 
 <p>The dygraphs library relies heavily on HTML's &lt;canvas&gt; tag, which
@@ -392,7 +388,7 @@
 })</pre>
 
 <p>Most browsers will ignore the trailing comma, but it will break under IE.</p>
-=======
+
 <a name="baseball"><h2>Charting Fractions</h2>
 <p>Situations often arise where you want to plot fractions, e.g. the fraction of respondents in a poll who said they'd vote for candidate X or the number of hits divided by at bats (baseball's batting average). Fractions require special treatment for two main reasons:</p>
 
@@ -439,7 +435,6 @@
 <li>If you set the averaging period to something large, like 200, you'll see the team's and player's batting average through that game. The final number is the overall batting average for the season.
 <li>Where the error bars do not overlap, we can say with 95% confidence that the series differ. There is a better than 95% chance that Ichiro was a better hitter than his team as a whole in 2004, the year he won the batting title.
 </ul>
->>>>>>> 9fc9320a
 
 <a name="stock"><h2>One last demo</h2>
 

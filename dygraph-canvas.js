/**
 * @license
 * Copyright 2006 Dan Vanderkam (danvdk@gmail.com)
 * MIT-licensed (http://opensource.org/licenses/MIT)
 */

/**
 * @fileoverview Based on PlotKit.CanvasRenderer, but modified to meet the
 * needs of dygraphs.
 *
 * In particular, support for:
 * - grid overlays
 * - error bars
 * - dygraphs attribute system
 */

/**
 * The DygraphCanvasRenderer class does the actual rendering of the chart onto
 * a canvas. It's based on PlotKit.CanvasRenderer.
 * @param {Object} element The canvas to attach to
 * @param {Object} elementContext The 2d context of the canvas (injected so it
 * can be mocked for testing.)
 * @param {Layout} layout The DygraphLayout object for this graph.
 * @constructor
 */

/*jshint globalstrict: true */
/*global Dygraph:false,RGBColor:false */
"use strict";


var DygraphCanvasRenderer = function(dygraph, element, elementContext, layout) {
  this.dygraph_ = dygraph;

  this.layout = layout;
  this.element = element;
  this.elementContext = elementContext;
  this.container = this.element.parentNode;

  this.height = this.element.height;
  this.width = this.element.width;

  // --- check whether everything is ok before we return
  if (!this.isIE && !(DygraphCanvasRenderer.isSupported(this.element)))
      throw "Canvas is not supported.";

  // internal state
  this.xlabels = [];
  this.ylabels = [];
  this.annotations = [];
  this.chartLabels = {};

  this.area = layout.getPlotArea();
  this.container.style.position = "relative";
  this.container.style.width = this.width + "px";

  // Set up a clipping area for the canvas (and the interaction canvas).
  // This ensures that we don't overdraw.
  if (this.dygraph_.isUsingExcanvas_) {
    this._createIEClipArea();
  } else {
    // on Android 3 and 4, setting a clipping area on a canvas prevents it from
    // displaying anything.
    if (!Dygraph.isAndroid()) {
      var ctx = this.dygraph_.canvas_ctx_;
      ctx.beginPath();
      ctx.rect(this.area.x, this.area.y, this.area.w, this.area.h);
      ctx.clip();

      ctx = this.dygraph_.hidden_ctx_;
      ctx.beginPath();
      ctx.rect(this.area.x, this.area.y, this.area.w, this.area.h);
      ctx.clip();
    }
  }
};

DygraphCanvasRenderer.prototype.attr_ = function(x) {
  return this.dygraph_.attr_(x);
};

DygraphCanvasRenderer.prototype.clear = function() {
  var context;
  if (this.isIE) {
    // VML takes a while to start up, so we just poll every this.IEDelay
    try {
      if (this.clearDelay) {
        this.clearDelay.cancel();
        this.clearDelay = null;
      }
      context = this.elementContext;
    }
    catch (e) {
      // TODO(danvk): this is broken, since MochiKit.Async is gone.
      // this.clearDelay = MochiKit.Async.wait(this.IEDelay);
      // this.clearDelay.addCallback(bind(this.clear, this));
      return;
    }
  }

  context = this.elementContext;
  context.clearRect(0, 0, this.width, this.height);

  function removeArray(ary) {
    for (var i = 0; i < ary.length; i++) {
      var el = ary[i];
      if (el.parentNode) el.parentNode.removeChild(el);
    }
  }

  removeArray(this.xlabels);
  removeArray(this.ylabels);
  removeArray(this.annotations);

  for (var k in this.chartLabels) {
    if (!this.chartLabels.hasOwnProperty(k)) continue;
    var el = this.chartLabels[k];
    if (el.parentNode) el.parentNode.removeChild(el);
  }
  this.xlabels = [];
  this.ylabels = [];
  this.annotations = [];
  this.chartLabels = {};
};


DygraphCanvasRenderer.isSupported = function(canvasName) {
  var canvas = null;
  try {
    if (typeof(canvasName) == 'undefined' || canvasName === null) {
      canvas = document.createElement("canvas");
    } else {
      canvas = canvasName;
    }
    canvas.getContext("2d");
  }
  catch (e) {
    var ie = navigator.appVersion.match(/MSIE (\d\.\d)/);
    var opera = (navigator.userAgent.toLowerCase().indexOf("opera") != -1);
    if ((!ie) || (ie[1] < 6) || (opera))
      return false;
    return true;
  }
  return true;
};

/**
 * @param { [String] } colors Array of color strings. Should have one entry for
 * each series to be rendered.
 */
DygraphCanvasRenderer.prototype.setColors = function(colors) {
  this.colorScheme_ = colors;
};

/**
 * Draw an X/Y grid on top of the existing plot
 */
DygraphCanvasRenderer.prototype.render = function() {
  // Draw the new X/Y grid. Lines appear crisper when pixels are rounded to
  // half-integers. This prevents them from drawing in two rows/cols.
  var ctx = this.elementContext;
  function halfUp(x)  { return Math.round(x) + 0.5; }
  function halfDown(y){ return Math.round(y) - 0.5; }

  if (this.attr_('underlayCallback')) {
    // NOTE: we pass the dygraph object to this callback twice to avoid breaking
    // users who expect a deprecated form of this callback.
    this.attr_('underlayCallback')(ctx, this.area, this.dygraph_, this.dygraph_);
  }

  var x, y, i, ticks;
  if (this.attr_('drawYGrid')) {
    ticks = this.layout.yticks;
    // TODO(konigsberg): I don't think these calls to save() have a corresponding restore().
    ctx.save();
    ctx.strokeStyle = this.attr_('gridLineColor');
    ctx.lineWidth = this.attr_('gridLineWidth');
    for (i = 0; i < ticks.length; i++) {
      // TODO(danvk): allow secondary axes to draw a grid, too.
      if (ticks[i][0] !== 0) continue;
      x = halfUp(this.area.x);
      y = halfDown(this.area.y + ticks[i][1] * this.area.h);
      ctx.beginPath();
      ctx.moveTo(x, y);
      ctx.lineTo(x + this.area.w, y);
      ctx.closePath();
      ctx.stroke();
    }
  }

  if (this.attr_('drawXGrid')) {
    ticks = this.layout.xticks;
    ctx.save();
    ctx.strokeStyle = this.attr_('gridLineColor');
    ctx.lineWidth = this.attr_('gridLineWidth');
    for (i=0; i<ticks.length; i++) {
      x = halfUp(this.area.x + ticks[i][0] * this.area.w);
      y = halfDown(this.area.y + this.area.h);
      ctx.beginPath();
      ctx.moveTo(x, y);
      ctx.lineTo(x, this.area.y);
      ctx.closePath();
      ctx.stroke();
    }
  }

  // Do the ordinary rendering, as before
  this._renderLineChart();
  this._renderAxis();
  this._renderChartLabels();
  this._renderAnnotations();
};

DygraphCanvasRenderer.prototype._createIEClipArea = function() {
  var className = 'dygraph-clip-div';
  var graphDiv = this.dygraph_.graphDiv;

  // Remove old clip divs.
  for (var i = graphDiv.childNodes.length-1; i >= 0; i--) {
    if (graphDiv.childNodes[i].className == className) {
      graphDiv.removeChild(graphDiv.childNodes[i]);
    }
  }

  // Determine background color to give clip divs.
  var backgroundColor = document.bgColor;
  var element = this.dygraph_.graphDiv;
  while (element != document) {
    var bgcolor = element.currentStyle.backgroundColor;
    if (bgcolor && bgcolor != 'transparent') {
      backgroundColor = bgcolor;
      break;
    }
    element = element.parentNode;
  }

  function createClipDiv(area) {
    if (area.w === 0 || area.h === 0) {
      return;
    }
    var elem = document.createElement('div');
    elem.className = className;
    elem.style.backgroundColor = backgroundColor;
    elem.style.position = 'absolute';
    elem.style.left = area.x + 'px';
    elem.style.top = area.y + 'px';
    elem.style.width = area.w + 'px';
    elem.style.height = area.h + 'px';
    graphDiv.appendChild(elem);
  }

  var plotArea = this.area;
  // Left side
  createClipDiv({
    x:0, y:0,
    w:plotArea.x,
    h:this.height
  });

  // Top
  createClipDiv({
    x: plotArea.x, y: 0,
    w: this.width - plotArea.x,
    h: plotArea.y
  });

  // Right side
  createClipDiv({
    x: plotArea.x + plotArea.w, y: 0,
    w: this.width-plotArea.x - plotArea.w,
    h: this.height
  });

  // Bottom
  createClipDiv({
    x: plotArea.x,
    y: plotArea.y + plotArea.h,
    w: this.width - plotArea.x,
    h: this.height - plotArea.h - plotArea.y
  });
};

DygraphCanvasRenderer.prototype._renderAxis = function() {
  if (!this.attr_('drawXAxis') && !this.attr_('drawYAxis')) return;

  // Round pixels to half-integer boundaries for crisper drawing.
  function halfUp(x)  { return Math.round(x) + 0.5; }
  function halfDown(y){ return Math.round(y) - 0.5; }

  var context = this.elementContext;

  var label, x, y, tick, i;

  var labelStyle = {
    position: "absolute",
    fontSize: this.attr_('axisLabelFontSize') + "px",
    zIndex: 10,
    color: this.attr_('axisLabelColor'),
    width: this.attr_('axisLabelWidth') + "px",
    // height: this.attr_('axisLabelFontSize') + 2 + "px",
    lineHeight: "normal",  // Something other than "normal" line-height screws up label positioning.
    overflow: "hidden"
  };
  var makeDiv = function(txt, axis, prec_axis) {
    var div = document.createElement("div");
    for (var name in labelStyle) {
      if (labelStyle.hasOwnProperty(name)) {
        div.style[name] = labelStyle[name];
      }
    }
    var inner_div = document.createElement("div");
    inner_div.className = 'dygraph-axis-label' +
                          ' dygraph-axis-label-' + axis +
                          (prec_axis ? ' dygraph-axis-label-' + prec_axis : '');
    inner_div.innerHTML=txt;
    div.appendChild(inner_div);
    return div;
  };

  // axis lines
  context.save();
  context.strokeStyle = this.attr_('axisLineColor');
  context.lineWidth = this.attr_('axisLineWidth');

  if (this.attr_('drawYAxis')) {
    if (this.layout.yticks && this.layout.yticks.length > 0) {
      var num_axes = this.dygraph_.numAxes();
      for (i = 0; i < this.layout.yticks.length; i++) {
        tick = this.layout.yticks[i];
        if (typeof(tick) == "function") return;
        x = this.area.x;
        var sgn = 1;
        var prec_axis = 'y1';
        if (tick[0] == 1) {  // right-side y-axis
          x = this.area.x + this.area.w;
          sgn = -1;
          prec_axis = 'y2';
        }
        y = this.area.y + tick[1] * this.area.h;

        /* Tick marks are currently clipped, so don't bother drawing them.
        context.beginPath();
        context.moveTo(halfUp(x), halfDown(y));
        context.lineTo(halfUp(x - sgn * this.attr_('axisTickSize')), halfDown(y));
        context.closePath();
        context.stroke();
        */

        label = makeDiv(tick[2], 'y', num_axes == 2 ? prec_axis : null);
        var top = (y - this.attr_('axisLabelFontSize') / 2);
        if (top < 0) top = 0;

        if (top + this.attr_('axisLabelFontSize') + 3 > this.height) {
          label.style.bottom = "0px";
        } else {
          label.style.top = top + "px";
        }
        if (tick[0] === 0) {
          label.style.left = (this.area.x - this.attr_('yAxisLabelWidth') - this.attr_('axisTickSize')) + "px";
          label.style.textAlign = "right";
        } else if (tick[0] == 1) {
          label.style.left = (this.area.x + this.area.w +
                              this.attr_('axisTickSize')) + "px";
          label.style.textAlign = "left";
        }
        label.style.width = this.attr_('yAxisLabelWidth') + "px";
        this.container.appendChild(label);
        this.ylabels.push(label);
      }

      // The lowest tick on the y-axis often overlaps with the leftmost
      // tick on the x-axis. Shift the bottom tick up a little bit to
      // compensate if necessary.
      var bottomTick = this.ylabels[0];
      var fontSize = this.attr_('axisLabelFontSize');
      var bottom = parseInt(bottomTick.style.top, 10) + fontSize;
      if (bottom > this.height - fontSize) {
        bottomTick.style.top = (parseInt(bottomTick.style.top, 10) -
            fontSize / 2) + "px";
      }
    }

    // draw a vertical line on the left to separate the chart from the labels.
    context.beginPath();
    context.moveTo(halfUp(this.area.x), halfDown(this.area.y));
    context.lineTo(halfUp(this.area.x), halfDown(this.area.y + this.area.h));
    context.closePath();
    context.stroke();

    // if there's a secondary y-axis, draw a vertical line for that, too.
    if (this.dygraph_.numAxes() == 2) {
      context.beginPath();
      context.moveTo(halfDown(this.area.x + this.area.w), halfDown(this.area.y));
      context.lineTo(halfDown(this.area.x + this.area.w), halfDown(this.area.y + this.area.h));
      context.closePath();
      context.stroke();
    }
  }

  if (this.attr_('drawXAxis')) {
    if (this.layout.xticks) {
      for (i = 0; i < this.layout.xticks.length; i++) {
        tick = this.layout.xticks[i];
        x = this.area.x + tick[0] * this.area.w;
        y = this.area.y + this.area.h;

        /* Tick marks are currently clipped, so don't bother drawing them.
        context.beginPath();
        context.moveTo(halfUp(x), halfDown(y));
        context.lineTo(halfUp(x), halfDown(y + this.attr_('axisTickSize')));
        context.closePath();
        context.stroke();
        */

        label = makeDiv(tick[1], 'x');
        label.style.textAlign = "center";
        label.style.top = (y + this.attr_('axisTickSize')) + 'px';

        var left = (x - this.attr_('axisLabelWidth')/2);
        if (left + this.attr_('axisLabelWidth') > this.width) {
          left = this.width - this.attr_('xAxisLabelWidth');
          label.style.textAlign = "right";
        }
        if (left < 0) {
          left = 0;
          label.style.textAlign = "left";
        }

        label.style.left = left + "px";
        label.style.width = this.attr_('xAxisLabelWidth') + "px";
        this.container.appendChild(label);
        this.xlabels.push(label);
      }
    }

    context.beginPath();
    context.moveTo(halfUp(this.area.x), halfDown(this.area.y + this.area.h));
    context.lineTo(halfUp(this.area.x + this.area.w), halfDown(this.area.y + this.area.h));
    context.closePath();
    context.stroke();
  }

  context.restore();
};


DygraphCanvasRenderer.prototype._renderChartLabels = function() {
  var div, class_div;

  // Generate divs for the chart title, xlabel and ylabel.
  // Space for these divs has already been taken away from the charting area in
  // the DygraphCanvasRenderer constructor.
  if (this.attr_('title')) {
    div = document.createElement("div");
    div.style.position = 'absolute';
    div.style.top = '0px';
    div.style.left = this.area.x + 'px';
    div.style.width = this.area.w + 'px';
    div.style.height = this.attr_('titleHeight') + 'px';
    div.style.textAlign = 'center';
    div.style.fontSize = (this.attr_('titleHeight') - 8) + 'px';
    div.style.fontWeight = 'bold';
    class_div = document.createElement("div");
    class_div.className = 'dygraph-label dygraph-title';
    class_div.innerHTML = this.attr_('title');
    div.appendChild(class_div);
    this.container.appendChild(div);
    this.chartLabels.title = div;
  }

  if (this.attr_('xlabel')) {
    div = document.createElement("div");
    div.style.position = 'absolute';
    div.style.bottom = 0;  // TODO(danvk): this is lazy. Calculate style.top.
    div.style.left = this.area.x + 'px';
    div.style.width = this.area.w + 'px';
    div.style.height = this.attr_('xLabelHeight') + 'px';
    div.style.textAlign = 'center';
    div.style.fontSize = (this.attr_('xLabelHeight') - 2) + 'px';

    class_div = document.createElement("div");
    class_div.className = 'dygraph-label dygraph-xlabel';
    class_div.innerHTML = this.attr_('xlabel');
    div.appendChild(class_div);
    this.container.appendChild(div);
    this.chartLabels.xlabel = div;
  }

  var that = this;
  function createRotatedDiv(axis, classes, html) {
    var box = {
      left: 0,
      top: that.area.y,
      width: that.attr_('yLabelWidth'),
      height: that.area.h
    };
    // TODO(danvk): is this outer div actually necessary?
    div = document.createElement("div");
    div.style.position = 'absolute';
    if (axis == 1) {
      div.style.left = box.left;
    } else {
      div.style.right = box.left;
    }
    div.style.top = box.top + 'px';
    div.style.width = box.width + 'px';
    div.style.height = box.height + 'px';
    div.style.fontSize = (that.attr_('yLabelWidth') - 2) + 'px';

    var inner_div = document.createElement("div");
    inner_div.style.position = 'absolute';
    inner_div.style.width = box.height + 'px';
    inner_div.style.height = box.width + 'px';
    inner_div.style.top = (box.height / 2 - box.width / 2) + 'px';
    inner_div.style.left = (box.width / 2 - box.height / 2) + 'px';
    inner_div.style.textAlign = 'center';

    // CSS rotation is an HTML5 feature which is not standardized. Hence every
    // browser has its own name for the CSS style.
    var val = 'rotate(' + (axis == 1 ? '-' : '') + '90deg)';
    inner_div.style.transform = val;        // HTML5
    inner_div.style.WebkitTransform = val;  // Safari/Chrome
    inner_div.style.MozTransform = val;     // Firefox
    inner_div.style.OTransform = val;       // Opera
    inner_div.style.msTransform = val;      // IE9

    if (typeof(document.documentMode) !== 'undefined' &&
        document.documentMode < 9) {
      // We're dealing w/ an old version of IE, so we have to rotate the text
      // using a BasicImage transform. This uses a different origin of rotation
      // than HTML5 rotation (top left of div vs. its center).
      inner_div.style.filter =
          'progid:DXImageTransform.Microsoft.BasicImage(rotation=' +
          (axis == 1 ? '3' : '1') + ')';
      inner_div.style.left = '0px';
      inner_div.style.top = '0px';
    }

    class_div = document.createElement("div");
    class_div.className = classes;
    class_div.innerHTML = html;

    inner_div.appendChild(class_div);
    div.appendChild(inner_div);
    return div;
  }

  var div;
  if (this.attr_('ylabel')) {
    div = createRotatedDiv(1, 'dygraph-label dygraph-ylabel',
                           this.attr_('ylabel'));
    this.container.appendChild(div);
    this.chartLabels.ylabel = div;
  }
  if (this.attr_('y2label') && this.dygraph_.numAxes() == 2) {
    div = createRotatedDiv(2, 'dygraph-label dygraph-y2label',
                           this.attr_('y2label'));
    this.container.appendChild(div);
    this.chartLabels.y2label = div;
  }
};


DygraphCanvasRenderer.prototype._renderAnnotations = function() {
  var annotationStyle = {
    "position": "absolute",
    "fontSize": this.attr_('axisLabelFontSize') + "px",
    "zIndex": 10,
    "overflow": "hidden"
  };

  var bindEvt = function(eventName, classEventName, p, self) {
    return function(e) {
      var a = p.annotation;
      if (a.hasOwnProperty(eventName)) {
        a[eventName](a, p, self.dygraph_, e);
      } else if (self.dygraph_.attr_(classEventName)) {
        self.dygraph_.attr_(classEventName)(a, p, self.dygraph_,e );
      }
    };
  };

  // Get a list of point with annotations.
  var points = this.layout.annotated_points;
  for (var i = 0; i < points.length; i++) {
    var p = points[i];
    if (p.canvasx < this.area.x || p.canvasx > this.area.x + this.area.w) {
      continue;
    }

    var a = p.annotation;
    var tick_height = 6;
    if (a.hasOwnProperty("tickHeight")) {
      tick_height = a.tickHeight;
    }

    var div = document.createElement("div");
    for (var name in annotationStyle) {
      if (annotationStyle.hasOwnProperty(name)) {
        div.style[name] = annotationStyle[name];
      }
    }
    if (!a.hasOwnProperty('icon')) {
      div.className = "dygraphDefaultAnnotation";
    }
    if (a.hasOwnProperty('cssClass')) {
      div.className += " " + a.cssClass;
    }

    var width = a.hasOwnProperty('width') ? a.width : 16;
    var height = a.hasOwnProperty('height') ? a.height : 16;
    if (a.hasOwnProperty('icon')) {
      var img = document.createElement("img");
      img.src = a.icon;
      img.width = width;
      img.height = height;
      div.appendChild(img);
    } else if (p.annotation.hasOwnProperty('shortText')) {
      div.appendChild(document.createTextNode(p.annotation.shortText));
    }
    div.style.left = (p.canvasx - width / 2) + "px";
    if (a.attachAtBottom) {
      div.style.top = (this.area.h - height - tick_height) + "px";
    } else {
      div.style.top = (p.canvasy - height - tick_height) + "px";
    }
    div.style.width = width + "px";
    div.style.height = height + "px";
    div.title = p.annotation.text;
    div.style.color = this.colors[p.name];
    div.style.borderColor = this.colors[p.name];
    a.div = div;

    Dygraph.addEvent(div, 'click',
        bindEvt('clickHandler', 'annotationClickHandler', p, this));
    Dygraph.addEvent(div, 'mouseover',
        bindEvt('mouseOverHandler', 'annotationMouseOverHandler', p, this));
    Dygraph.addEvent(div, 'mouseout',
        bindEvt('mouseOutHandler', 'annotationMouseOutHandler', p, this));
    Dygraph.addEvent(div, 'dblclick',
        bindEvt('dblClickHandler', 'annotationDblClickHandler', p, this));

    this.container.appendChild(div);
    this.annotations.push(div);

    var ctx = this.elementContext;
    ctx.strokeStyle = this.colors[p.name];
    ctx.beginPath();
    if (!a.attachAtBottom) {
      ctx.moveTo(p.canvasx, p.canvasy);
      ctx.lineTo(p.canvasx, p.canvasy - 2 - tick_height);
    } else {
      ctx.moveTo(p.canvasx, this.area.h);
      ctx.lineTo(p.canvasx, this.area.h - 2 - tick_height);
    }
    ctx.closePath();
    ctx.stroke();
  }
};

DygraphCanvasRenderer.prototype._drawStyledLine = function(
    ctx, i, color, strokeWidth, strokePattern, drawPoints, pointSize) {
  var isNullOrNaN = function(x) {
    return (x === null || isNaN(x));
  };

  var stepPlot = this.attr_("stepPlot");
  var firstIndexInSet = this.layout.setPointsOffsets[i];
  var setLength = this.layout.setPointsLengths[i];
  var afterLastIndexInSet = firstIndexInSet + setLength;
  var points = this.layout.points;
  var prevX = null;
  var prevY = null;
  if (!Dygraph.isArrayLike(strokePattern)) {
    strokePattern = null;
  }

  var point;
  ctx.save();
  for (var j = firstIndexInSet; j < afterLastIndexInSet; j++) {
    point = points[j];
    if (isNullOrNaN(point.canvasy)) {
      if (stepPlot && prevX !== null) {
        // Draw a horizontal line to the start of the missing data
        ctx.beginPath();
        ctx.strokeStyle = color;
        ctx.lineWidth = this.attr_('strokeWidth');
        this._dashedLine(ctx, prevX, prevY, point.canvasx, prevY, strokePattern);
        ctx.stroke();
      }
      // this will make us move to the next point, not draw a line to it.
      prevX = prevY = null;
    } else {
      // A point is "isolated" if it is non-null but both the previous
      // and next points are null.
      var isIsolated = (!prevX && (j == points.length - 1 ||
                                   isNullOrNaN(points[j+1].canvasy)));
      if (prevX === null) {
        prevX = point.canvasx;
        prevY = point.canvasy;
      } else {
        // Skip over points that will be drawn in the same pixel.
        if (Math.round(prevX) == Math.round(point.canvasx) &&
            Math.round(prevY) == Math.round(point.canvasy)) {
          continue;
        }
        // TODO(antrob): skip over points that lie on a line that is already
        // going to be drawn. There is no need to have more than 2
        // consecutive points that are collinear.
        if (strokeWidth) {
          ctx.beginPath();
          ctx.strokeStyle = color;
          ctx.lineWidth = strokeWidth;
          if (stepPlot) {
            this._dashedLine(ctx, prevX, prevY, point.canvasx, prevY, strokePattern);
            prevX = point.canvasx;
          }
          this._dashedLine(ctx, prevX, prevY, point.canvasx, point.canvasy, strokePattern);
          prevX = point.canvasx;
          prevY = point.canvasy;
          ctx.stroke();
        }
      }

      if (drawPoints || isIsolated) {
        ctx.beginPath();
        ctx.fillStyle = color;
        ctx.arc(point.canvasx, point.canvasy, pointSize,
                0, 2 * Math.PI, false);
        ctx.fill();
      }
    }
  }
  ctx.restore();
};

DygraphCanvasRenderer.prototype._drawLine = function(ctx, i) {
  var setNames = this.layout.setNames;
  var setName = setNames[i];

  var strokeWidth = this.dygraph_.attr_("strokeWidth", setName);
  var borderWidth = this.dygraph_.attr_("strokeBorderWidth", setName);
  if (borderWidth && strokeWidth) {
    this._drawStyledLine(ctx, i,
        this.dygraph_.attr_("strokeBorderColor", setName),
        strokeWidth + 2 * borderWidth,
        this.dygraph_.attr_("strokePattern", setName),
        this.dygraph_.attr_("drawPoints", setName),
        this.dygraph_.attr_("pointSize", setName));
  }

  this._drawStyledLine(ctx, i,
      this.colors[setName],
      strokeWidth,
      this.dygraph_.attr_("strokePattern", setName),
      this.dygraph_.attr_("drawPoints", setName),
      this.dygraph_.attr_("pointSize", setName));
};

/**
 * Actually draw the lines chart, including error bars.
 * TODO(danvk): split this into several smaller functions.
 * @private
 */
DygraphCanvasRenderer.prototype._renderLineChart = function() {
  // TODO(danvk): use this.attr_ for many of these.
  var ctx = this.elementContext;
  var fillAlpha = this.attr_('fillAlpha');
  var errorBars = this.attr_("errorBars") || this.attr_("customBars");
  var fillGraph = this.attr_("fillGraph");
  var stackedGraph = this.attr_("stackedGraph");
  var stepPlot = this.attr_("stepPlot");
  var points = this.layout.points;
  var pointsLength = points.length;
  var point, i, j, prevX, prevY, prevYs, color, setName, newYs, err_color, rgb, yscale, axis;

  var setNames = this.layout.setNames;
  var setCount = setNames.length;

  // TODO(danvk): Move this mapping into Dygraph and get it out of here.
  this.colors = {};
  for (i = 0; i < setCount; i++) {
    this.colors[setNames[i]] = this.colorScheme_[i % this.colorScheme_.length];
  }

  // Update Points
  // TODO(danvk): here
  for (i = pointsLength; i--;) {
    point = points[i];
    point.canvasx = this.area.w * point.x + this.area.x;
    point.canvasy = this.area.h * point.y + this.area.y;
  }

  // create paths
  if (errorBars) {
    ctx.save();
    if (fillGraph) {
      this.dygraph_.warn("Can't use fillGraph option with error bars");
    }

    for (i = 0; i < setCount; i++) {
      setName = setNames[i];
      axis = this.dygraph_.axisPropertiesForSeries(setName);
      color = this.colors[setName];

      // setup graphics context
      prevX = NaN;
      prevY = NaN;
      prevYs = [-1, -1];
      yscale = axis.yscale;
      // should be same color as the lines but only 15% opaque.
      rgb = new RGBColor(color);
      err_color = 'rgba(' + rgb.r + ',' + rgb.g + ',' + rgb.b + ',' +
                            fillAlpha + ')';
      ctx.fillStyle = err_color;
      ctx.beginPath();
      for (j = 0; j < pointsLength; j++) {
        point = points[j];
        if (point.name == setName) {
          if (!Dygraph.isOK(point.y)) {
            prevX = NaN;
            continue;
          }

          // TODO(danvk): here
          if (stepPlot) {
            newYs = [ point.y_bottom, point.y_top ];
            prevY = point.y;
          } else {
            newYs = [ point.y_bottom, point.y_top ];
          }
          newYs[0] = this.area.h * newYs[0] + this.area.y;
          newYs[1] = this.area.h * newYs[1] + this.area.y;
          if (!isNaN(prevX)) {
            if (stepPlot) {
              ctx.moveTo(prevX, newYs[0]);
            } else {
              ctx.moveTo(prevX, prevYs[0]);
            }
            ctx.lineTo(point.canvasx, newYs[0]);
            ctx.lineTo(point.canvasx, newYs[1]);
            if (stepPlot) {
              ctx.lineTo(prevX, newYs[1]);
            } else {
              ctx.lineTo(prevX, prevYs[1]);
            }
            ctx.closePath();
          }
          prevYs = newYs;
          prevX = point.canvasx;
        }
      }
      ctx.fill();
    }
    ctx.restore();
  } else if (fillGraph) {
    ctx.save();
    var baseline = [];  // for stacked graphs: baseline for filling

    // process sets in reverse order (needed for stacked graphs)
    for (i = setCount - 1; i >= 0; i--) {
      setName = setNames[i];
      color = this.colors[setName];
      axis = this.dygraph_.axisPropertiesForSeries(setName);
      var axisY = 1.0 + axis.minyval * axis.yscale;
      if (axisY < 0.0) axisY = 0.0;
      else if (axisY > 1.0) axisY = 1.0;
      axisY = this.area.h * axisY + this.area.y;

      // setup graphics context
      prevX = NaN;
      prevYs = [-1, -1];
      yscale = axis.yscale;
      // should be same color as the lines but only 15% opaque.
      rgb = new RGBColor(color);
      err_color = 'rgba(' + rgb.r + ',' + rgb.g + ',' + rgb.b + ',' +
                            fillAlpha + ')';
      ctx.fillStyle = err_color;
      ctx.beginPath();
      for (j = 0; j < pointsLength; j++) {
        point = points[j];
        if (point.name == setName) {
          if (!Dygraph.isOK(point.y)) {
            prevX = NaN;
            continue;
          }
          if (stackedGraph) {
            var lastY = baseline[point.canvasx];
            if (lastY === undefined) lastY = axisY;
            baseline[point.canvasx] = point.canvasy;
            newYs = [ point.canvasy, lastY ];
          } else {
            newYs = [ point.canvasy, axisY ];
          }
          if (!isNaN(prevX)) {
            ctx.moveTo(prevX, prevYs[0]);
            if (stepPlot) {
              ctx.lineTo(point.canvasx, prevYs[0]);
            } else {
              ctx.lineTo(point.canvasx, newYs[0]);
            }
            ctx.lineTo(point.canvasx, newYs[1]);
            ctx.lineTo(prevX, prevYs[1]);
            ctx.closePath();
          }
          prevYs = newYs;
          prevX = point.canvasx;
        }
      }
      ctx.fill();
    }
    ctx.restore();
  }

  // Drawing the lines.
  var firstIndexInSet = 0;
  var afterLastIndexInSet = 0;
  var setLength = 0;
  for (i = 0; i < setCount; i += 1) {
<<<<<<< HEAD
    this._drawLine(ctx, i);
=======
    firstIndexInSet = this.layout.setPointsOffsets[i];
    setLength = this.layout.setPointsLengths[i];
    afterLastIndexInSet = firstIndexInSet + setLength;
    setName = setNames[i];
    color = this.colors[setName];
    var strokeWidth = this.dygraph_.attr_("strokeWidth", setName);

    // setup graphics context
    // TODO(konigsberg): This function has ctx and context. Clarify the difference.
    context.save();
    var pointSize = this.dygraph_.attr_("pointSize", setName);
    prevX = null;
    prevY = null;
    var drawPoints = this.dygraph_.attr_("drawPoints", setName);
    var drawPointCallback = this.dygraph_.attr_("drawPointCallback", setName);
    if (!drawPointCallback) {
      drawPointCallback = Dygraph.Circles.DEFAULT;
    }
    var pointsOnLine = []; // Array of [canvasx, canvasy] pairs.
    var strokePattern = this.dygraph_.attr_("strokePattern", setName);
    if (!Dygraph.isArrayLike(strokePattern)) {
      strokePattern = null;
    }
    for (j = firstIndexInSet; j < afterLastIndexInSet; j++) {
      point = points[j];
      if (isNullOrNaN(point.canvasy)) {
        if (stepPlot && prevX !== null) {
          // Draw a horizontal line to the start of the missing data
          ctx.beginPath();
          ctx.strokeStyle = color;
          ctx.lineWidth = this.attr_('strokeWidth');
          this._dashedLine(ctx, prevX, prevY, point.canvasx, prevY, strokePattern);
          ctx.stroke();
        }
        // this will make us move to the next point, not draw a line to it.
        prevX = prevY = null;
      } else {
        // A point is "isolated" if it is non-null but both the previous
        // and next points are null.
        var isIsolated = (!prevX && (j == points.length - 1 ||
                                     isNullOrNaN(points[j+1].canvasy)));
        if (prevX === null) {
          prevX = point.canvasx;
          prevY = point.canvasy;
        } else {
          // Skip over points that will be drawn in the same pixel.
          if (Math.round(prevX) == Math.round(point.canvasx) &&
              Math.round(prevY) == Math.round(point.canvasy)) {
            continue;
          }
          // TODO(antrob): skip over points that lie on a line that is already
          // going to be drawn. There is no need to have more than 2
          // consecutive points that are collinear.
          if (strokeWidth) {
            ctx.beginPath();
            ctx.strokeStyle = color;
            ctx.lineWidth = strokeWidth;
            if (stepPlot) {
              this._dashedLine(ctx, prevX, prevY, point.canvasx, prevY, strokePattern);
              prevX = point.canvasx;
            }
            this._dashedLine(ctx, prevX, prevY, point.canvasx, point.canvasy, strokePattern);
            prevX = point.canvasx;
            prevY = point.canvasy;
            ctx.stroke();
          }
        }

        if (drawPoints || isIsolated) {
          pointsOnLine.push([point.canvasx, point.canvasy]);
        }
      }
    }
    for (var idx = 0; idx < pointsOnLine.length; idx++) {
      var cb = pointsOnLine[idx];
      ctx.save();
      drawPointCallback(
          this.dygraph_, setName, ctx, cb[0], cb[1], color, pointSize);
      ctx.restore();

    }
    firstIndexInSet = afterLastIndexInSet;
>>>>>>> 4270a283
  }
};

/**
 * This does dashed lines onto a canvas for a given pattern. You must call
 * ctx.stroke() after to actually draw it, much line ctx.lineTo(). It remembers
 * the state of the line in regards to where we left off on drawing the pattern.
 * You can draw a dashed line in several function calls and the pattern will be
 * continous as long as you didn't call this function with a different pattern
 * in between.
 * @param ctx The canvas 2d context to draw on.
 * @param x The start of the line's x coordinate.
 * @param y The start of the line's y coordinate.
 * @param x2 The end of the line's x coordinate.
 * @param y2 The end of the line's y coordinate.
 * @param pattern The dash pattern to draw, an array of integers where even 
 * index is drawn and odd index is not drawn (Ex. [10, 2, 5, 2], 10 is drawn 5
 * is drawn, 2 is the space between.). A null pattern, array of length one, or
 * empty array will do just a solid line.
 * @private
 */
DygraphCanvasRenderer.prototype._dashedLine = function(ctx, x, y, x2, y2, pattern) {
  // Original version http://stackoverflow.com/questions/4576724/dotted-stroke-in-canvas
  // Modified by Russell Valentine to keep line history and continue the pattern
  // where it left off.
  var dx, dy, len, rot, patternIndex, segment;

  // If we don't have a pattern or it is an empty array or of size one just
  // do a solid line.
  if (!pattern || pattern.length <= 1) {
    ctx.moveTo(x, y);
    ctx.lineTo(x2, y2);
    return;
  }

  // If we have a different dash pattern than the last time this was called we
  // reset our dash history and start the pattern from the begging 
  // regardless of state of the last pattern.
  if (!Dygraph.compareArrays(pattern, this._dashedLineToHistoryPattern)) {
    this._dashedLineToHistoryPattern = pattern;
    this._dashedLineToHistory = [0, 0];
  }
  ctx.save();

  // Calculate transformation parameters
  dx = (x2-x);
  dy = (y2-y);
  len = Math.sqrt(dx*dx + dy*dy);
  rot = Math.atan2(dy, dx);

  // Set transformation
  ctx.translate(x, y);
  ctx.moveTo(0, 0);
  ctx.rotate(rot);

  // Set last pattern index we used for this pattern.
  patternIndex = this._dashedLineToHistory[0];
  x = 0;
  while (len > x) {
    // Get the length of the pattern segment we are dealing with.
    segment = pattern[patternIndex];
    // If our last draw didn't complete the pattern segment all the way we 
    // will try to finish it. Otherwise we will try to do the whole segment.
    if (this._dashedLineToHistory[1]) {
      x += this._dashedLineToHistory[1];
    } else {
      x += segment;
    }
    if (x > len) {
      // We were unable to complete this pattern index all the way, keep
      // where we are the history so our next draw continues where we left off
      // in the pattern.
      this._dashedLineToHistory = [patternIndex, x-len];
      x = len;
    } else {
      // We completed this patternIndex, we put in the history that we are on
      // the beginning of the next segment.
      this._dashedLineToHistory = [(patternIndex+1)%pattern.length, 0];
    }

    // We do a line on a even pattern index and just move on a odd pattern index.
    // The move is the empty space in the dash.
    if(patternIndex % 2 === 0) {
      ctx.lineTo(x, 0);
    } else {
      ctx.moveTo(x, 0);
    }
    // If we are not done, next loop process the next pattern segment, or the
    // first segment again if we are at the end of the pattern.
    patternIndex = (patternIndex+1) % pattern.length;
  }
  ctx.restore();
};<|MERGE_RESOLUTION|>--- conflicted
+++ resolved
@@ -659,7 +659,8 @@
 };
 
 DygraphCanvasRenderer.prototype._drawStyledLine = function(
-    ctx, i, color, strokeWidth, strokePattern, drawPoints, pointSize) {
+    ctx, i, setName, color, strokeWidth, strokePattern, drawPoints,
+    drawPointCallback, pointSize) {
   var isNullOrNaN = function(x) {
     return (x === null || isNaN(x));
   };
@@ -671,6 +672,7 @@
   var points = this.layout.points;
   var prevX = null;
   var prevY = null;
+  var pointsOnLine = []; // Array of [canvasx, canvasy] pairs.
   if (!Dygraph.isArrayLike(strokePattern)) {
     strokePattern = null;
   }
@@ -723,14 +725,18 @@
       }
 
       if (drawPoints || isIsolated) {
-        ctx.beginPath();
-        ctx.fillStyle = color;
-        ctx.arc(point.canvasx, point.canvasy, pointSize,
-                0, 2 * Math.PI, false);
-        ctx.fill();
-      }
-    }
-  }
+        pointsOnLine.push([point.canvasx, point.canvasy]);
+      }
+    }
+  }
+  for (var idx = 0; idx < pointsOnLine.length; idx++) {
+    var cb = pointsOnLine[idx];
+    ctx.save();
+    drawPointCallback(
+        this.dygraph_, setName, ctx, cb[0], cb[1], color, pointSize);
+    ctx.restore();
+  }
+  firstIndexInSet = afterLastIndexInSet;
   ctx.restore();
 };
 
@@ -740,20 +746,24 @@
 
   var strokeWidth = this.dygraph_.attr_("strokeWidth", setName);
   var borderWidth = this.dygraph_.attr_("strokeBorderWidth", setName);
+  var drawPointCallback = this.dygraph_.attr_("drawPointCallback", setName) ||
+      Dygraph.Circles.DEFAULT;
   if (borderWidth && strokeWidth) {
-    this._drawStyledLine(ctx, i,
+    this._drawStyledLine(ctx, i, setName,
         this.dygraph_.attr_("strokeBorderColor", setName),
         strokeWidth + 2 * borderWidth,
         this.dygraph_.attr_("strokePattern", setName),
         this.dygraph_.attr_("drawPoints", setName),
+        drawPointCallback,
         this.dygraph_.attr_("pointSize", setName));
   }
 
-  this._drawStyledLine(ctx, i,
+  this._drawStyledLine(ctx, i, setName,
       this.colors[setName],
       strokeWidth,
       this.dygraph_.attr_("strokePattern", setName),
       this.dygraph_.attr_("drawPoints", setName),
+      drawPointCallback,
       this.dygraph_.attr_("pointSize", setName));
 };
 
@@ -917,92 +927,7 @@
   var afterLastIndexInSet = 0;
   var setLength = 0;
   for (i = 0; i < setCount; i += 1) {
-<<<<<<< HEAD
     this._drawLine(ctx, i);
-=======
-    firstIndexInSet = this.layout.setPointsOffsets[i];
-    setLength = this.layout.setPointsLengths[i];
-    afterLastIndexInSet = firstIndexInSet + setLength;
-    setName = setNames[i];
-    color = this.colors[setName];
-    var strokeWidth = this.dygraph_.attr_("strokeWidth", setName);
-
-    // setup graphics context
-    // TODO(konigsberg): This function has ctx and context. Clarify the difference.
-    context.save();
-    var pointSize = this.dygraph_.attr_("pointSize", setName);
-    prevX = null;
-    prevY = null;
-    var drawPoints = this.dygraph_.attr_("drawPoints", setName);
-    var drawPointCallback = this.dygraph_.attr_("drawPointCallback", setName);
-    if (!drawPointCallback) {
-      drawPointCallback = Dygraph.Circles.DEFAULT;
-    }
-    var pointsOnLine = []; // Array of [canvasx, canvasy] pairs.
-    var strokePattern = this.dygraph_.attr_("strokePattern", setName);
-    if (!Dygraph.isArrayLike(strokePattern)) {
-      strokePattern = null;
-    }
-    for (j = firstIndexInSet; j < afterLastIndexInSet; j++) {
-      point = points[j];
-      if (isNullOrNaN(point.canvasy)) {
-        if (stepPlot && prevX !== null) {
-          // Draw a horizontal line to the start of the missing data
-          ctx.beginPath();
-          ctx.strokeStyle = color;
-          ctx.lineWidth = this.attr_('strokeWidth');
-          this._dashedLine(ctx, prevX, prevY, point.canvasx, prevY, strokePattern);
-          ctx.stroke();
-        }
-        // this will make us move to the next point, not draw a line to it.
-        prevX = prevY = null;
-      } else {
-        // A point is "isolated" if it is non-null but both the previous
-        // and next points are null.
-        var isIsolated = (!prevX && (j == points.length - 1 ||
-                                     isNullOrNaN(points[j+1].canvasy)));
-        if (prevX === null) {
-          prevX = point.canvasx;
-          prevY = point.canvasy;
-        } else {
-          // Skip over points that will be drawn in the same pixel.
-          if (Math.round(prevX) == Math.round(point.canvasx) &&
-              Math.round(prevY) == Math.round(point.canvasy)) {
-            continue;
-          }
-          // TODO(antrob): skip over points that lie on a line that is already
-          // going to be drawn. There is no need to have more than 2
-          // consecutive points that are collinear.
-          if (strokeWidth) {
-            ctx.beginPath();
-            ctx.strokeStyle = color;
-            ctx.lineWidth = strokeWidth;
-            if (stepPlot) {
-              this._dashedLine(ctx, prevX, prevY, point.canvasx, prevY, strokePattern);
-              prevX = point.canvasx;
-            }
-            this._dashedLine(ctx, prevX, prevY, point.canvasx, point.canvasy, strokePattern);
-            prevX = point.canvasx;
-            prevY = point.canvasy;
-            ctx.stroke();
-          }
-        }
-
-        if (drawPoints || isIsolated) {
-          pointsOnLine.push([point.canvasx, point.canvasy]);
-        }
-      }
-    }
-    for (var idx = 0; idx < pointsOnLine.length; idx++) {
-      var cb = pointsOnLine[idx];
-      ctx.save();
-      drawPointCallback(
-          this.dygraph_, setName, ctx, cb[0], cb[1], color, pointSize);
-      ctx.restore();
-
-    }
-    firstIndexInSet = afterLastIndexInSet;
->>>>>>> 4270a283
   }
 };
 

/**
 * @license
 * Copyright 2006 Dan Vanderkam (danvdk@gmail.com)
 * MIT-licensed (http://opensource.org/licenses/MIT)
 */

/**
 * @fileoverview Based on PlotKit.CanvasRenderer, but modified to meet the
 * needs of dygraphs.
 *
 * In particular, support for:
 * - grid overlays
 * - error bars
 * - dygraphs attribute system
 */

/**
 * The DygraphCanvasRenderer class does the actual rendering of the chart onto
 * a canvas. It's based on PlotKit.CanvasRenderer.
 * @param {Object} element The canvas to attach to
 * @param {Object} elementContext The 2d context of the canvas (injected so it
 * can be mocked for testing.)
 * @param {Layout} layout The DygraphLayout object for this graph.
 * @constructor
 */

/*jshint globalstrict: true */
/*global Dygraph:false,RGBColor:false */
"use strict";


var DygraphCanvasRenderer = function(dygraph, element, elementContext, layout) {
  this.dygraph_ = dygraph;

  this.layout = layout;
  this.element = element;
  this.elementContext = elementContext;
  this.container = this.element.parentNode;

  this.height = this.element.height;
  this.width = this.element.width;

  // --- check whether everything is ok before we return
  if (!this.isIE && !(DygraphCanvasRenderer.isSupported(this.element)))
      throw "Canvas is not supported.";

  // internal state
  this.xlabels = [];
  this.ylabels = [];
  this.annotations = [];
  this.chartLabels = {};

  this.area = layout.getPlotArea();
  this.container.style.position = "relative";
  this.container.style.width = this.width + "px";

  // Set up a clipping area for the canvas (and the interaction canvas).
  // This ensures that we don't overdraw.
  if (this.dygraph_.isUsingExcanvas_) {
    this._createIEClipArea();
  } else {
    // on Android 3 and 4, setting a clipping area on a canvas prevents it from
    // displaying anything.
    if (!Dygraph.isAndroid()) {
      var ctx = this.dygraph_.canvas_ctx_;
      ctx.beginPath();
      ctx.rect(this.area.x, this.area.y, this.area.w, this.area.h);
      ctx.clip();

      ctx = this.dygraph_.hidden_ctx_;
      ctx.beginPath();
      ctx.rect(this.area.x, this.area.y, this.area.w, this.area.h);
      ctx.clip();
    }
  }
};

DygraphCanvasRenderer.prototype.attr_ = function(x) {
  return this.dygraph_.attr_(x);
};

DygraphCanvasRenderer.prototype.clear = function() {
  var context;
  if (this.isIE) {
    // VML takes a while to start up, so we just poll every this.IEDelay
    try {
      if (this.clearDelay) {
        this.clearDelay.cancel();
        this.clearDelay = null;
      }
      context = this.elementContext;
    }
    catch (e) {
      // TODO(danvk): this is broken, since MochiKit.Async is gone.
      // this.clearDelay = MochiKit.Async.wait(this.IEDelay);
      // this.clearDelay.addCallback(bind(this.clear, this));
      return;
    }
  }

  context = this.elementContext;
  context.clearRect(0, 0, this.width, this.height);

  function removeArray(ary) {
    for (var i = 0; i < ary.length; i++) {
      var el = ary[i];
      if (el.parentNode) el.parentNode.removeChild(el);
    }
  }

  removeArray(this.xlabels);
  removeArray(this.ylabels);
  removeArray(this.annotations);

  for (var k in this.chartLabels) {
    if (!this.chartLabels.hasOwnProperty(k)) continue;
    var el = this.chartLabels[k];
    if (el.parentNode) el.parentNode.removeChild(el);
  }
  this.xlabels = [];
  this.ylabels = [];
  this.annotations = [];
  this.chartLabels = {};
};


DygraphCanvasRenderer.isSupported = function(canvasName) {
  var canvas = null;
  try {
    if (typeof(canvasName) == 'undefined' || canvasName === null) {
      canvas = document.createElement("canvas");
    } else {
      canvas = canvasName;
    }
    canvas.getContext("2d");
  }
  catch (e) {
    var ie = navigator.appVersion.match(/MSIE (\d\.\d)/);
    var opera = (navigator.userAgent.toLowerCase().indexOf("opera") != -1);
    if ((!ie) || (ie[1] < 6) || (opera))
      return false;
    return true;
  }
  return true;
};

/**
 * @param { [String] } colors Array of color strings. Should have one entry for
 * each series to be rendered.
 */
DygraphCanvasRenderer.prototype.setColors = function(colors) {
  this.colorScheme_ = colors;
};

/**
 * Draw an X/Y grid on top of the existing plot
 */
DygraphCanvasRenderer.prototype.render = function() {
  // Draw the new X/Y grid. Lines appear crisper when pixels are rounded to
  // half-integers. This prevents them from drawing in two rows/cols.
  var ctx = this.elementContext;
  function halfUp(x)  { return Math.round(x) + 0.5; }
  function halfDown(y){ return Math.round(y) - 0.5; }

  if (this.attr_('underlayCallback')) {
    // NOTE: we pass the dygraph object to this callback twice to avoid breaking
    // users who expect a deprecated form of this callback.
    this.attr_('underlayCallback')(ctx, this.area, this.dygraph_, this.dygraph_);
  }

  var x, y, i, ticks;
  if (this.attr_('drawYGrid')) {
    ticks = this.layout.yticks;
    // TODO(konigsberg): I don't think these calls to save() have a corresponding restore().
    ctx.save();
    ctx.strokeStyle = this.attr_('gridLineColor');
    ctx.lineWidth = this.attr_('gridLineWidth');
    for (i = 0; i < ticks.length; i++) {
      // TODO(danvk): allow secondary axes to draw a grid, too.
      if (ticks[i][0] !== 0) continue;
      x = halfUp(this.area.x);
      y = halfDown(this.area.y + ticks[i][1] * this.area.h);
      ctx.beginPath();
      ctx.moveTo(x, y);
      ctx.lineTo(x + this.area.w, y);
      ctx.closePath();
      ctx.stroke();
    }
  }

  if (this.attr_('drawXGrid')) {
    ticks = this.layout.xticks;
    ctx.save();
    ctx.strokeStyle = this.attr_('gridLineColor');
    ctx.lineWidth = this.attr_('gridLineWidth');
    for (i=0; i<ticks.length; i++) {
      x = halfUp(this.area.x + ticks[i][0] * this.area.w);
      y = halfDown(this.area.y + this.area.h);
      ctx.beginPath();
      ctx.moveTo(x, y);
      ctx.lineTo(x, this.area.y);
      ctx.closePath();
      ctx.stroke();
    }
  }

  // Do the ordinary rendering, as before
  this._renderLineChart();
  this._renderAxis();
  this._renderChartLabels();
  this._renderAnnotations();
};

DygraphCanvasRenderer.prototype._createIEClipArea = function() {
  var className = 'dygraph-clip-div';
  var graphDiv = this.dygraph_.graphDiv;

  // Remove old clip divs.
  for (var i = graphDiv.childNodes.length-1; i >= 0; i--) {
    if (graphDiv.childNodes[i].className == className) {
      graphDiv.removeChild(graphDiv.childNodes[i]);
    }
  }

  // Determine background color to give clip divs.
  var backgroundColor = document.bgColor;
  var element = this.dygraph_.graphDiv;
  while (element != document) {
    var bgcolor = element.currentStyle.backgroundColor;
    if (bgcolor && bgcolor != 'transparent') {
      backgroundColor = bgcolor;
      break;
    }
    element = element.parentNode;
  }

  function createClipDiv(area) {
    if (area.w === 0 || area.h === 0) {
      return;
    }
    var elem = document.createElement('div');
    elem.className = className;
    elem.style.backgroundColor = backgroundColor;
    elem.style.position = 'absolute';
    elem.style.left = area.x + 'px';
    elem.style.top = area.y + 'px';
    elem.style.width = area.w + 'px';
    elem.style.height = area.h + 'px';
    graphDiv.appendChild(elem);
  }

  var plotArea = this.area;
  // Left side
  createClipDiv({
    x:0, y:0,
    w:plotArea.x,
    h:this.height
  });

  // Top
  createClipDiv({
    x: plotArea.x, y: 0,
    w: this.width - plotArea.x,
    h: plotArea.y
  });

  // Right side
  createClipDiv({
    x: plotArea.x + plotArea.w, y: 0,
    w: this.width-plotArea.x - plotArea.w,
    h: this.height
  });

  // Bottom
  createClipDiv({
    x: plotArea.x,
    y: plotArea.y + plotArea.h,
    w: this.width - plotArea.x,
    h: this.height - plotArea.h - plotArea.y
  });
};

DygraphCanvasRenderer.prototype._renderAxis = function() {
  if (!this.attr_('drawXAxis') && !this.attr_('drawYAxis')) return;

  // Round pixels to half-integer boundaries for crisper drawing.
  function halfUp(x)  { return Math.round(x) + 0.5; }
  function halfDown(y){ return Math.round(y) - 0.5; }

  var context = this.elementContext;

  var label, x, y, tick, i;

  var labelStyle = {
    position: "absolute",
    fontSize: this.attr_('axisLabelFontSize') + "px",
    zIndex: 10,
    color: this.attr_('axisLabelColor'),
    width: this.attr_('axisLabelWidth') + "px",
    // height: this.attr_('axisLabelFontSize') + 2 + "px",
    lineHeight: "normal",  // Something other than "normal" line-height screws up label positioning.
    overflow: "hidden"
  };
  var makeDiv = function(txt, axis, prec_axis) {
    var div = document.createElement("div");
    for (var name in labelStyle) {
      if (labelStyle.hasOwnProperty(name)) {
        div.style[name] = labelStyle[name];
      }
    }
    var inner_div = document.createElement("div");
    inner_div.className = 'dygraph-axis-label' +
                          ' dygraph-axis-label-' + axis +
                          (prec_axis ? ' dygraph-axis-label-' + prec_axis : '');
    inner_div.innerHTML=txt;
    div.appendChild(inner_div);
    return div;
  };

  // axis lines
  context.save();
  context.strokeStyle = this.attr_('axisLineColor');
  context.lineWidth = this.attr_('axisLineWidth');

  if (this.attr_('drawYAxis')) {
    if (this.layout.yticks && this.layout.yticks.length > 0) {
      var num_axes = this.dygraph_.numAxes();
      for (i = 0; i < this.layout.yticks.length; i++) {
        tick = this.layout.yticks[i];
        if (typeof(tick) == "function") return;
        x = this.area.x;
        var sgn = 1;
        var prec_axis = 'y1';
        if (tick[0] == 1) {  // right-side y-axis
          x = this.area.x + this.area.w;
          sgn = -1;
          prec_axis = 'y2';
        }
        y = this.area.y + tick[1] * this.area.h;

        /* Tick marks are currently clipped, so don't bother drawing them.
        context.beginPath();
        context.moveTo(halfUp(x), halfDown(y));
        context.lineTo(halfUp(x - sgn * this.attr_('axisTickSize')), halfDown(y));
        context.closePath();
        context.stroke();
        */

        label = makeDiv(tick[2], 'y', num_axes == 2 ? prec_axis : null);
        var top = (y - this.attr_('axisLabelFontSize') / 2);
        if (top < 0) top = 0;

        if (top + this.attr_('axisLabelFontSize') + 3 > this.height) {
          label.style.bottom = "0px";
        } else {
          label.style.top = top + "px";
        }
        if (tick[0] === 0) {
          label.style.left = (this.area.x - this.attr_('yAxisLabelWidth') - this.attr_('axisTickSize')) + "px";
          label.style.textAlign = "right";
        } else if (tick[0] == 1) {
          label.style.left = (this.area.x + this.area.w +
                              this.attr_('axisTickSize')) + "px";
          label.style.textAlign = "left";
        }
        label.style.width = this.attr_('yAxisLabelWidth') + "px";
        this.container.appendChild(label);
        this.ylabels.push(label);
      }

      // The lowest tick on the y-axis often overlaps with the leftmost
      // tick on the x-axis. Shift the bottom tick up a little bit to
      // compensate if necessary.
      var bottomTick = this.ylabels[0];
      var fontSize = this.attr_('axisLabelFontSize');
      var bottom = parseInt(bottomTick.style.top, 10) + fontSize;
      if (bottom > this.height - fontSize) {
        bottomTick.style.top = (parseInt(bottomTick.style.top, 10) -
            fontSize / 2) + "px";
      }
    }

    // draw a vertical line on the left to separate the chart from the labels.
    context.beginPath();
    context.moveTo(halfUp(this.area.x), halfDown(this.area.y));
    context.lineTo(halfUp(this.area.x), halfDown(this.area.y + this.area.h));
    context.closePath();
    context.stroke();

    // if there's a secondary y-axis, draw a vertical line for that, too.
    if (this.dygraph_.numAxes() == 2) {
      context.beginPath();
      context.moveTo(halfDown(this.area.x + this.area.w), halfDown(this.area.y));
      context.lineTo(halfDown(this.area.x + this.area.w), halfDown(this.area.y + this.area.h));
      context.closePath();
      context.stroke();
    }
  }

  if (this.attr_('drawXAxis')) {
    if (this.layout.xticks) {
      for (i = 0; i < this.layout.xticks.length; i++) {
        tick = this.layout.xticks[i];
        x = this.area.x + tick[0] * this.area.w;
        y = this.area.y + this.area.h;

        /* Tick marks are currently clipped, so don't bother drawing them.
        context.beginPath();
        context.moveTo(halfUp(x), halfDown(y));
        context.lineTo(halfUp(x), halfDown(y + this.attr_('axisTickSize')));
        context.closePath();
        context.stroke();
        */

        label = makeDiv(tick[1], 'x');
        label.style.textAlign = "center";
        label.style.top = (y + this.attr_('axisTickSize')) + 'px';

        var left = (x - this.attr_('axisLabelWidth')/2);
        if (left + this.attr_('axisLabelWidth') > this.width) {
          left = this.width - this.attr_('xAxisLabelWidth');
          label.style.textAlign = "right";
        }
        if (left < 0) {
          left = 0;
          label.style.textAlign = "left";
        }

        label.style.left = left + "px";
        label.style.width = this.attr_('xAxisLabelWidth') + "px";
        this.container.appendChild(label);
        this.xlabels.push(label);
      }
    }

    context.beginPath();
    context.moveTo(halfUp(this.area.x), halfDown(this.area.y + this.area.h));
    context.lineTo(halfUp(this.area.x + this.area.w), halfDown(this.area.y + this.area.h));
    context.closePath();
    context.stroke();
  }

  context.restore();
};


DygraphCanvasRenderer.prototype._renderChartLabels = function() {
  var div, class_div;

  // Generate divs for the chart title, xlabel and ylabel.
  // Space for these divs has already been taken away from the charting area in
  // the DygraphCanvasRenderer constructor.
  if (this.attr_('title')) {
    div = document.createElement("div");
    div.style.position = 'absolute';
    div.style.top = '0px';
    div.style.left = this.area.x + 'px';
    div.style.width = this.area.w + 'px';
    div.style.height = this.attr_('titleHeight') + 'px';
    div.style.textAlign = 'center';
    div.style.fontSize = (this.attr_('titleHeight') - 8) + 'px';
    div.style.fontWeight = 'bold';
    class_div = document.createElement("div");
    class_div.className = 'dygraph-label dygraph-title';
    class_div.innerHTML = this.attr_('title');
    div.appendChild(class_div);
    this.container.appendChild(div);
    this.chartLabels.title = div;
  }

  if (this.attr_('xlabel')) {
    div = document.createElement("div");
    div.style.position = 'absolute';
    div.style.bottom = 0;  // TODO(danvk): this is lazy. Calculate style.top.
    div.style.left = this.area.x + 'px';
    div.style.width = this.area.w + 'px';
    div.style.height = this.attr_('xLabelHeight') + 'px';
    div.style.textAlign = 'center';
    div.style.fontSize = (this.attr_('xLabelHeight') - 2) + 'px';

    class_div = document.createElement("div");
    class_div.className = 'dygraph-label dygraph-xlabel';
    class_div.innerHTML = this.attr_('xlabel');
    div.appendChild(class_div);
    this.container.appendChild(div);
    this.chartLabels.xlabel = div;
  }

  var that = this;
  function createRotatedDiv(axis, classes, html) {
    var box = {
      left: 0,
      top: that.area.y,
      width: that.attr_('yLabelWidth'),
      height: that.area.h
    };
    // TODO(danvk): is this outer div actually necessary?
    div = document.createElement("div");
    div.style.position = 'absolute';
    if (axis == 1) {
      div.style.left = box.left;
    } else {
      div.style.right = box.left;
    }
    div.style.top = box.top + 'px';
    div.style.width = box.width + 'px';
    div.style.height = box.height + 'px';
    div.style.fontSize = (that.attr_('yLabelWidth') - 2) + 'px';

    var inner_div = document.createElement("div");
    inner_div.style.position = 'absolute';
    inner_div.style.width = box.height + 'px';
    inner_div.style.height = box.width + 'px';
    inner_div.style.top = (box.height / 2 - box.width / 2) + 'px';
    inner_div.style.left = (box.width / 2 - box.height / 2) + 'px';
    inner_div.style.textAlign = 'center';

    // CSS rotation is an HTML5 feature which is not standardized. Hence every
    // browser has its own name for the CSS style.
    var val = 'rotate(' + (axis == 1 ? '-' : '') + '90deg)';
    inner_div.style.transform = val;        // HTML5
    inner_div.style.WebkitTransform = val;  // Safari/Chrome
    inner_div.style.MozTransform = val;     // Firefox
    inner_div.style.OTransform = val;       // Opera
    inner_div.style.msTransform = val;      // IE9

    if (typeof(document.documentMode) !== 'undefined' &&
        document.documentMode < 9) {
      // We're dealing w/ an old version of IE, so we have to rotate the text
      // using a BasicImage transform. This uses a different origin of rotation
      // than HTML5 rotation (top left of div vs. its center).
      inner_div.style.filter =
          'progid:DXImageTransform.Microsoft.BasicImage(rotation=' +
          (axis == 1 ? '3' : '1') + ')';
      inner_div.style.left = '0px';
      inner_div.style.top = '0px';
    }

    class_div = document.createElement("div");
    class_div.className = classes;
    class_div.innerHTML = html;

    inner_div.appendChild(class_div);
    div.appendChild(inner_div);
    return div;
  }

  var div;
  if (this.attr_('ylabel')) {
    div = createRotatedDiv(1, 'dygraph-label dygraph-ylabel',
                           this.attr_('ylabel'));
    this.container.appendChild(div);
    this.chartLabels.ylabel = div;
  }
  if (this.attr_('y2label') && this.dygraph_.numAxes() == 2) {
    div = createRotatedDiv(2, 'dygraph-label dygraph-y2label',
                           this.attr_('y2label'));
    this.container.appendChild(div);
    this.chartLabels.y2label = div;
  }
};


DygraphCanvasRenderer.prototype._renderAnnotations = function() {
  var annotationStyle = {
    "position": "absolute",
    "fontSize": this.attr_('axisLabelFontSize') + "px",
    "zIndex": 10,
    "overflow": "hidden"
  };

  var bindEvt = function(eventName, classEventName, p, self) {
    return function(e) {
      var a = p.annotation;
      if (a.hasOwnProperty(eventName)) {
        a[eventName](a, p, self.dygraph_, e);
      } else if (self.dygraph_.attr_(classEventName)) {
        self.dygraph_.attr_(classEventName)(a, p, self.dygraph_,e );
      }
    };
  };

  // Get a list of point with annotations.
  var points = this.layout.annotated_points;
  for (var i = 0; i < points.length; i++) {
    var p = points[i];
    if (p.canvasx < this.area.x || p.canvasx > this.area.x + this.area.w) {
      continue;
    }

    var a = p.annotation;
    var tick_height = 6;
    if (a.hasOwnProperty("tickHeight")) {
      tick_height = a.tickHeight;
    }

    var div = document.createElement("div");
    for (var name in annotationStyle) {
      if (annotationStyle.hasOwnProperty(name)) {
        div.style[name] = annotationStyle[name];
      }
    }
    if (!a.hasOwnProperty('icon')) {
      div.className = "dygraphDefaultAnnotation";
    }
    if (a.hasOwnProperty('cssClass')) {
      div.className += " " + a.cssClass;
    }

    var width = a.hasOwnProperty('width') ? a.width : 16;
    var height = a.hasOwnProperty('height') ? a.height : 16;
    if (a.hasOwnProperty('icon')) {
      var img = document.createElement("img");
      img.src = a.icon;
      img.width = width;
      img.height = height;
      div.appendChild(img);
    } else if (p.annotation.hasOwnProperty('shortText')) {
      div.appendChild(document.createTextNode(p.annotation.shortText));
    }
    div.style.left = (p.canvasx - width / 2) + "px";
    if (a.attachAtBottom) {
      div.style.top = (this.area.h - height - tick_height) + "px";
    } else {
      div.style.top = (p.canvasy - height - tick_height) + "px";
    }
    div.style.width = width + "px";
    div.style.height = height + "px";
    div.title = p.annotation.text;
    div.style.color = this.colors[p.name];
    div.style.borderColor = this.colors[p.name];
    a.div = div;

    Dygraph.addEvent(div, 'click',
        bindEvt('clickHandler', 'annotationClickHandler', p, this));
    Dygraph.addEvent(div, 'mouseover',
        bindEvt('mouseOverHandler', 'annotationMouseOverHandler', p, this));
    Dygraph.addEvent(div, 'mouseout',
        bindEvt('mouseOutHandler', 'annotationMouseOutHandler', p, this));
    Dygraph.addEvent(div, 'dblclick',
        bindEvt('dblClickHandler', 'annotationDblClickHandler', p, this));

    this.container.appendChild(div);
    this.annotations.push(div);

    var ctx = this.elementContext;
    ctx.strokeStyle = this.colors[p.name];
    ctx.beginPath();
    if (!a.attachAtBottom) {
      ctx.moveTo(p.canvasx, p.canvasy);
      ctx.lineTo(p.canvasx, p.canvasy - 2 - tick_height);
    } else {
      ctx.moveTo(p.canvasx, this.area.h);
      ctx.lineTo(p.canvasx, this.area.h - 2 - tick_height);
    }
    ctx.closePath();
    ctx.stroke();
  }
};


/**
 * Actually draw the lines chart, including error bars.
 * TODO(danvk): split this into several smaller functions.
 * @private
 */
DygraphCanvasRenderer.prototype._renderLineChart = function() {
  var isNullOrNaN = function(x) {
    return (x === null || isNaN(x));
  };

  // TODO(danvk): use this.attr_ for many of these.
  var context = this.elementContext;
  var fillAlpha = this.attr_('fillAlpha');
  var errorBars = this.attr_("errorBars") || this.attr_("customBars");
  var fillGraph = this.attr_("fillGraph");
  var stackedGraph = this.attr_("stackedGraph");
  var stepPlot = this.attr_("stepPlot");
  var points = this.layout.points;
  var pointsLength = points.length;
  var point, i, j, prevX, prevY, prevYs, color, setName, newYs, err_color, rgb, yscale, axis;

  var setNames = this.layout.setNames;
  var setCount = setNames.length;

  // TODO(danvk): Move this mapping into Dygraph and get it out of here.
  this.colors = {};
  for (i = 0; i < setCount; i++) {
    this.colors[setNames[i]] = this.colorScheme_[i % this.colorScheme_.length];
  }

  // Update Points
  // TODO(danvk): here
  for (i = pointsLength; i--;) {
    point = points[i];
    point.canvasx = this.area.w * point.x + this.area.x;
    point.canvasy = this.area.h * point.y + this.area.y;
  }

  // create paths
  var ctx = context;
  if (errorBars) {
    if (fillGraph) {
      this.dygraph_.warn("Can't use fillGraph option with error bars");
    }

    for (i = 0; i < setCount; i++) {
      setName = setNames[i];
      axis = this.dygraph_.axisPropertiesForSeries(setName);
      color = this.colors[setName];

      // setup graphics context
      ctx.save();
      prevX = NaN;
      prevY = NaN;
      prevYs = [-1, -1];
      yscale = axis.yscale;
      // should be same color as the lines but only 15% opaque.
      rgb = new RGBColor(color);
      err_color = 'rgba(' + rgb.r + ',' + rgb.g + ',' + rgb.b + ',' +
                            fillAlpha + ')';
      ctx.fillStyle = err_color;
      ctx.beginPath();
      for (j = 0; j < pointsLength; j++) {
        point = points[j];
        if (point.name == setName) {
          if (!Dygraph.isOK(point.y)) {
            prevX = NaN;
            continue;
          }

          // TODO(danvk): here
          if (stepPlot) {
            newYs = [ point.y_bottom, point.y_top ];
            prevY = point.y;
          } else {
            newYs = [ point.y_bottom, point.y_top ];
          }
          newYs[0] = this.area.h * newYs[0] + this.area.y;
          newYs[1] = this.area.h * newYs[1] + this.area.y;
          if (!isNaN(prevX)) {
            if (stepPlot) {
              ctx.moveTo(prevX, newYs[0]);
            } else {
              ctx.moveTo(prevX, prevYs[0]);
            }
            ctx.lineTo(point.canvasx, newYs[0]);
            ctx.lineTo(point.canvasx, newYs[1]);
            if (stepPlot) {
              ctx.lineTo(prevX, newYs[1]);
            } else {
              ctx.lineTo(prevX, prevYs[1]);
            }
            ctx.closePath();
          }
          prevYs = newYs;
          prevX = point.canvasx;
        }
      }
      ctx.fill();
    }
  } else if (fillGraph) {
    var baseline = [];  // for stacked graphs: baseline for filling

    // process sets in reverse order (needed for stacked graphs)
    for (i = setCount - 1; i >= 0; i--) {
      setName = setNames[i];
      color = this.colors[setName];
      axis = this.dygraph_.axisPropertiesForSeries(setName);
      var axisY = 1.0 + axis.minyval * axis.yscale;
      if (axisY < 0.0) axisY = 0.0;
      else if (axisY > 1.0) axisY = 1.0;
      axisY = this.area.h * axisY + this.area.y;

      // setup graphics context
      ctx.save();
      prevX = NaN;
      prevYs = [-1, -1];
      yscale = axis.yscale;
      // should be same color as the lines but only 15% opaque.
      rgb = new RGBColor(color);
      err_color = 'rgba(' + rgb.r + ',' + rgb.g + ',' + rgb.b + ',' +
                            fillAlpha + ')';
      ctx.fillStyle = err_color;
      ctx.beginPath();
      for (j = 0; j < pointsLength; j++) {
        point = points[j];
        if (point.name == setName) {
          if (!Dygraph.isOK(point.y)) {
            prevX = NaN;
            continue;
          }
          if (stackedGraph) {
            var lastY = baseline[point.canvasx];
            if (lastY === undefined) lastY = axisY;
            baseline[point.canvasx] = point.canvasy;
            newYs = [ point.canvasy, lastY ];
          } else {
            newYs = [ point.canvasy, axisY ];
          }
          if (!isNaN(prevX)) {
            ctx.moveTo(prevX, prevYs[0]);
            if (stepPlot) {
              ctx.lineTo(point.canvasx, prevYs[0]);
            } else {
              ctx.lineTo(point.canvasx, newYs[0]);
            }
            ctx.lineTo(point.canvasx, newYs[1]);
            ctx.lineTo(prevX, prevYs[1]);
            ctx.closePath();
          }
          prevYs = newYs;
          prevX = point.canvasx;
        }
      }
      ctx.fill();
    }
  }

  // Drawing the lines.
  var firstIndexInSet = 0;
  var afterLastIndexInSet = 0;
  var setLength = 0;
  for (i = 0; i < setCount; i += 1) {
    firstIndexInSet = this.layout.setPointsOffsets[i];
    setLength = this.layout.setPointsLengths[i];
    afterLastIndexInSet = firstIndexInSet + setLength;
    setName = setNames[i];
    color = this.colors[setName];
    var strokeWidth = this.dygraph_.attr_("strokeWidth", setName);

    // setup graphics context
    // TODO(konigsberg): This function has ctx and context. Clarify the difference.
    context.save();
    var pointSize = this.dygraph_.attr_("pointSize", setName);
    prevX = null;
    prevY = null;
    var drawPoints = this.dygraph_.attr_("drawPoints", setName);
<<<<<<< HEAD
    var drawPointCallback = this.dygraph_.attr_("drawPointCallback", setName);
    if (!drawPointCallback) {
      drawPointCallback = Dygraph.Circles.DEFAULT;
    }
    var pointsOnLine = []; // Array of [canvasx, canvasy] pairs.
=======
    var strokePattern = this.dygraph_.attr_("strokePattern", setName);
    if (!Dygraph.isArrayLike(strokePattern)) {
      strokePattern = null;
    }
>>>>>>> 8be14b09
    for (j = firstIndexInSet; j < afterLastIndexInSet; j++) {
      point = points[j];
      if (isNullOrNaN(point.canvasy)) {
        if (stepPlot && prevX !== null) {
          // Draw a horizontal line to the start of the missing data
          ctx.beginPath();
          ctx.strokeStyle = color;
          ctx.lineWidth = this.attr_('strokeWidth');
          this._dashedLine(ctx, prevX, prevY, point.canvasx, prevY, strokePattern);
          ctx.stroke();
        }
        // this will make us move to the next point, not draw a line to it.
        prevX = prevY = null;
      } else {
        // A point is "isolated" if it is non-null but both the previous
        // and next points are null.
        var isIsolated = (!prevX && (j == points.length - 1 ||
                                     isNullOrNaN(points[j+1].canvasy)));
        if (prevX === null) {
          prevX = point.canvasx;
          prevY = point.canvasy;
        } else {
          // Skip over points that will be drawn in the same pixel.
          if (Math.round(prevX) == Math.round(point.canvasx) &&
              Math.round(prevY) == Math.round(point.canvasy)) {
            continue;
          }
          // TODO(antrob): skip over points that lie on a line that is already
          // going to be drawn. There is no need to have more than 2
          // consecutive points that are collinear.
          if (strokeWidth) {
            ctx.beginPath();
            ctx.strokeStyle = color;
            ctx.lineWidth = strokeWidth;
            if (stepPlot) {
              this._dashedLine(ctx, prevX, prevY, point.canvasx, prevY, strokePattern);
            }
            this._dashedLine(ctx, prevX, prevY, point.canvasx, point.canvasy, strokePattern);
            prevX = point.canvasx;
            prevY = point.canvasy;
            ctx.stroke();
          }
        }

        if (drawPoints || isIsolated) {
          pointsOnLine.push([point.canvasx, point.canvasy]);
        }
      }
    }
<<<<<<< HEAD
    for (var idx = 0; idx < pointsOnLine.length; idx++) {
      var cb = pointsOnLine[idx];
      ctx.save();
      drawPointCallback(
          this.dygraph_, setName, ctx, cb[0], cb[1], color, pointSize);
      ctx.restore();

    }
    firstIndexInSet = afterLastIndexInSet;
=======
>>>>>>> 8be14b09
  }

  context.restore();
};

/**
 * This does dashed lines onto a canvas for a given pattern. You must call
 * ctx.stroke() after to actually draw it, much line ctx.lineTo(). It remembers
 * the state of the line in regards to where we left off on drawing the pattern.
 * You can draw a dashed line in several function calls and the pattern will be
 * continous as long as you didn't call this function with a different pattern
 * in between.
 * @param ctx The canvas 2d context to draw on.
 * @param x The start of the line's x coordinate.
 * @param y The start of the line's y coordinate.
 * @param x2 The end of the line's x coordinate.
 * @param y2 The end of the line's y coordinate.
 * @param pattern The dash pattern to draw, an array of integers where even 
 * index is drawn and odd index is not drawn (Ex. [10, 2, 5, 2], 10 is drawn 5
 * is drawn, 2 is the space between.). A null pattern, array of length one, or
 * empty array will do just a solid line.
 * @private
 */
DygraphCanvasRenderer.prototype._dashedLine = function(ctx, x, y, x2, y2, pattern) {
  // Original version http://stackoverflow.com/questions/4576724/dotted-stroke-in-canvas
  // Modified by Russell Valentine to keep line history and continue the pattern
  // where it left off.
  var dx, dy, len, rot, patternIndex, segment;

  // If we don't have a pattern or it is an empty array or of size one just
  // do a solid line.
  if (!pattern || pattern.length <= 1) {
    ctx.moveTo(x, y);
    ctx.lineTo(x2, y2);
    return;
  }

  // If we have a different dash pattern than the last time this was called we
  // reset our dash history and start the pattern from the begging 
  // regardless of state of the last pattern.
  if (!Dygraph.compareArrays(pattern, this._dashedLineToHistoryPattern)) {
    this._dashedLineToHistoryPattern = pattern;
    this._dashedLineToHistory = [0, 0];
  }
  ctx.save();

  // Calculate transformation parameters
  dx = (x2-x);
  dy = (y2-y);
  len = Math.sqrt(dx*dx + dy*dy);
  rot = Math.atan2(dy, dx);

  // Set transformation
  ctx.translate(x, y);
  ctx.moveTo(0, 0);
  ctx.rotate(rot);

  // Set last pattern index we used for this pattern.
  patternIndex = this._dashedLineToHistory[0];
  x = 0;
  while (len > x) {
    // Get the length of the pattern segment we are dealing with.
    segment = pattern[patternIndex];
    // If our last draw didn't complete the pattern segment all the way we 
    // will try to finish it. Otherwise we will try to do the whole segment.
    if (this._dashedLineToHistory[1]) {
      x += this._dashedLineToHistory[1];
    } else {
      x += segment;
    }
    if (x > len) {
      // We were unable to complete this pattern index all the way, keep
      // where we are the history so our next draw continues where we left off
      // in the pattern.
      this._dashedLineToHistory = [patternIndex, x-len];
      x = len;
    } else {
      // We completed this patternIndex, we put in the history that we are on
      // the beginning of the next segment.
      this._dashedLineToHistory = [(patternIndex+1)%pattern.length, 0];
    }

    // We do a line on a even pattern index and just move on a odd pattern index.
    // The move is the empty space in the dash.
    if(patternIndex % 2 === 0) {
      ctx.lineTo(x, 0);
    } else {
      ctx.moveTo(x, 0);
    }
    // If we are not done, next loop process the next pattern segment, or the
    // first segment again if we are at the end of the pattern.
    patternIndex = (patternIndex+1) % pattern.length;
  }
  ctx.restore();
};<|MERGE_RESOLUTION|>--- conflicted
+++ resolved
@@ -836,18 +836,15 @@
     prevX = null;
     prevY = null;
     var drawPoints = this.dygraph_.attr_("drawPoints", setName);
-<<<<<<< HEAD
     var drawPointCallback = this.dygraph_.attr_("drawPointCallback", setName);
     if (!drawPointCallback) {
       drawPointCallback = Dygraph.Circles.DEFAULT;
     }
     var pointsOnLine = []; // Array of [canvasx, canvasy] pairs.
-=======
     var strokePattern = this.dygraph_.attr_("strokePattern", setName);
     if (!Dygraph.isArrayLike(strokePattern)) {
       strokePattern = null;
     }
->>>>>>> 8be14b09
     for (j = firstIndexInSet; j < afterLastIndexInSet; j++) {
       point = points[j];
       if (isNullOrNaN(point.canvasy)) {
@@ -897,7 +894,6 @@
         }
       }
     }
-<<<<<<< HEAD
     for (var idx = 0; idx < pointsOnLine.length; idx++) {
       var cb = pointsOnLine[idx];
       ctx.save();
@@ -907,8 +903,6 @@
 
     }
     firstIndexInSet = afterLastIndexInSet;
-=======
->>>>>>> 8be14b09
   }
 
   context.restore();

/**
 * @license
 * Copyright 2011 Dan Vanderkam (danvdk@gmail.com)
 * MIT-licensed (http://opensource.org/licenses/MIT)
 */

/**
 * @fileoverview DygraphOptions is responsible for parsing and returning information about options.
 *
 * Still tightly coupled to Dygraphs, we could remove some of that, you know.
 */

var DygraphOptions = (function() {

/*jshint sub:true */
/*global Dygraph:false */
"use strict";

/*
 * Interesting member variables: (REMOVING THIS LIST AS I CLOSURIZE)
 * global_ - global attributes (common among all graphs, AIUI)
 * user - attributes set by the user
 * series_ - { seriesName -> { idx, yAxis, options }}
 */

/**
 * This parses attributes into an object that can be easily queried.
 *
 * It doesn't necessarily mean that all options are available, specifically
 * if labels are not yet available, since those drive details of the per-series
 * and per-axis options.
 *
 * @param {Dygraph} dygraph The chart to which these options belong.
 * @constructor
 */
var DygraphOptions = function(dygraph) {
  /**
   * The dygraph.
   * @type {Dygraph}
   */
  this.dygraph_ = dygraph;

<<<<<<< HEAD
  /**
   * Array of axis index to { series : [ series names ] , options : { axis-specific options. }
   * @type {Array.<{series : Array.<string>, options : Object}>}
   */
  this.yAxes_ = [];

  /**
   * { options : { axis-specific options. }
   * @type {Object}
   */
  this.xAxis_ = {};
=======
  /** @type {Array.<{options: Object, series: string}>} @private */
  this.yAxes_ = [];
  /** @type {{options: Object}} @private */
  this.xAxis_ = {options: {}};
  /** @type {Object} @private */
>>>>>>> 4a91ce33
  this.series_ = {};

  // Once these two objects are initialized, you can call get();
  this.global_ = this.dygraph_.attrs_;
  this.user_ = this.dygraph_.user_attrs_ || {};

  /**
   * A list of series in columnar order.
   * @type {Array.<string>}
   */
  this.labels_ = [];

  this.highlightSeries_ = this.get("highlightSeriesOpts") || {};
  this.reparseSeries();
};

/**
 * Not optimal, but does the trick when you're only using two axes.
 * If we move to more axes, this can just become a function.
 *
 * @type {Object.<string, number>}
 * @private
 */
DygraphOptions.AXIS_STRING_MAPPINGS_ = {
  'y' : 0,
  'Y' : 0,
  'y1' : 0,
  'Y1' : 0,
  'y2' : 1,
  'Y2' : 1
};

/**
 * @param {string|number} axis
 * @private
 */
DygraphOptions.axisToIndex_ = function(axis) {
  if (typeof(axis) == "string") {
    if (DygraphOptions.AXIS_STRING_MAPPINGS_.hasOwnProperty(axis)) {
      return DygraphOptions.AXIS_STRING_MAPPINGS_[axis];
    }
    throw "Unknown axis : " + axis;
  }
  if (typeof(axis) == "number") {
    if (axis === 0 || axis === 1) {
      return axis;
    }
    throw "Dygraphs only supports two y-axes, indexed from 0-1.";
  }
  if (axis) {
    throw "Unknown axis : " + axis;
  }
  // No axis specification means axis 0.
  return 0;
};

/**
 * Reparses options that are all related to series. This typically occurs when
 * options are either updated, or source data has been made available.
 *
 * TODO(konigsberg): The method name is kind of weak; fix.
 */
DygraphOptions.prototype.reparseSeries = function() {
  var labels = this.get("labels");
  if (!labels) {
    return; // -- can't do more for now, will parse after getting the labels.
  }

  this.labels_ = labels.slice(1);

  this.yAxes_ = [ { series : [], options : {}} ]; // Always one axis at least.
  this.xAxis_ = { options : {} };
  this.series_ = {};

  // Traditionally, per-series options were specified right up there with the options. For instance
  // {
  //   labels: [ "X", "foo", "bar" ],
  //   pointSize: 3,
  //   foo : {}, // options for foo
  //   bar : {} // options for bar
  // }
  //
  // Moving forward, series really should be specified in the series element, separating them.
  // like so:
  //
  // {
  //   labels: [ "X", "foo", "bar" ],
  //   pointSize: 3,
  //   series : {
  //     foo : {}, // options for foo
  //     bar : {} // options for bar
  //   }
  // }
  //
  // So, if series is found, it's expected to contain per-series data, otherwise we fall
  // back.
  var oldStyleSeries = !this.user_["series"];

  if (oldStyleSeries) {
    var axisId = 0; // 0-offset; there's always one.
    // Go through once, add all the series, and for those with {} axis options, add a new axis.
    for (var idx = 0; idx < this.labels_.length; idx++) {
      var seriesName = this.labels_[idx];

      var optionsForSeries = this.user_[seriesName] || {};

      var yAxis = 0;
      var axis = optionsForSeries["axis"];
      if (typeof(axis) == 'object') {
        yAxis = ++axisId;
        this.yAxes_[yAxis] = { series : [ seriesName ], options : axis };
      }

      // Associate series without axis options with axis 0.
      if (!axis) { // undefined
        this.yAxes_[0].series.push(seriesName);
      }

      this.series_[seriesName] = { idx: idx, yAxis: yAxis, options : optionsForSeries };
    }

    // Go through one more time and assign series to an axis defined by another
    // series, e.g. { 'Y1: { axis: {} }, 'Y2': { axis: 'Y1' } }
    for (var idx = 0; idx < this.labels_.length; idx++) {
      var seriesName = this.labels_[idx];
      var optionsForSeries = this.series_[seriesName]["options"];
      var axis = optionsForSeries["axis"];

      if (typeof(axis) == 'string') {
        if (!this.series_.hasOwnProperty(axis)) {
          Dygraph.error("Series " + seriesName + " wants to share a y-axis with " +
                     "series " + axis + ", which does not define its own axis.");
          return;
        }
        var yAxis = this.series_[axis].yAxis;
        this.series_[seriesName].yAxis = yAxis;
        this.yAxes_[yAxis].series.push(seriesName);
      }
    }
  } else {
    for (var idx = 0; idx < this.labels_.length; idx++) {
      var seriesName = this.labels_[idx];
      var optionsForSeries = this.user_.series[seriesName] || {};
      var yAxis = DygraphOptions.axisToIndex_(optionsForSeries["axis"]);

      this.series_[seriesName] = {
        idx: idx,
        yAxis: yAxis,
        options : optionsForSeries };

      if (!this.yAxes_[yAxis]) {
        this.yAxes_[yAxis] =  { series : [ seriesName ], options : {} };
      } else {
        this.yAxes_[yAxis].series.push(seriesName);
      }
    }
  }

  var axis_opts = this.user_["axes"] || {};
  Dygraph.update(this.yAxes_[0].options, axis_opts["y"] || {});
  if (this.yAxes_.length > 1) {
    Dygraph.update(this.yAxes_[1].options, axis_opts["y2"] || {});
  }
  Dygraph.update(this.xAxis_.options, axis_opts["x"] || {});
};

/**
 * Get a global value.
 *
 * @param {string} name the name of the option.
 */
DygraphOptions.prototype.get = function(name) {
  var result = this.getGlobalUser_(name);
  if (result !== null) {
    return result;
  }
  return this.getGlobalDefault_(name);
};

DygraphOptions.prototype.getGlobalUser_ = function(name) {
  if (this.user_.hasOwnProperty(name)) {
    return this.user_[name];
  }
  return null;
};

DygraphOptions.prototype.getGlobalDefault_ = function(name) {
  if (this.global_.hasOwnProperty(name)) {
    return this.global_[name];
  }
  if (Dygraph.DEFAULT_ATTRS.hasOwnProperty(name)) {
    return Dygraph.DEFAULT_ATTRS[name];
  }
  return null;
};

/**
 * Get a value for a specific axis. If there is no specific value for the axis,
 * the global value is returned.
 *
 * @param {string} name the name of the option.
 * @param {string|number} axis the axis to search. Can be the string representation
 * ("y", "y2") or the axis number (0, 1).
 */
DygraphOptions.prototype.getForAxis = function(name, axis) {
  var axisIdx;
  var axisString;

  // Since axis can be a number or a string, straighten everything out here.
  if (typeof(axis) == 'number') {
    axisIdx = axis;
    axisString = axisIdx === 0 ? "y" : "y2";
  } else {
    if (axis == "y1") { axis = "y"; } // Standardize on 'y'. Is this bad? I think so.
    if (axis == "y") {
      axisIdx = 0;
    } else if (axis == "y2") {
      axisIdx = 1;
    } else if (axis == "x") {
      axisIdx = -1; // simply a placeholder for below.
    } else {
      throw "Unknown axis " + axis;
    }
    axisString = axis;
  }

  var userAxis = (axisIdx == -1) ? this.xAxis_ : this.yAxes_[axisIdx];

  // Search the user-specified axis option first.
  if (userAxis) { // This condition could be removed if we always set up this.yAxes_ for y2.
    var axisOptions = userAxis.options;
    if (axisOptions.hasOwnProperty(name)) {
      return axisOptions[name];
    }
  }

  // User-specified global options second.
  var result = this.getGlobalUser_(name);
  if (result !== null) {
    return result;
  }

  // Default axis options third.
  var defaultAxisOptions = Dygraph.DEFAULT_ATTRS.axes[axisString];
  if (defaultAxisOptions.hasOwnProperty(name)) {
    return defaultAxisOptions[name];
  }

  // Default global options last.
  return this.getGlobalDefault_(name);
};

/**
 * Get a value for a specific series. If there is no specific value for the series,
 * the value for the axis is returned (and afterwards, the global value.)
 *
 * @param {string} name the name of the option.
 * @param {string} series the series to search.
 */
DygraphOptions.prototype.getForSeries = function(name, series) {
  // Honors indexes as series.
  if (series === this.dygraph_.getHighlightSeries()) {
    if (this.highlightSeries_.hasOwnProperty(name)) {
      return this.highlightSeries_[name];
    }
  }

  if (!this.series_.hasOwnProperty(series)) {
    throw "Unknown series: " + series;
  }

  var seriesObj = this.series_[series];
  var seriesOptions = seriesObj["options"];
  if (seriesOptions.hasOwnProperty(name)) {
    return seriesOptions[name];
  }

  return this.getForAxis(name, seriesObj["yAxis"]);
};

/**
 * Returns the number of y-axes on the chart.
 * @return {number} the number of axes.
 */
DygraphOptions.prototype.numAxes = function() {
  return this.yAxes_.length;
};

/**
 * Return the y-axis for a given series, specified by name.
 */
DygraphOptions.prototype.axisForSeries = function(series) {
  return this.series_[series].yAxis;
};

/**
 * Returns the options for the specified axis.
 */
// TODO(konigsberg): this is y-axis specific. Support the x axis.
DygraphOptions.prototype.axisOptions = function(yAxis) {
  return this.yAxes_[yAxis].options;
};

/**
 * Return the series associated with an axis.
 */
DygraphOptions.prototype.seriesForAxis = function(yAxis) {
  return this.yAxes_[yAxis].series;
};

/**
 * Return the list of all series, in their columnar order.
 */
DygraphOptions.prototype.seriesNames = function() {
  return this.labels_;
};

/* Are we using this? */
/**
 * Return the index of the specified series.
 * @param {string} series the series name.
 */
DygraphOptions.prototype.indexOfSeries = function(series) {
  return this.series_[series].idx;
};

return DygraphOptions;

})();<|MERGE_RESOLUTION|>--- conflicted
+++ resolved
@@ -40,25 +40,17 @@
    */
   this.dygraph_ = dygraph;
 
-<<<<<<< HEAD
   /**
    * Array of axis index to { series : [ series names ] , options : { axis-specific options. }
-   * @type {Array.<{series : Array.<string>, options : Object}>}
+   * @type {Array.<{series : Array.<string>, options : Object}>} @private
    */
   this.yAxes_ = [];
 
   /**
-   * { options : { axis-specific options. }
-   * @type {Object}
+   * { options : { axis-specific options. } }
+   * @type {Object} @private
    */
   this.xAxis_ = {};
-=======
-  /** @type {Array.<{options: Object, series: string}>} @private */
-  this.yAxes_ = [];
-  /** @type {{options: Object}} @private */
-  this.xAxis_ = {options: {}};
-  /** @type {Object} @private */
->>>>>>> 4a91ce33
   this.series_ = {};
 
   // Once these two objects are initialized, you can call get();
